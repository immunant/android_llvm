; These are tests for SSE3 codegen.

; RUN: llc < %s -march=x86-64 -mcpu=nocona -mtriple=i686-apple-darwin9 -O3 \
; RUN:              | FileCheck %s --check-prefix=X64

; Test for v8xi16 lowering where we extract the first element of the vector and
; placed it in the second element of the result.

define void @t0(<8 x i16>* %dest, <8 x i16>* %old) nounwind {
entry:
	%tmp3 = load <8 x i16>* %old
	%tmp6 = shufflevector <8 x i16> %tmp3,
                <8 x i16> < i16 0, i16 undef, i16 undef, i16 undef, i16 undef, i16 undef, i16 undef, i16 undef >,
                <8 x i32> < i32 8, i32 0, i32 undef, i32 undef, i32 undef, i32 undef, i32 undef, i32 undef  >
	store <8 x i16> %tmp6, <8 x i16>* %dest
	ret void
        
; X64: t0:
; X64:	movdqa	(%rsi), %xmm0
; X64:	pslldq	$2, %xmm0
; X64:	movdqa	%xmm0, (%rdi)
; X64:	ret
}

define <8 x i16> @t1(<8 x i16>* %A, <8 x i16>* %B) nounwind {
	%tmp1 = load <8 x i16>* %A
	%tmp2 = load <8 x i16>* %B
	%tmp3 = shufflevector <8 x i16> %tmp1, <8 x i16> %tmp2, <8 x i32> < i32 8, i32 1, i32 2, i32 3, i32 4, i32 5, i32 6, i32 7 >
	ret <8 x i16> %tmp3
        
; X64: t1:
; X64: 	movdqa	(%rdi), %xmm0
; X64: 	pinsrw	$0, (%rsi), %xmm0
; X64: 	ret
}

define <8 x i16> @t2(<8 x i16> %A, <8 x i16> %B) nounwind {
	%tmp = shufflevector <8 x i16> %A, <8 x i16> %B, <8 x i32> < i32 9, i32 1, i32 2, i32 9, i32 4, i32 5, i32 6, i32 7 >
	ret <8 x i16> %tmp
; X64: t2:
; X64:	pextrw	$1, %xmm1, %eax
; X64:	pinsrw	$0, %eax, %xmm0
; X64:	pinsrw	$3, %eax, %xmm0
; X64:	ret
}

define <8 x i16> @t3(<8 x i16> %A, <8 x i16> %B) nounwind {
	%tmp = shufflevector <8 x i16> %A, <8 x i16> %A, <8 x i32> < i32 8, i32 3, i32 2, i32 13, i32 7, i32 6, i32 5, i32 4 >
	ret <8 x i16> %tmp
; X64: t3:
; X64: 	pextrw	$5, %xmm0, %eax
; X64: 	pshuflw	$44, %xmm0, %xmm0
; X64: 	pshufhw	$27, %xmm0, %xmm0
; X64: 	pinsrw	$3, %eax, %xmm0
; X64: 	ret
}

define <8 x i16> @t4(<8 x i16> %A, <8 x i16> %B) nounwind {
	%tmp = shufflevector <8 x i16> %A, <8 x i16> %B, <8 x i32> < i32 0, i32 7, i32 2, i32 3, i32 1, i32 5, i32 6, i32 5 >
	ret <8 x i16> %tmp
; X64: t4:
; X64: 	pextrw	$7, [[XMM0:%xmm[0-9]+]], %eax
; X64: 	pshufhw	$100, [[XMM0]], [[XMM1:%xmm[0-9]+]]
; X64: 	pinsrw	$1, %eax, [[XMM1]]
; X64: 	pextrw	$1, [[XMM0]], %eax
; X64: 	pinsrw	$4, %eax, %xmm0
; X64: 	ret
}

define <8 x i16> @t5(<8 x i16> %A, <8 x i16> %B) nounwind {
	%tmp = shufflevector <8 x i16> %A, <8 x i16> %B, <8 x i32> < i32 8, i32 9, i32 0, i32 1, i32 10, i32 11, i32 2, i32 3 >
	ret <8 x i16> %tmp
; X64: 	t5:
; X64: 		movlhps	%xmm1, %xmm0
; X64: 		pshufd	$114, %xmm0, %xmm0
; X64: 		ret
}

define <8 x i16> @t6(<8 x i16> %A, <8 x i16> %B) nounwind {
	%tmp = shufflevector <8 x i16> %A, <8 x i16> %B, <8 x i32> < i32 8, i32 9, i32 2, i32 3, i32 4, i32 5, i32 6, i32 7 >
	ret <8 x i16> %tmp
; X64: 	t6:
; X64: 		movss	%xmm1, %xmm0
; X64: 		ret
}

define <8 x i16> @t7(<8 x i16> %A, <8 x i16> %B) nounwind {
	%tmp = shufflevector <8 x i16> %A, <8 x i16> %B, <8 x i32> < i32 0, i32 0, i32 3, i32 2, i32 4, i32 6, i32 4, i32 7 >
	ret <8 x i16> %tmp
; X64: 	t7:
; X64: 		pshuflw	$-80, %xmm0, %xmm0
; X64: 		pshufhw	$-56, %xmm0, %xmm0
; X64: 		ret
}

define void @t8(<2 x i64>* %res, <2 x i64>* %A) nounwind {
	%tmp = load <2 x i64>* %A
	%tmp.upgrd.1 = bitcast <2 x i64> %tmp to <8 x i16>
	%tmp0 = extractelement <8 x i16> %tmp.upgrd.1, i32 0
	%tmp1 = extractelement <8 x i16> %tmp.upgrd.1, i32 1
	%tmp2 = extractelement <8 x i16> %tmp.upgrd.1, i32 2
	%tmp3 = extractelement <8 x i16> %tmp.upgrd.1, i32 3
	%tmp4 = extractelement <8 x i16> %tmp.upgrd.1, i32 4
	%tmp5 = extractelement <8 x i16> %tmp.upgrd.1, i32 5
	%tmp6 = extractelement <8 x i16> %tmp.upgrd.1, i32 6
	%tmp7 = extractelement <8 x i16> %tmp.upgrd.1, i32 7
	%tmp8 = insertelement <8 x i16> undef, i16 %tmp2, i32 0
	%tmp9 = insertelement <8 x i16> %tmp8, i16 %tmp1, i32 1
	%tmp10 = insertelement <8 x i16> %tmp9, i16 %tmp0, i32 2
	%tmp11 = insertelement <8 x i16> %tmp10, i16 %tmp3, i32 3
	%tmp12 = insertelement <8 x i16> %tmp11, i16 %tmp6, i32 4
	%tmp13 = insertelement <8 x i16> %tmp12, i16 %tmp5, i32 5
	%tmp14 = insertelement <8 x i16> %tmp13, i16 %tmp4, i32 6
	%tmp15 = insertelement <8 x i16> %tmp14, i16 %tmp7, i32 7
	%tmp15.upgrd.2 = bitcast <8 x i16> %tmp15 to <2 x i64>
	store <2 x i64> %tmp15.upgrd.2, <2 x i64>* %res
	ret void
; X64: 	t8:
; X64: 		pshuflw	$-58, (%rsi), %xmm0
; X64: 		pshufhw	$-58, %xmm0, %xmm0
; X64: 		movdqa	%xmm0, (%rdi)
; X64: 		ret
}

define void @t9(<4 x float>* %r, <2 x i32>* %A) nounwind {
	%tmp = load <4 x float>* %r
	%tmp.upgrd.3 = bitcast <2 x i32>* %A to double*
	%tmp.upgrd.4 = load double* %tmp.upgrd.3
	%tmp.upgrd.5 = insertelement <2 x double> undef, double %tmp.upgrd.4, i32 0
	%tmp5 = insertelement <2 x double> %tmp.upgrd.5, double undef, i32 1	
	%tmp6 = bitcast <2 x double> %tmp5 to <4 x float>	
	%tmp.upgrd.6 = extractelement <4 x float> %tmp, i32 0	
	%tmp7 = extractelement <4 x float> %tmp, i32 1		
	%tmp8 = extractelement <4 x float> %tmp6, i32 0		
	%tmp9 = extractelement <4 x float> %tmp6, i32 1		
	%tmp10 = insertelement <4 x float> undef, float %tmp.upgrd.6, i32 0	
	%tmp11 = insertelement <4 x float> %tmp10, float %tmp7, i32 1
	%tmp12 = insertelement <4 x float> %tmp11, float %tmp8, i32 2
	%tmp13 = insertelement <4 x float> %tmp12, float %tmp9, i32 3
	store <4 x float> %tmp13, <4 x float>* %r
	ret void
; X64: 	t9:
; X64: 		movaps	(%rdi), %xmm0
; X64:	        movhps	(%rsi), %xmm0
; X64:	        movaps	%xmm0, (%rdi)
; X64: 		ret
}



; FIXME: This testcase produces icky code. It can be made much better!
; PR2585

@g1 = external constant <4 x i32>
@g2 = external constant <4 x i16>

define internal void @t10() nounwind {
        load <4 x i32>* @g1, align 16 
        bitcast <4 x i32> %1 to <8 x i16>
        shufflevector <8 x i16> %2, <8 x i16> undef, <8 x i32> < i32 0, i32 2, i32 4, i32 6, i32 undef, i32 undef, i32 undef, i32 undef >
        bitcast <8 x i16> %3 to <2 x i64>  
        extractelement <2 x i64> %4, i32 0 
        bitcast i64 %5 to <4 x i16>        
        store <4 x i16> %6, <4 x i16>* @g2, align 8
        ret void
; X64: 	t10:
<<<<<<< HEAD
; X64: 		pextrw	$4, [[X0:%xmm[0-9]+]], %eax
; X64: 		movlhps [[X1:%xmm[0-9]+]]
; X64: 		pshuflw	$8, [[X1]], [[X2:%xmm[0-9]+]]
; X64: 		pinsrw	$2, %eax, [[X2]]
=======
; X64: 		pextrw	$4, [[X0:%xmm[0-9]+]], %ecx
>>>>>>> bfc9429c
; X64: 		pextrw	$6, [[X0]], %eax
; X64: 		movlhps [[X0]], [[X0]]
; X64: 		pshuflw	$8, [[X0]], [[X0]]
; X64: 		pinsrw	$2, %ecx, [[X0]]
; X64: 		pinsrw	$3, %eax, [[X0]]
}


; Pack various elements via shuffles.
define <8 x i16> @t11(<8 x i16> %T0, <8 x i16> %T1) nounwind readnone {
entry:
	%tmp7 = shufflevector <8 x i16> %T0, <8 x i16> %T1, <8 x i32> < i32 1, i32 8, i32 undef, i32 undef, i32 undef, i32 undef, i32 undef , i32 undef >
	ret <8 x i16> %tmp7

; X64: t11:
; X64:	movd	%xmm1, %eax
; X64:	movlhps	%xmm0, %xmm0
; X64:	pshuflw	$1, %xmm0, %xmm0
; X64:	pinsrw	$1, %eax, %xmm0
; X64:	ret
}


define <8 x i16> @t12(<8 x i16> %T0, <8 x i16> %T1) nounwind readnone {
entry:
	%tmp9 = shufflevector <8 x i16> %T0, <8 x i16> %T1, <8 x i32> < i32 0, i32 1, i32 undef, i32 undef, i32 3, i32 11, i32 undef , i32 undef >
	ret <8 x i16> %tmp9

; X64: t12:
; X64: 	pextrw	$3, %xmm1, %eax
; X64: 	movlhps	%xmm0, %xmm0
; X64: 	pshufhw	$3, %xmm0, %xmm0
; X64: 	pinsrw	$5, %eax, %xmm0
; X64: 	ret
}


define <8 x i16> @t13(<8 x i16> %T0, <8 x i16> %T1) nounwind readnone {
entry:
	%tmp9 = shufflevector <8 x i16> %T0, <8 x i16> %T1, <8 x i32> < i32 8, i32 9, i32 undef, i32 undef, i32 11, i32 3, i32 undef , i32 undef >
	ret <8 x i16> %tmp9
; X64: t13:
; X64: 	punpcklqdq	%xmm0, %xmm1
; X64: 	pextrw	$3, %xmm1, %eax
; X64: 	pshufd	$52, %xmm1, %xmm0
; X64: 	pinsrw	$4, %eax, %xmm0
; X64: 	ret
}


define <8 x i16> @t14(<8 x i16> %T0, <8 x i16> %T1) nounwind readnone {
entry:
	%tmp9 = shufflevector <8 x i16> %T0, <8 x i16> %T1, <8 x i32> < i32 8, i32 9, i32 undef, i32 undef, i32 undef, i32 2, i32 undef , i32 undef >
	ret <8 x i16> %tmp9
; X64: t14:
; X64: 	punpcklqdq	%xmm0, %xmm1
; X64: 	pshufhw	$8, %xmm1, %xmm0
; X64: 	ret
}


; FIXME: t15 is worse off from disabling of scheduler 2-address hack.
define <8 x i16> @t15(<8 x i16> %T0, <8 x i16> %T1) nounwind readnone {
entry:
        %tmp8 = shufflevector <8 x i16> %T0, <8 x i16> %T1, <8 x i32> < i32 undef, i32 undef, i32 7, i32 2, i32 8, i32 undef, i32 undef , i32 undef >
        ret <8 x i16> %tmp8
; X64: 	t15:
; X64:          movdqa %xmm0, %xmm2
; X64: 		punpcklqdq	%xmm1, %xmm0
; X64: 		pshuflw	$-128, %xmm0, %xmm0
; X64: 		pextrw	$7, %xmm2, %eax
; X64: 		pinsrw	$2, %eax, %xmm0
; X64: 		ret
}


; Test yonah where we convert a shuffle to pextrw and pinrsw
define <16 x i8> @t16(<16 x i8> %T0) nounwind readnone {
entry:
        %tmp8 = shufflevector <16 x i8> <i8 0, i8 0, i8 0, i8 0, i8 1, i8 1, i8 1, i8 1, i8 0, i8 0, i8 0, i8 0,  i8 0, i8 0, i8 0, i8 0>, <16 x i8> %T0, <16 x i32> < i32 0, i32 1, i32 16, i32 undef, i32 undef, i32 undef, i32 undef, i32 undef, i32 undef, i32 undef, i32 undef, i32 undef, i32 undef, i32 undef, i32 undef , i32 undef >
        %tmp9 = shufflevector <16 x i8> %tmp8, <16 x i8> %T0,  <16 x i32> < i32 0, i32 1, i32 2, i32 17,  i32 undef, i32 undef, i32 undef, i32 undef, i32 undef, i32 undef, i32 undef, i32 undef, i32 undef, i32 undef, i32 undef , i32 undef >
        ret <16 x i8> %tmp9
; X64: 	t16:
<<<<<<< HEAD
; X64: 		movdqa	%xmm1, %xmm2
; X64: 		pslldq	$2, %xmm2
; X64: 		movd	%xmm2, %eax
; X64: 		pinsrw	$0, %eax, %xmm0
; X64: 		pextrw	$8, %xmm1, %eax
; X64: 		pextrw	$1, %xmm2, %ecx
=======
; X64: 		pextrw	$8, %xmm0, %eax
; X64: 		pslldq	$2, %xmm0
; X64: 		movd	%xmm0, %ecx
; X64: 		pextrw	$1, %xmm0, %edx
; X64: 		pinsrw	$0, %ecx, %xmm0
>>>>>>> bfc9429c
; X64: 		ret
}

; rdar://8520311
define <4 x i32> @t17() nounwind {
entry:
; X64: t17:
; X64:          movddup (%rax), %xmm0
  %tmp1 = load <4 x float>* undef, align 16
  %tmp2 = shufflevector <4 x float> %tmp1, <4 x float> undef, <4 x i32> <i32 4, i32 1, i32 2, i32 3>
  %tmp3 = load <4 x float>* undef, align 16
  %tmp4 = shufflevector <4 x float> %tmp2, <4 x float> undef, <4 x i32> <i32 undef, i32 undef, i32 0, i32 1>
  %tmp5 = bitcast <4 x float> %tmp3 to <4 x i32>
  %tmp6 = shufflevector <4 x i32> %tmp5, <4 x i32> undef, <4 x i32> <i32 undef, i32 undef, i32 0, i32 1>
  %tmp7 = and <4 x i32> %tmp6, <i32 undef, i32 undef, i32 -1, i32 0>
  ret <4 x i32> %tmp7
}<|MERGE_RESOLUTION|>--- conflicted
+++ resolved
@@ -164,14 +164,7 @@
         store <4 x i16> %6, <4 x i16>* @g2, align 8
         ret void
 ; X64: 	t10:
-<<<<<<< HEAD
-; X64: 		pextrw	$4, [[X0:%xmm[0-9]+]], %eax
-; X64: 		movlhps [[X1:%xmm[0-9]+]]
-; X64: 		pshuflw	$8, [[X1]], [[X2:%xmm[0-9]+]]
-; X64: 		pinsrw	$2, %eax, [[X2]]
-=======
 ; X64: 		pextrw	$4, [[X0:%xmm[0-9]+]], %ecx
->>>>>>> bfc9429c
 ; X64: 		pextrw	$6, [[X0]], %eax
 ; X64: 		movlhps [[X0]], [[X0]]
 ; X64: 		pshuflw	$8, [[X0]], [[X0]]
@@ -239,10 +232,9 @@
         %tmp8 = shufflevector <8 x i16> %T0, <8 x i16> %T1, <8 x i32> < i32 undef, i32 undef, i32 7, i32 2, i32 8, i32 undef, i32 undef , i32 undef >
         ret <8 x i16> %tmp8
 ; X64: 	t15:
-; X64:          movdqa %xmm0, %xmm2
+; X64: 		pextrw	$7, %xmm0, %eax
 ; X64: 		punpcklqdq	%xmm1, %xmm0
 ; X64: 		pshuflw	$-128, %xmm0, %xmm0
-; X64: 		pextrw	$7, %xmm2, %eax
 ; X64: 		pinsrw	$2, %eax, %xmm0
 ; X64: 		ret
 }
@@ -255,20 +247,11 @@
         %tmp9 = shufflevector <16 x i8> %tmp8, <16 x i8> %T0,  <16 x i32> < i32 0, i32 1, i32 2, i32 17,  i32 undef, i32 undef, i32 undef, i32 undef, i32 undef, i32 undef, i32 undef, i32 undef, i32 undef, i32 undef, i32 undef , i32 undef >
         ret <16 x i8> %tmp9
 ; X64: 	t16:
-<<<<<<< HEAD
-; X64: 		movdqa	%xmm1, %xmm2
-; X64: 		pslldq	$2, %xmm2
-; X64: 		movd	%xmm2, %eax
-; X64: 		pinsrw	$0, %eax, %xmm0
-; X64: 		pextrw	$8, %xmm1, %eax
-; X64: 		pextrw	$1, %xmm2, %ecx
-=======
 ; X64: 		pextrw	$8, %xmm0, %eax
 ; X64: 		pslldq	$2, %xmm0
 ; X64: 		movd	%xmm0, %ecx
 ; X64: 		pextrw	$1, %xmm0, %edx
 ; X64: 		pinsrw	$0, %ecx, %xmm0
->>>>>>> bfc9429c
 ; X64: 		ret
 }
 
