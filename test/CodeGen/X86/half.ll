<<<<<<< HEAD
; RUN: llc < %s -march=x86-64 -mtriple=x86_64-unknown-linux-gnu -mcpu=corei7 -mattr=-f16c -asm-verbose=false \
; RUN:   | FileCheck %s -check-prefix=CHECK -check-prefix=CHECK-LIBCALL
; RUN: llc < %s -march=x86-64 -mtriple=x86_64-unknown-linux-gnu -mcpu=corei7 -mattr=+f16c -asm-verbose=false \
; RUN:    | FileCheck %s -check-prefix=CHECK -check-prefix=CHECK-F16C
; RUN: llc < %s -mtriple=i686-unknown-linux-gnu -mattr +sse2 -asm-verbose=false \
=======
; RUN: llc < %s -march=x86-64 -mtriple=x86_64-unknown-linux-gnu -mcpu=corei7 -mattr=-f16c -asm-verbose=false -fixup-byte-word-insts=1 \
; RUN:   | FileCheck %s -check-prefix=CHECK -check-prefix=CHECK-LIBCALL -check-prefix=BWON
; RUN: llc < %s -march=x86-64 -mtriple=x86_64-unknown-linux-gnu -mcpu=corei7 -mattr=-f16c -asm-verbose=false -fixup-byte-word-insts=0 \
; RUN:   | FileCheck %s -check-prefix=CHECK -check-prefix=CHECK-LIBCALL -check-prefix=BWOFF
; RUN: llc < %s -march=x86-64 -mtriple=x86_64-unknown-linux-gnu -mcpu=corei7 -mattr=+f16c -asm-verbose=false -fixup-byte-word-insts=1 \
; RUN:    | FileCheck %s -check-prefix=CHECK -check-prefix=CHECK-F16C -check-prefix=BWON
; RUN: llc < %s -mtriple=i686-unknown-linux-gnu -mattr +sse2 -asm-verbose=false -fixup-byte-word-insts=0  \
>>>>>>> 418032a1
; RUN:    | FileCheck %s -check-prefix=CHECK-I686

define void @test_load_store(half* %in, half* %out) {
; CHECK-LABEL: test_load_store:
; BWON:  movzwl (%rdi), %eax
; BWOFF: movw (%rdi), %ax
; CHECK: movw %ax, (%rsi)
  %val = load half, half* %in
  store half %val, half* %out
  ret void
}

define i16 @test_bitcast_from_half(half* %addr) {
; CHECK-LABEL: test_bitcast_from_half:
; CHECK: movzwl (%rdi), %eax
  %val = load half, half* %addr
  %val_int = bitcast half %val to i16
  ret i16 %val_int
}

define void @test_bitcast_to_half(half* %addr, i16 %in) {
; CHECK-LABEL: test_bitcast_to_half:
; CHECK: movw %si, (%rdi)
  %val_fp = bitcast i16 %in to half
  store half %val_fp, half* %addr
  ret void
}

define float @test_extend32(half* %addr) {
; CHECK-LABEL: test_extend32:

; CHECK-LIBCALL: jmp __gnu_h2f_ieee
; CHECK-F16C: vcvtph2ps
  %val16 = load half, half* %addr
  %val32 = fpext half %val16 to float
  ret float %val32
}

define double @test_extend64(half* %addr) {
; CHECK-LABEL: test_extend64:

; CHECK-LIBCALL: callq __gnu_h2f_ieee
; CHECK-LIBCALL: cvtss2sd
; CHECK-F16C: vcvtph2ps
; CHECK-F16C: vcvtss2sd
  %val16 = load half, half* %addr
  %val32 = fpext half %val16 to double
  ret double %val32
}

define void @test_trunc32(float %in, half* %addr) {
; CHECK-LABEL: test_trunc32:

; CHECK-LIBCALL: callq __gnu_f2h_ieee
; CHECK-F16C: vcvtps2ph
  %val16 = fptrunc float %in to half
  store half %val16, half* %addr
  ret void
}

define void @test_trunc64(double %in, half* %addr) {
; CHECK-LABEL: test_trunc64:

; CHECK-LIBCALL: callq __truncdfhf2
; CHECK-F16C: callq __truncdfhf2
  %val16 = fptrunc double %in to half
  store half %val16, half* %addr
  ret void
}

define i64 @test_fptosi_i64(half* %p) #0 {
; CHECK-LABEL: test_fptosi_i64:

; CHECK-LIBCALL-NEXT: pushq %rax
; CHECK-LIBCALL-NEXT: movzwl (%rdi), %edi
; CHECK-LIBCALL-NEXT: callq __gnu_h2f_ieee
; CHECK-LIBCALL-NEXT: cvttss2si %xmm0, %rax
; CHECK-LIBCALL-NEXT: popq %rcx
; CHECK-LIBCALL-NEXT: retq

; CHECK-F16C-NEXT: movswl (%rdi), [[REG0:%[a-z0-9]+]]
; CHECK-F16C-NEXT: vmovd [[REG0]], [[REG1:%[a-z0-9]+]]
; CHECK-F16C-NEXT: vcvtph2ps [[REG1]], [[REG2:%[a-z0-9]+]]
; CHECK-F16C-NEXT: vcvttss2si [[REG2]], %rax
; CHECK-F16C-NEXT: retq
  %a = load half, half* %p, align 2
  %r = fptosi half %a to i64
  ret i64 %r
}

define void @test_sitofp_i64(i64 %a, half* %p) #0 {
; CHECK-LABEL: test_sitofp_i64:

; CHECK-LIBCALL-NEXT: pushq [[ADDR:%[a-z]+]]
; CHECK-LIBCALL-NEXT: movq %rsi, [[ADDR]]
; CHECK-LIBCALL-NEXT: cvtsi2ssq %rdi, %xmm0
; CHECK-LIBCALL-NEXT: callq __gnu_f2h_ieee
; CHECK-LIBCALL-NEXT: movw %ax, ([[ADDR]])
; CHECK_LIBCALL-NEXT: popq [[ADDR]]
; CHECK_LIBCALL-NEXT: retq

; CHECK-F16C-NEXT: vcvtsi2ssq %rdi, [[REG0:%[a-z0-9]+]], [[REG0]]
; CHECK-F16C-NEXT: vcvtps2ph $4, [[REG0]], [[REG0]]
; CHECK-F16C-NEXT: vmovd [[REG0]], %eax
; CHECK-F16C-NEXT: movw %ax, (%rsi)
; CHECK-F16C-NEXT: retq
  %r = sitofp i64 %a to half
  store half %r, half* %p
  ret void
}

define i64 @test_fptoui_i64(half* %p) #0 {
; CHECK-LABEL: test_fptoui_i64:

; FP_TO_UINT is expanded using FP_TO_SINT
; CHECK-LIBCALL-NEXT: pushq %rax
; CHECK-LIBCALL-NEXT: movzwl (%rdi), %edi
; CHECK-LIBCALL-NEXT: callq __gnu_h2f_ieee
; CHECK-LIBCALL-NEXT: movss {{.[A-Z_0-9]+}}(%rip), [[REG1:%[a-z0-9]+]]
; CHECK-LIBCALL-NEXT: movaps %xmm0, [[REG2:%[a-z0-9]+]]
; CHECK-LIBCALL-NEXT: subss [[REG1]], [[REG2]]
; CHECK-LIBCALL-NEXT: cvttss2si [[REG2]], [[REG3:%[a-z0-9]+]]
; CHECK-LIBCALL-NEXT: movabsq  $-9223372036854775808, [[REG4:%[a-z0-9]+]]
; CHECK-LIBCALL-NEXT: xorq [[REG3]], [[REG4]]
; CHECK-LIBCALL-NEXT: cvttss2si %xmm0, [[REG5:%[a-z0-9]+]]
; CHECK-LIBCALL-NEXT: ucomiss [[REG1]], %xmm0
; CHECK-LIBCALL-NEXT: cmovaeq [[REG4]], [[REG5]]
; CHECK-LIBCALL-NEXT: popq %rcx
; CHECK-LIBCALL-NEXT: retq

; CHECK-F16C-NEXT: movswl (%rdi), [[REG0:%[a-z0-9]+]]
; CHECK-F16C-NEXT: vmovd [[REG0]], [[REG1:%[a-z0-9]+]]
; CHECK-F16C-NEXT: vcvtph2ps [[REG1]], [[REG2:%[a-z0-9]+]]
; CHECK-F16C-NEXT: vmovss {{.[A-Z_0-9]+}}(%rip), [[REG3:%[a-z0-9]+]]
; CHECK-F16C-NEXT: vsubss [[REG3]], [[REG2]], [[REG4:%[a-z0-9]+]]
; CHECK-F16C-NEXT: vcvttss2si [[REG4]], [[REG5:%[a-z0-9]+]]
; CHECK-F16C-NEXT: movabsq $-9223372036854775808, [[REG6:%[a-z0-9]+]]
; CHECK-F16C-NEXT: xorq [[REG5]], [[REG6:%[a-z0-9]+]]
; CHECK-F16C-NEXT: vcvttss2si [[REG2]], [[REG7:%[a-z0-9]+]]
; CHECK-F16C-NEXT: vucomiss [[REG3]], [[REG2]]
; CHECK-F16C-NEXT: cmovaeq [[REG6]], %rax
; CHECK-F16C-NEXT: retq
  %a = load half, half* %p, align 2
  %r = fptoui half %a to i64
  ret i64 %r
}

define void @test_uitofp_i64(i64 %a, half* %p) #0 {
; CHECK-LABEL: test_uitofp_i64:
; CHECK-LIBCALL-NEXT: pushq [[ADDR:%[a-z0-9]+]]
; CHECK-LIBCALL-NEXT: movq %rsi, [[ADDR]]
; CHECK-NEXT: movl %edi, [[REG0:%[a-z0-9]+]]
; CHECK-NEXT: andl $1, [[REG0]]
; CHECK-NEXT: testq %rdi, %rdi
; CHECK-NEXT: js [[LABEL1:.LBB[0-9_]+]]

; simple conversion to float if non-negative
; CHECK-LIBCALL-NEXT: cvtsi2ssq %rdi, [[REG1:%[a-z0-9]+]]
; CHECK-F16C-NEXT: vcvtsi2ssq %rdi, [[REG1:%[a-z0-9]+]], [[REG1]]
; CHECK-NEXT: jmp [[LABEL2:.LBB[0-9_]+]]

; convert using shift+or if negative
; CHECK-NEXT: [[LABEL1]]:
; CHECK-NEXT: shrq %rdi
; CHECK-NEXT: orq %rdi, [[REG2:%[a-z0-9]+]]
; CHECK-LIBCALL-NEXT: cvtsi2ssq [[REG2]], [[REG3:%[a-z0-9]+]]
; CHECK-LIBCALL-NEXT: addss [[REG3]], [[REG1]]
; CHECK-F16C-NEXT: vcvtsi2ssq [[REG2]], [[REG3:%[a-z0-9]+]], [[REG3]]
; CHECK-F16C-NEXT: vaddss [[REG3]], [[REG3]], [[REG1:[%a-z0-9]+]]

; convert float to half
; CHECK-NEXT: [[LABEL2]]:
; CHECK-LIBCALL-NEXT: callq __gnu_f2h_ieee
; CHECK-LIBCALL-NEXT: movw %ax, ([[ADDR]])
; CHECK-LIBCALL-NEXT: popq [[ADDR]]
; CHECK-F16C-NEXT: vcvtps2ph $4, [[REG1]], [[REG4:%[a-z0-9]+]]
; CHECK-F16C-NEXT: vmovd [[REG4]], %eax
; CHECK-F16C-NEXT: movw %ax, (%rsi)
; CHECK-NEXT: retq

  %r = uitofp i64 %a to half
  store half %r, half* %p
  ret void
}

define <4 x float> @test_extend32_vec4(<4 x half>* %p) #0 {
; CHECK-LABEL: test_extend32_vec4:

; CHECK-LIBCALL: callq __gnu_h2f_ieee
; CHECK-LIBCALL: callq __gnu_h2f_ieee
; CHECK-LIBCALL: callq __gnu_h2f_ieee
; CHECK-LIBCALL: callq __gnu_h2f_ieee
; CHECK-F16C: vcvtph2ps
; CHECK-F16C: vcvtph2ps
; CHECK-F16C: vcvtph2ps
; CHECK-F16C: vcvtph2ps
  %a = load <4 x half>, <4 x half>* %p, align 8
  %b = fpext <4 x half> %a to <4 x float>
  ret <4 x float> %b
}

define <4 x double> @test_extend64_vec4(<4 x half>* %p) #0 {
; CHECK-LABEL: test_extend64_vec4

; CHECK-LIBCALL: callq __gnu_h2f_ieee
; CHECK-LIBCALL-DAG: callq __gnu_h2f_ieee
; CHECK-LIBCALL-DAG: callq __gnu_h2f_ieee
; CHECK-LIBCALL-DAG: callq __gnu_h2f_ieee
; CHECK-LIBCALL-DAG: cvtss2sd
; CHECK-LIBCALL-DAG: cvtss2sd
; CHECK-LIBCALL-DAG: cvtss2sd
; CHECK-LIBCALL: cvtss2sd
; CHECK-F16C: vcvtph2ps
; CHECK-F16C-DAG: vcvtph2ps
; CHECK-F16C-DAG: vcvtph2ps
; CHECK-F16C-DAG: vcvtph2ps
; CHECK-F16C-DAG: vcvtss2sd
; CHECK-F16C-DAG: vcvtss2sd
; CHECK-F16C-DAG: vcvtss2sd
; CHECK-F16C: vcvtss2sd
  %a = load <4 x half>, <4 x half>* %p, align 8
  %b = fpext <4 x half> %a to <4 x double>
  ret <4 x double> %b
}

define void @test_trunc32_vec4(<4 x float> %a, <4 x half>* %p) {
; CHECK-LABEL: test_trunc32_vec4:

; CHECK-LIBCALL: callq __gnu_f2h_ieee
; CHECK-LIBCALL: callq __gnu_f2h_ieee
; CHECK-LIBCALL: callq __gnu_f2h_ieee
; CHECK-LIBCALL: callq __gnu_f2h_ieee
; CHECK-F16C: vcvtps2ph
; CHECK-F16C: vcvtps2ph
; CHECK-F16C: vcvtps2ph
; CHECK-F16C: vcvtps2ph
; CHECK: movw
; CHECK: movw
; CHECK: movw
; CHECK: movw
  %v = fptrunc <4 x float> %a to <4 x half>
  store <4 x half> %v, <4 x half>* %p
  ret void
}

define void @test_trunc64_vec4(<4 x double> %a, <4 x half>* %p) {
; CHECK-LABEL: test_trunc64_vec4:
; CHECK: callq  __truncdfhf2
; CHECK: callq  __truncdfhf2
; CHECK: callq  __truncdfhf2
; CHECK: callq  __truncdfhf2
; CHECK: movw
; CHECK: movw
; CHECK: movw
; CHECK: movw
  %v = fptrunc <4 x double> %a to <4 x half>
  store <4 x half> %v, <4 x half>* %p
  ret void
}

declare float @test_floatret();

; On i686, if SSE2 is available, the return value from test_floatret is loaded
; to f80 and then rounded to f32.  The DAG combiner should not combine this
; fp_round and the subsequent fptrunc from float to half.
define half @test_f80trunc_nodagcombine() #0 {
; CHECK-LABEL: test_f80trunc_nodagcombine:
; CHECK-I686-NOT: calll __truncxfhf2
  %1 = call float @test_floatret()
  %2 = fptrunc float %1 to half
  ret half %2
}

attributes #0 = { nounwind }<|MERGE_RESOLUTION|>--- conflicted
+++ resolved
@@ -1,10 +1,3 @@
-<<<<<<< HEAD
-; RUN: llc < %s -march=x86-64 -mtriple=x86_64-unknown-linux-gnu -mcpu=corei7 -mattr=-f16c -asm-verbose=false \
-; RUN:   | FileCheck %s -check-prefix=CHECK -check-prefix=CHECK-LIBCALL
-; RUN: llc < %s -march=x86-64 -mtriple=x86_64-unknown-linux-gnu -mcpu=corei7 -mattr=+f16c -asm-verbose=false \
-; RUN:    | FileCheck %s -check-prefix=CHECK -check-prefix=CHECK-F16C
-; RUN: llc < %s -mtriple=i686-unknown-linux-gnu -mattr +sse2 -asm-verbose=false \
-=======
 ; RUN: llc < %s -march=x86-64 -mtriple=x86_64-unknown-linux-gnu -mcpu=corei7 -mattr=-f16c -asm-verbose=false -fixup-byte-word-insts=1 \
 ; RUN:   | FileCheck %s -check-prefix=CHECK -check-prefix=CHECK-LIBCALL -check-prefix=BWON
 ; RUN: llc < %s -march=x86-64 -mtriple=x86_64-unknown-linux-gnu -mcpu=corei7 -mattr=-f16c -asm-verbose=false -fixup-byte-word-insts=0 \
@@ -12,7 +5,6 @@
 ; RUN: llc < %s -march=x86-64 -mtriple=x86_64-unknown-linux-gnu -mcpu=corei7 -mattr=+f16c -asm-verbose=false -fixup-byte-word-insts=1 \
 ; RUN:    | FileCheck %s -check-prefix=CHECK -check-prefix=CHECK-F16C -check-prefix=BWON
 ; RUN: llc < %s -mtriple=i686-unknown-linux-gnu -mattr +sse2 -asm-verbose=false -fixup-byte-word-insts=0  \
->>>>>>> 418032a1
 ; RUN:    | FileCheck %s -check-prefix=CHECK-I686
 
 define void @test_load_store(half* %in, half* %out) {
