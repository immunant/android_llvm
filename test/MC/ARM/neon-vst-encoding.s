@ RUN: llvm-mc -mcpu=cortex-a8 -triple armv7-apple-darwin -show-encoding < %s | FileCheck %s

	vst1.8	{d16}, [r0, :64]
@	vst1.16	{d16}, [r0]
@	vst1.32	{d16}, [r0]
@	vst1.64	{d16}, [r0]
@	vst1.8	{d16, d17}, [r0, :64]
@	vst1.16	{d16, d17}, [r0, :128]
@	vst1.32	{d16, d17}, [r0]
@	vst1.64	{d16, d17}, [r0]

@ CHECK: vst1.8	{d16}, [r0, :64]        @ encoding: [0x1f,0x07,0x40,0xf4]
@ FIXME: vst1.16 {d16}, [r0]            @ encoding: [0x4f,0x07,0x40,0xf4]
@ FIXME: vst1.32 {d16}, [r0]            @ encoding: [0x8f,0x07,0x40,0xf4]
@ FIXME: vst1.64 {d16}, [r0]            @ encoding: [0xcf,0x07,0x40,0xf4]
@ FIXME: vst1.8	{d16, d17}, [r0, :64]   @ encoding: [0x1f,0x0a,0x40,0xf4]
@ FIXME: vst1.16 {d16, d17}, [r0, :128] @ encoding: [0x6f,0x0a,0x40,0xf4]
@ FIXME: vst1.32 {d16, d17}, [r0]       @ encoding: [0x8f,0x0a,0x40,0xf4]
@ FIXME: vst1.64 {d16, d17}, [r0]       @ encoding: [0xcf,0x0a,0x40,0xf4]


@	vst2.8	{d16, d17}, [r0, :64]
@	vst2.16	{d16, d17}, [r0, :128]
@	vst2.32	{d16, d17}, [r0]
@	vst2.8	{d16, d17, d18, d19}, [r0, :64]
@	vst2.16	{d16, d17, d18, d19}, [r0, :128]
@	vst2.32	{d16, d17, d18, d19}, [r0, :256]

@ FIXME: vst2.8	{d16, d17}, [r0, :64]   @ encoding: [0x1f,0x08,0x40,0xf4]
@ FIXME: vst2.16 {d16, d17}, [r0, :128] @ encoding: [0x6f,0x08,0x40,0xf4]
@ FIXME: vst2.32 {d16, d17}, [r0]       @ encoding: [0x8f,0x08,0x40,0xf4]
@ FIXME: vst2.8	{d16, d17, d18, d19}, [r0, :64] @ encoding: [0x1f,0x03,0x40,0xf4]
@ FIXME: vst2.16 {d16, d17, d18, d19}, [r0, :128] @ encoding: [0x6f,0x03,0x40,0xf4]
@ FIXME: vst2.32 {d16, d17, d18, d19}, [r0, :256] @ encoding: [0xbf,0x03,0x40,0xf4]


@	vst3.8	{d16, d17, d18}, [r0, :64]
@	vst3.16	{d16, d17, d18}, [r0]
@	vst3.32	{d16, d17, d18}, [r0]
@	vst3.8	{d16, d18, d20}, [r0, :64]!
@	vst3.8	{d17, d19, d21}, [r0, :64]!
@	vst3.16	{d16, d18, d20}, [r0]!
@	vst3.16	{d17, d19, d21}, [r0]!
@	vst3.32	{d16, d18, d20}, [r0]!
@	vst3.32	{d17, d19, d21}, [r0]!

@ FIXME: vst3.8	{d16, d17, d18}, [r0, :64] @ encoding: [0x1f,0x04,0x40,0xf4]
@ FIXME: vst3.16 {d16, d17, d18}, [r0]  @ encoding: [0x4f,0x04,0x40,0xf4]
@ FIXME: vst3.32 {d16, d17, d18}, [r0]  @ encoding: [0x8f,0x04,0x40,0xf4]
@ FIXME: vst3.8	{d16, d18, d20}, [r0, :64]! @ encoding: [0x1d,0x05,0x40,0xf4]
@ FIXME: vst3.8	{d17, d19, d21}, [r0, :64]! @ encoding: [0x1d,0x15,0x40,0xf4]
@ FIXME: vst3.16 {d16, d18, d20}, [r0]! @ encoding: [0x4d,0x05,0x40,0xf4]
@ FIXME: vst3.16 {d17, d19, d21}, [r0]! @ encoding: [0x4d,0x15,0x40,0xf4]
@ FIXME: vst3.32 {d16, d18, d20}, [r0]! @ encoding: [0x8d,0x05,0x40,0xf4]
@ FIXME: vst3.32 {d17, d19, d21}, [r0]! @ encoding: [0x8d,0x15,0x40,0xf4]


@	vst4.8	{d16, d17, d18, d19}, [r0, :64]
@	vst4.16	{d16, d17, d18, d19}, [r0, :128]
@	vst4.8	{d16, d18, d20, d22}, [r0, :256]!
@	vst4.8	{d17, d19, d21, d23}, [r0, :256]!
@	vst4.16	{d16, d18, d20, d22}, [r0]!
@	vst4.16	{d17, d19, d21, d23}, [r0]!
@	vst4.32	{d16, d18, d20, d22}, [r0]!
@	vst4.32	{d17, d19, d21, d23}, [r0]!

@ FIXME: vst4.8	{d16, d17, d18, d19}, [r0, :64] @ encoding: [0x1f,0x00,0x40,0xf4]
@ FIXME: vst4.16 {d16, d17, d18, d19}, [r0, :128] @ encoding: [0x6f,0x00,0x40,0xf4]
@ FIXME: vst4.8	{d16, d18, d20, d22}, [r0, :256]! @ encoding: [0x3d,0x01,0x40,0xf4]
@ FIXME: vst4.8	{d17, d19, d21, d23}, [r0, :256]! @ encoding: [0x3d,0x11,0x40,0xf4]
@ FIXME: vst4.16 {d16, d18, d20, d22}, [r0]! @ encoding: [0x4d,0x01,0x40,0xf4]
@ FIXME: vst4.16 {d17, d19, d21, d23}, [r0]! @ encoding: [0x4d,0x11,0x40,0xf4]
@ FIXME: vst4.32 {d16, d18, d20, d22}, [r0]! @ encoding: [0x8d,0x01,0x40,0xf4]
@ FIXME: vst4.32 {d17, d19, d21, d23}, [r0]! @ encoding: [0x8d,0x11,0x40,0xf4]


@	vst2.8	{d16[1], d17[1]}, [r0, :16]
@	vst2.16	{d16[1], d17[1]}, [r0, :32]
@	vst2.32	{d16[1], d17[1]}, [r0]
@	vst2.16	{d17[1], d19[1]}, [r0]
@	vst2.32	{d17[0], d19[0]}, [r0, :64]

@ FIXME: vst2.8	{d16[1], d17[1]}, [r0, :16] @ encoding: [0x3f,0x01,0xc0,0xf4]
@ FIXME: vst2.16 {d16[1], d17[1]}, [r0, :32] @ encoding: [0x5f,0x05,0xc0,0xf4]
@ FIXME: vst2.32 {d16[1], d17[1]}, [r0]  @ encoding: [0x8f,0x09,0xc0,0xf4]
@ FIXME: vst2.16 {d17[1], d19[1]}, [r0]  @ encoding: [0x6f,0x15,0xc0,0xf4]
@ FIXME: vst2.32 {d17[0], d19[0]}, [r0, :64] @ encoding: [0x5f,0x19,0xc0,0xf4]


@	vst3.8	{d16[1], d17[1], d18[1]}, [r0]
@	vst3.16	{d16[1], d17[1], d18[1]}, [r0]
@	vst3.32	{d16[1], d17[1], d18[1]}, [r0]
@	vst3.16	{d17[2], d19[2], d21[2]}, [r0]
@	vst3.32	{d16[0], d18[0], d20[0]}, [r0]

@ FIXME: vst3.8	{d16[1], d17[1], d18[1]}, [r0] @ encoding: [0x2f,0x02,0xc0,0xf4]
@ FIXME: vst3.16 {d16[1], d17[1], d18[1]}, [r0]@ encoding: [0x4f,0x06,0xc0,0xf4]
@ FIXME: vst3.32 {d16[1], d17[1], d18[1]}, [r0]@ encoding: [0x8f,0x0a,0xc0,0xf4]
@ FIXME: vst3.16 {d17[2], d19[2], d21[2]}, [r0]@ encoding: [0xaf,0x16,0xc0,0xf4]
@ FIXME: vst3.32 {d16[0], d18[0], d20[0]}, [r0]@ encoding: [0x4f,0x0a,0xc0,0xf4]


@	vst4.8	{d16[1], d17[1], d18[1], d19[1]}, [r0, :32]
@	vst4.16	{d16[1], d17[1], d18[1], d19[1]}, [r0]
@	vst4.32	{d16[1], d17[1], d18[1], d19[1]}, [r0, :128]
@	vst4.16	{d17[3], d19[3], d21[3], d23[3]}, [r0, :64]
@	vst4.32	{d17[0], d19[0], d21[0], d23[0]}, [r0]

@ FIXME: vst4.8	{d16[1], d17[1], d18[1], d19[1]}, [r0, :32] @ encoding: [0x3f,0x03,0xc0,0xf4]
@ FIXME: vst4.16 {d16[1], d17[1], d18[1], d19[1]}, [r0] @ encoding: [0x4f,0x07,0xc0,0xf4]
@ FIXME: vst4.32 {d16[1], d17[1], d18[1], d19[1]}, [r0, :128] @ encoding: [0xaf,0x0b,0xc0,0xf4]
@ FIXME: vst4.16 {d17[3], d19[3], d21[3], d23[3]}, [r0, :64] @ encoding: [0xff,0x17,0xc0,0xf4]
<<<<<<< HEAD
@ FIXME: vst4.32 {d17[0], d19[0], d21[0], d23[0]}, [r0] @ encoding: [0x4f,0x1b,0xc0,0xf4]
=======
@ FIXME: vst4.32 {d17[0], d19[0], d21[0], d23[0]}, [r0] @ encoding: [0x4f,0x1b,0xc0,0xf4]


@ Spot-check additional size-suffix aliases.

        vst1.8 {d2}, [r2]
        vst1.p8 {d2}, [r2]
        vst1.u8 {d2}, [r2]

        vst1.8 {q2}, [r2]
        vst1.p8 {q2}, [r2]
        vst1.u8 {q2}, [r2]
        vst1.f32 {q2}, [r2]

@ CHECK: vst1.8	{d2}, [r2]              @ encoding: [0x0f,0x27,0x02,0xf4]
@ CHECK: vst1.8	{d2}, [r2]              @ encoding: [0x0f,0x27,0x02,0xf4]
@ CHECK: vst1.8	{d2}, [r2]              @ encoding: [0x0f,0x27,0x02,0xf4]

@ CHECK: vst1.8	{d4, d5}, [r2]          @ encoding: [0x0f,0x4a,0x02,0xf4]
@ CHECK: vst1.8	{d4, d5}, [r2]          @ encoding: [0x0f,0x4a,0x02,0xf4]
@ CHECK: vst1.8	{d4, d5}, [r2]          @ encoding: [0x0f,0x4a,0x02,0xf4]
@ CHECK: vst1.32 {d4, d5}, [r2]         @ encoding: [0x8f,0x4a,0x02,0xf4]
>>>>>>> bfc9429c
<|MERGE_RESOLUTION|>--- conflicted
+++ resolved
@@ -110,9 +110,6 @@
 @ FIXME: vst4.16 {d16[1], d17[1], d18[1], d19[1]}, [r0] @ encoding: [0x4f,0x07,0xc0,0xf4]
 @ FIXME: vst4.32 {d16[1], d17[1], d18[1], d19[1]}, [r0, :128] @ encoding: [0xaf,0x0b,0xc0,0xf4]
 @ FIXME: vst4.16 {d17[3], d19[3], d21[3], d23[3]}, [r0, :64] @ encoding: [0xff,0x17,0xc0,0xf4]
-<<<<<<< HEAD
-@ FIXME: vst4.32 {d17[0], d19[0], d21[0], d23[0]}, [r0] @ encoding: [0x4f,0x1b,0xc0,0xf4]
-=======
 @ FIXME: vst4.32 {d17[0], d19[0], d21[0], d23[0]}, [r0] @ encoding: [0x4f,0x1b,0xc0,0xf4]
 
 
@@ -134,5 +131,4 @@
 @ CHECK: vst1.8	{d4, d5}, [r2]          @ encoding: [0x0f,0x4a,0x02,0xf4]
 @ CHECK: vst1.8	{d4, d5}, [r2]          @ encoding: [0x0f,0x4a,0x02,0xf4]
 @ CHECK: vst1.8	{d4, d5}, [r2]          @ encoding: [0x0f,0x4a,0x02,0xf4]
-@ CHECK: vst1.32 {d4, d5}, [r2]         @ encoding: [0x8f,0x4a,0x02,0xf4]
->>>>>>> bfc9429c
+@ CHECK: vst1.32 {d4, d5}, [r2]         @ encoding: [0x8f,0x4a,0x02,0xf4]