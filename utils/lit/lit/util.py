import errno
import itertools
import math
import os
import platform
import signal
import subprocess
import sys

def to_bytes(str):
    # Encode to UTF-8 to get binary data.
    return str.encode('utf-8')

def to_string(bytes):
    if isinstance(bytes, str):
        return bytes
    return to_bytes(bytes)

<<<<<<< HEAD
=======
def convert_string(bytes):
    try:
        return to_string(bytes.decode('utf-8'))
    except UnicodeError:
        return str(bytes)

>>>>>>> c8d6db0f
def detectCPUs():
    """
    Detects the number of CPUs on a system. Cribbed from pp.
    """
    # Linux, Unix and MacOS:
    if hasattr(os, "sysconf"):
        if "SC_NPROCESSORS_ONLN" in os.sysconf_names:
            # Linux & Unix:
            ncpus = os.sysconf("SC_NPROCESSORS_ONLN")
            if isinstance(ncpus, int) and ncpus > 0:
                return ncpus
        else: # OSX:
            return int(capture(['sysctl', '-n', 'hw.ncpu']))
    # Windows:
    if "NUMBER_OF_PROCESSORS" in os.environ:
        ncpus = int(os.environ["NUMBER_OF_PROCESSORS"])
        if ncpus > 0:
            return ncpus
    return 1 # Default

def mkdir_p(path):
    """mkdir_p(path) - Make the "path" directory, if it does not exist; this
    will also make directories for any missing parent directories."""
    if not path or os.path.exists(path):
        return

    parent = os.path.dirname(path) 
    if parent != path:
        mkdir_p(parent)

    try:
        os.mkdir(path)
    except OSError:
        e = sys.exc_info()[1]
        # Ignore EEXIST, which may occur during a race condition.
        if e.errno != errno.EEXIST:
            raise

def capture(args, env=None):
    """capture(command) - Run the given command (or argv list) in a shell and
    return the standard output."""
    p = subprocess.Popen(args, stdout=subprocess.PIPE, stderr=subprocess.PIPE,
                         env=env)
    out,_ = p.communicate()
    return convert_string(out)

def which(command, paths = None):
    """which(command, [paths]) - Look up the given command in the paths string
    (or the PATH environment variable, if unspecified)."""

    if paths is None:
        paths = os.environ.get('PATH','')

    # Check for absolute match first.
    if os.path.isfile(command):
        return command

    # Would be nice if Python had a lib function for this.
    if not paths:
        paths = os.defpath

    # Get suffixes to search.
    # On Cygwin, 'PATHEXT' may exist but it should not be used.
    if os.pathsep == ';':
        pathext = os.environ.get('PATHEXT', '').split(';')
    else:
        pathext = ['']

    # Search the paths...
    for path in paths.split(os.pathsep):
        for ext in pathext:
            p = os.path.join(path, command + ext)
            if os.path.exists(p):
                return p

    return None

def checkToolsPath(dir, tools):
    for tool in tools:
        if not os.path.exists(os.path.join(dir, tool)):
            return False;
    return True;

def whichTools(tools, paths):
    for path in paths.split(os.pathsep):
        if checkToolsPath(path, tools):
            return path
    return None

def printHistogram(items, title = 'Items'):
    items.sort(key = lambda item: item[1])

    maxValue = max([v for _,v in items])

    # Select first "nice" bar height that produces more than 10 bars.
    power = int(math.ceil(math.log(maxValue, 10)))
    for inc in itertools.cycle((5, 2, 2.5, 1)):
        barH = inc * 10**power
        N = int(math.ceil(maxValue / barH))
        if N > 10:
            break
        elif inc == 1:
            power -= 1

    histo = [set() for i in range(N)]
    for name,v in items:
        bin = min(int(N * v/maxValue), N-1)
        histo[bin].add(name)

    barW = 40
    hr = '-' * (barW + 34)
    print('\nSlowest %s:' % title)
    print(hr)
    for name,value in items[-20:]:
        print('%.2fs: %s' % (value, name))
    print('\n%s Times:' % title)
    print(hr)
    pDigits = int(math.ceil(math.log(maxValue, 10)))
    pfDigits = max(0, 3-pDigits)
    if pfDigits:
        pDigits += pfDigits + 1
    cDigits = int(math.ceil(math.log(len(items), 10)))
    print("[%s] :: [%s] :: [%s]" % ('Range'.center((pDigits+1)*2 + 3),
                                    'Percentage'.center(barW),
                                    'Count'.center(cDigits*2 + 1)))
    print(hr)
    for i,row in enumerate(histo):
        pct = float(len(row)) / len(items)
        w = int(barW * pct)
        print("[%*.*fs,%*.*fs) :: [%s%s] :: [%*d/%*d]" % (
            pDigits, pfDigits, i*barH, pDigits, pfDigits, (i+1)*barH,
            '*'*w, ' '*(barW-w), cDigits, len(row), cDigits, len(items)))

# Close extra file handles on UNIX (on Windows this cannot be done while
# also redirecting input).
kUseCloseFDs = not (platform.system() == 'Windows')
def executeCommand(command, cwd=None, env=None):
    p = subprocess.Popen(command, cwd=cwd,
                         stdin=subprocess.PIPE,
                         stdout=subprocess.PIPE,
                         stderr=subprocess.PIPE,
                         env=env, close_fds=kUseCloseFDs)
    out,err = p.communicate()
    exitCode = p.wait()

    # Detect Ctrl-C in subprocess.
    if exitCode == -signal.SIGINT:
        raise KeyboardInterrupt

    # Ensure the resulting output is always of string type.
    out = convert_string(out)
    err = convert_string(err)

    return out, err, exitCode

def usePlatformSdkOnDarwin(config, lit_config):
    # On Darwin, support relocatable SDKs by providing Clang with a
    # default system root path.
    if 'darwin' in config.target_triple:
        try:
            cmd = subprocess.Popen(['xcrun', '--show-sdk-path'],
                                   stdout=subprocess.PIPE, stderr=subprocess.PIPE)
            out, err = cmd.communicate()
            out = out.strip()
            res = cmd.wait()
        except OSError:
            res = -1
        if res == 0 and out:
            sdk_path = out
            lit_config.note('using SDKROOT: %r' % sdk_path)
            config.environment['SDKROOT'] = sdk_path<|MERGE_RESOLUTION|>--- conflicted
+++ resolved
@@ -16,15 +16,12 @@
         return bytes
     return to_bytes(bytes)
 
-<<<<<<< HEAD
-=======
 def convert_string(bytes):
     try:
         return to_string(bytes.decode('utf-8'))
     except UnicodeError:
         return str(bytes)
 
->>>>>>> c8d6db0f
 def detectCPUs():
     """
     Detects the number of CPUs on a system. Cribbed from pp.
