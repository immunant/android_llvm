//===- Cloning.cpp - Unit tests for the Cloner ----------------------------===//
//
//                     The LLVM Compiler Infrastructure
//
// This file is distributed under the University of Illinois Open Source
// License. See LICENSE.TXT for details.
//
//===----------------------------------------------------------------------===//

#include "llvm/ADT/STLExtras.h"
#include "llvm/ADT/SmallPtrSet.h"
#include "llvm/IR/Argument.h"
#include "llvm/IR/Constant.h"
#include "llvm/IR/Function.h"
#include "llvm/IR/Instructions.h"
#include "llvm/IR/IRBuilder.h"
#include "llvm/IR/LLVMContext.h"
#include "llvm/Transforms/Utils/Cloning.h"
#include "gtest/gtest.h"

using namespace llvm;

namespace {

class CloneInstruction : public ::testing::Test {
protected:
  virtual void SetUp() {
    V = NULL;
  }

  template <typename T>
  T *clone(T *V1) {
    Value *V2 = V1->clone();
    Orig.insert(V1);
    Clones.insert(V2);
    return cast<T>(V2);
  }

  void eraseClones() {
    DeleteContainerPointers(Clones);
  }

  virtual void TearDown() {
    eraseClones();
    DeleteContainerPointers(Orig);
    delete V;
  }

  SmallPtrSet<Value *, 4> Orig;   // Erase on exit
  SmallPtrSet<Value *, 4> Clones; // Erase in eraseClones

  LLVMContext context;
  Value *V;
};

TEST_F(CloneInstruction, OverflowBits) {
  V = new Argument(Type::getInt32Ty(context));

  BinaryOperator *Add = BinaryOperator::Create(Instruction::Add, V, V);
  BinaryOperator *Sub = BinaryOperator::Create(Instruction::Sub, V, V);
  BinaryOperator *Mul = BinaryOperator::Create(Instruction::Mul, V, V);

  BinaryOperator *AddClone = this->clone(Add);
  BinaryOperator *SubClone = this->clone(Sub);
  BinaryOperator *MulClone = this->clone(Mul);

  EXPECT_FALSE(AddClone->hasNoUnsignedWrap());
  EXPECT_FALSE(AddClone->hasNoSignedWrap());
  EXPECT_FALSE(SubClone->hasNoUnsignedWrap());
  EXPECT_FALSE(SubClone->hasNoSignedWrap());
  EXPECT_FALSE(MulClone->hasNoUnsignedWrap());
  EXPECT_FALSE(MulClone->hasNoSignedWrap());

  eraseClones();

  Add->setHasNoUnsignedWrap();
  Sub->setHasNoUnsignedWrap();
  Mul->setHasNoUnsignedWrap();

  AddClone = this->clone(Add);
  SubClone = this->clone(Sub);
  MulClone = this->clone(Mul);

  EXPECT_TRUE(AddClone->hasNoUnsignedWrap());
  EXPECT_FALSE(AddClone->hasNoSignedWrap());
  EXPECT_TRUE(SubClone->hasNoUnsignedWrap());
  EXPECT_FALSE(SubClone->hasNoSignedWrap());
  EXPECT_TRUE(MulClone->hasNoUnsignedWrap());
  EXPECT_FALSE(MulClone->hasNoSignedWrap());

  eraseClones();

  Add->setHasNoSignedWrap();
  Sub->setHasNoSignedWrap();
  Mul->setHasNoSignedWrap();

  AddClone = this->clone(Add);
  SubClone = this->clone(Sub);
  MulClone = this->clone(Mul);

  EXPECT_TRUE(AddClone->hasNoUnsignedWrap());
  EXPECT_TRUE(AddClone->hasNoSignedWrap());
  EXPECT_TRUE(SubClone->hasNoUnsignedWrap());
  EXPECT_TRUE(SubClone->hasNoSignedWrap());
  EXPECT_TRUE(MulClone->hasNoUnsignedWrap());
  EXPECT_TRUE(MulClone->hasNoSignedWrap());

  eraseClones();

  Add->setHasNoUnsignedWrap(false);
  Sub->setHasNoUnsignedWrap(false);
  Mul->setHasNoUnsignedWrap(false);

  AddClone = this->clone(Add);
  SubClone = this->clone(Sub);
  MulClone = this->clone(Mul);

  EXPECT_FALSE(AddClone->hasNoUnsignedWrap());
  EXPECT_TRUE(AddClone->hasNoSignedWrap());
  EXPECT_FALSE(SubClone->hasNoUnsignedWrap());
  EXPECT_TRUE(SubClone->hasNoSignedWrap());
  EXPECT_FALSE(MulClone->hasNoUnsignedWrap());
  EXPECT_TRUE(MulClone->hasNoSignedWrap());
}

TEST_F(CloneInstruction, Inbounds) {
  V = new Argument(Type::getInt32PtrTy(context));

  Constant *Z = Constant::getNullValue(Type::getInt32Ty(context));
  std::vector<Value *> ops;
  ops.push_back(Z);
  GetElementPtrInst *GEP = GetElementPtrInst::Create(V, ops);
  EXPECT_FALSE(this->clone(GEP)->isInBounds());

  GEP->setIsInBounds();
  EXPECT_TRUE(this->clone(GEP)->isInBounds());
}

TEST_F(CloneInstruction, Exact) {
  V = new Argument(Type::getInt32Ty(context));

  BinaryOperator *SDiv = BinaryOperator::Create(Instruction::SDiv, V, V);
  EXPECT_FALSE(this->clone(SDiv)->isExact());

  SDiv->setIsExact(true);
  EXPECT_TRUE(this->clone(SDiv)->isExact());
}

TEST_F(CloneInstruction, Attributes) {
  Type *ArgTy1[] = { Type::getInt32PtrTy(context) };
  FunctionType *FT1 =  FunctionType::get(Type::getVoidTy(context), ArgTy1, false);

  Function *F1 = Function::Create(FT1, Function::ExternalLinkage);
  BasicBlock *BB = BasicBlock::Create(context, "", F1);
  IRBuilder<> Builder(BB);
  Builder.CreateRetVoid();

  Function *F2 = Function::Create(FT1, Function::ExternalLinkage);

  Attribute::AttrKind AK[] = { Attribute::NoCapture };
  AttributeSet AS = AttributeSet::get(context, 0, AK);
  Argument *A = F1->arg_begin();
  A->addAttr(AS);

  SmallVector<ReturnInst*, 4> Returns;
  ValueToValueMapTy VMap;
  VMap[A] = UndefValue::get(A->getType());

  CloneFunctionInto(F2, F1, VMap, false, Returns);
  EXPECT_FALSE(F2->arg_begin()->hasNoCaptureAttr());
<<<<<<< HEAD
=======

  delete F1;
  delete F2;
>>>>>>> a7a05ee7
}

}<|MERGE_RESOLUTION|>--- conflicted
+++ resolved
@@ -168,12 +168,9 @@
 
   CloneFunctionInto(F2, F1, VMap, false, Returns);
   EXPECT_FALSE(F2->arg_begin()->hasNoCaptureAttr());
-<<<<<<< HEAD
-=======
 
   delete F1;
   delete F2;
->>>>>>> a7a05ee7
 }
 
 }