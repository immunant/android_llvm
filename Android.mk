LOCAL_PATH := $(call my-dir)
LLVM_ROOT_PATH := $(LOCAL_PATH)
LLVM_ENABLE_ASSERTION := false

include $(CLEAR_VARS)

# LLVM Libraries
subdirs := \
  lib/Analysis \
  lib/Analysis/IPA \
  lib/Archive \
  lib/AsmParser \
  lib/Bitcode/Reader \
  lib/Bitcode/Writer \
  lib/ExecutionEngine/JIT \
  lib/CodeGen \
  lib/CodeGen/AsmPrinter \
  lib/CodeGen/SelectionDAG \
  lib/Linker \
  lib/MC \
  lib/MC/MCParser \
  lib/Support \
  lib/TableGen \
  lib/Target \
  lib/Transforms/IPO \
  lib/Transforms/InstCombine \
  lib/Transforms/Instrumentation \
  lib/Transforms/Scalar \
  lib/Transforms/Utils \
  lib/VMCore \
  utils/TableGen

# ARM Code Generation Libraries
subdirs += \
  lib/Target/ARM \
  lib/Target/ARM/AsmParser \
  lib/Target/ARM/InstPrinter \
  lib/Target/ARM/Disassembler \
  lib/Target/ARM/MCTargetDesc \
  lib/Target/ARM/TargetInfo

# MIPS Code Generation Libraries
subdirs += \
  lib/Target/Mips \
  lib/Target/Mips/InstPrinter \
  lib/Target/Mips/MCTargetDesc \
  lib/Target/Mips/TargetInfo

# X86 Code Generation Libraries
subdirs += \
  lib/Target/X86 \
  lib/Target/X86/AsmParser \
  lib/Target/X86/InstPrinter \
  lib/Target/X86/Disassembler \
  lib/Target/X86/MCTargetDesc \
  lib/Target/X86/TargetInfo \
<<<<<<< HEAD
  lib/Target/X86/Utils
=======
  lib/Target/X86/Utils \
  lib/Transforms/IPO \
  lib/Transforms/InstCombine \
  lib/Transforms/Instrumentation \
  lib/Transforms/Scalar \
  lib/Transforms/Utils \
  lib/VMCore \
  utils/FileCheck \
  utils/TableGen \
  tools/llvm-as \
  tools/llvm-link \
  ))
>>>>>>> 8f698b54

# LLVM Command Line Tools
#subdirs += tools/llc
subdirs += tools/llvm-as
subdirs += tools/llvm-dis
subdirs += tools/llvm-ld
subdirs += tools/llvm-link
#subdirs += tools/opt


include $(LOCAL_PATH)/llvm.mk
include $(addprefix $(LOCAL_PATH)/,$(addsuffix /Android.mk, $(subdirs)))<|MERGE_RESOLUTION|>--- conflicted
+++ resolved
@@ -28,6 +28,7 @@
   lib/Transforms/Scalar \
   lib/Transforms/Utils \
   lib/VMCore \
+  utils/FileCheck \
   utils/TableGen
 
 # ARM Code Generation Libraries
@@ -54,22 +55,7 @@
   lib/Target/X86/Disassembler \
   lib/Target/X86/MCTargetDesc \
   lib/Target/X86/TargetInfo \
-<<<<<<< HEAD
   lib/Target/X86/Utils
-=======
-  lib/Target/X86/Utils \
-  lib/Transforms/IPO \
-  lib/Transforms/InstCombine \
-  lib/Transforms/Instrumentation \
-  lib/Transforms/Scalar \
-  lib/Transforms/Utils \
-  lib/VMCore \
-  utils/FileCheck \
-  utils/TableGen \
-  tools/llvm-as \
-  tools/llvm-link \
-  ))
->>>>>>> 8f698b54
 
 # LLVM Command Line Tools
 #subdirs += tools/llc
