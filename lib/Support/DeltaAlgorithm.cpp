--- conflicted
+++ resolved
@@ -27,17 +27,6 @@
 
 void DeltaAlgorithm::Split(const changeset_ty &S, changesetlist_ty &Res) {
   // FIXME: Allow clients to provide heuristics for improved splitting.
-<<<<<<< HEAD
-  // Get the iterator to the middle.
-  unsigned N = S.size() / 2;
-  changeset_ty::const_iterator middle(S.begin());
-  std::advance(middle, N);
-
-  // Create each vector using the middle as the split.
-  changeset_ty LHS(S.begin(), middle);
-  changeset_ty RHS(middle, S.end());
-=======
->>>>>>> b3201c5c
 
   // FIXME: This is really slow.
   changeset_ty LHS, RHS;
