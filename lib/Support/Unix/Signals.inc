//===- Signals.cpp - Generic Unix Signals Implementation -----*- C++ -*-===//
//
//                     The LLVM Compiler Infrastructure
//
// This file is distributed under the University of Illinois Open Source
// License. See LICENSE.TXT for details.
//
//===----------------------------------------------------------------------===//
//
// This file defines some helpful functions for dealing with the possibility of
// Unix signals occurring while your program is running.
//
//===----------------------------------------------------------------------===//

#include "Unix.h"
#include "llvm/ADT/STLExtras.h"
#include "llvm/Support/Mutex.h"
#include <algorithm>
#include <string>
#include <vector>
#if HAVE_EXECINFO_H
# include <execinfo.h>         // For backtrace().
#endif
#if HAVE_SIGNAL_H
#include <signal.h>
#endif
#if HAVE_SYS_STAT_H
#include <sys/stat.h>
#endif
<<<<<<< HEAD
#if HAVE_DLFCN_H && HAVE_CXXABI_H && __GNUG__
#include <dlfcn.h>
=======
#if HAVE_CXXABI_H
>>>>>>> a7a05ee7
#include <cxxabi.h>
#endif
#if HAVE_DLFCN_H
#include <dlfcn.h>
#endif
#if HAVE_MACH_MACH_H
#include <mach/mach.h>
#endif

using namespace llvm;

static RETSIGTYPE SignalHandler(int Sig);  // defined below.

static SmartMutex<true> SignalsMutex;

/// InterruptFunction - The function to call if ctrl-c is pressed.
static void (*InterruptFunction)() = 0;

static std::vector<std::string> FilesToRemove;
static std::vector<std::pair<void(*)(void*), void*> > CallBacksToRun;

// IntSigs - Signals that represent requested termination. There's no bug
// or failure, or if there is, it's not our direct responsibility. For whatever
// reason, our continued execution is no longer desirable.
static const int IntSigs[] = {
  SIGHUP, SIGINT, SIGPIPE, SIGTERM, SIGUSR1, SIGUSR2
};
static const int *const IntSigsEnd =
  IntSigs + sizeof(IntSigs) / sizeof(IntSigs[0]);

// KillSigs - Signals that represent that we have a bug, and our prompt
// termination has been ordered.
static const int KillSigs[] = {
  SIGILL, SIGTRAP, SIGABRT, SIGFPE, SIGBUS, SIGSEGV, SIGQUIT
#ifdef SIGSYS
  , SIGSYS
#endif
#ifdef SIGXCPU
  , SIGXCPU
#endif
#ifdef SIGXFSZ
  , SIGXFSZ
#endif
#ifdef SIGEMT
  , SIGEMT
#endif
};
static const int *const KillSigsEnd =
  KillSigs + sizeof(KillSigs) / sizeof(KillSigs[0]);

static unsigned NumRegisteredSignals = 0;
static struct {
  struct sigaction SA;
  int SigNo;
} RegisteredSignalInfo[(sizeof(IntSigs)+sizeof(KillSigs))/sizeof(KillSigs[0])];


static void RegisterHandler(int Signal) {
  assert(NumRegisteredSignals <
         sizeof(RegisteredSignalInfo)/sizeof(RegisteredSignalInfo[0]) &&
         "Out of space for signal handlers!");

  struct sigaction NewHandler;

  NewHandler.sa_handler = SignalHandler;
  NewHandler.sa_flags = SA_NODEFER|SA_RESETHAND;
  sigemptyset(&NewHandler.sa_mask);

  // Install the new handler, save the old one in RegisteredSignalInfo.
  sigaction(Signal, &NewHandler,
            &RegisteredSignalInfo[NumRegisteredSignals].SA);
  RegisteredSignalInfo[NumRegisteredSignals].SigNo = Signal;
  ++NumRegisteredSignals;
}

static void RegisterHandlers() {
  // If the handlers are already registered, we're done.
  if (NumRegisteredSignals != 0) return;

  std::for_each(IntSigs, IntSigsEnd, RegisterHandler);
  std::for_each(KillSigs, KillSigsEnd, RegisterHandler);
}

static void UnregisterHandlers() {
  // Restore all of the signal handlers to how they were before we showed up.
  for (unsigned i = 0, e = NumRegisteredSignals; i != e; ++i)
    sigaction(RegisteredSignalInfo[i].SigNo,
              &RegisteredSignalInfo[i].SA, 0);
  NumRegisteredSignals = 0;
}


/// RemoveFilesToRemove - Process the FilesToRemove list. This function
/// should be called with the SignalsMutex lock held.
/// NB: This must be an async signal safe function. It cannot allocate or free
/// memory, even in debug builds.
static void RemoveFilesToRemove() {
  // We avoid iterators in case of debug iterators that allocate or release
  // memory.
  for (unsigned i = 0, e = FilesToRemove.size(); i != e; ++i) {
    // We rely on a std::string implementation for which repeated calls to
    // 'c_str()' don't allocate memory. We pre-call 'c_str()' on all of these
    // strings to try to ensure this is safe.
    const char *path = FilesToRemove[i].c_str();

    // Get the status so we can determine if it's a file or directory. If we
    // can't stat the file, ignore it.
    struct stat buf;
    if (stat(path, &buf) != 0)
      continue;

    // If this is not a regular file, ignore it. We want to prevent removal of
    // special files like /dev/null, even if the compiler is being run with the
    // super-user permissions.
    if (!S_ISREG(buf.st_mode))
      continue;
  
    // Otherwise, remove the file. We ignore any errors here as there is nothing
    // else we can do.
    unlink(path);
  }
}

// SignalHandler - The signal handler that runs.
static RETSIGTYPE SignalHandler(int Sig) {
  // Restore the signal behavior to default, so that the program actually
  // crashes when we return and the signal reissues.  This also ensures that if
  // we crash in our signal handler that the program will terminate immediately
  // instead of recursing in the signal handler.
  UnregisterHandlers();

  // Unmask all potentially blocked kill signals.
  sigset_t SigMask;
  sigfillset(&SigMask);
  sigprocmask(SIG_UNBLOCK, &SigMask, 0);

  SignalsMutex.acquire();
  RemoveFilesToRemove();

  if (std::find(IntSigs, IntSigsEnd, Sig) != IntSigsEnd) {
    if (InterruptFunction) {
      void (*IF)() = InterruptFunction;
      SignalsMutex.release();
      InterruptFunction = 0;
      IF();        // run the interrupt function.
      return;
    }

    SignalsMutex.release();
    raise(Sig);   // Execute the default handler.
    return;
  }

  SignalsMutex.release();

  // Otherwise if it is a fault (like SEGV) run any handler.
  for (unsigned i = 0, e = CallBacksToRun.size(); i != e; ++i)
    CallBacksToRun[i].first(CallBacksToRun[i].second);
}

void llvm::sys::RunInterruptHandlers() {
  SignalsMutex.acquire();
  RemoveFilesToRemove();
  SignalsMutex.release();
}

void llvm::sys::SetInterruptFunction(void (*IF)()) {
  SignalsMutex.acquire();
  InterruptFunction = IF;
  SignalsMutex.release();
  RegisterHandlers();
}

// RemoveFileOnSignal - The public API
bool llvm::sys::RemoveFileOnSignal(const sys::Path &Filename,
                                   std::string* ErrMsg) {
  SignalsMutex.acquire();
  std::string *OldPtr = FilesToRemove.empty() ? 0 : &FilesToRemove[0];
  FilesToRemove.push_back(Filename.str());

  // We want to call 'c_str()' on every std::string in this vector so that if
  // the underlying implementation requires a re-allocation, it happens here
  // rather than inside of the signal handler. If we see the vector grow, we
  // have to call it on every entry. If it remains in place, we only need to
  // call it on the latest one.
  if (OldPtr == &FilesToRemove[0])
    FilesToRemove.back().c_str();
  else
    for (unsigned i = 0, e = FilesToRemove.size(); i != e; ++i)
      FilesToRemove[i].c_str();

  SignalsMutex.release();

  RegisterHandlers();
  return false;
}

// DontRemoveFileOnSignal - The public API
void llvm::sys::DontRemoveFileOnSignal(const sys::Path &Filename) {
  SignalsMutex.acquire();
  std::vector<std::string>::reverse_iterator RI =
    std::find(FilesToRemove.rbegin(), FilesToRemove.rend(), Filename.str());
  std::vector<std::string>::iterator I = FilesToRemove.end();
  if (RI != FilesToRemove.rend())
    I = FilesToRemove.erase(RI.base()-1);

  // We need to call c_str() on every element which would have been moved by
  // the erase. These elements, in a C++98 implementation where c_str()
  // requires a reallocation on the first call may have had the call to c_str()
  // made on insertion become invalid by being copied down an element.
  for (std::vector<std::string>::iterator E = FilesToRemove.end(); I != E; ++I)
    I->c_str();

  SignalsMutex.release();
}

/// AddSignalHandler - Add a function to be called when a signal is delivered
/// to the process.  The handler can have a cookie passed to it to identify
/// what instance of the handler it is.
void llvm::sys::AddSignalHandler(void (*FnPtr)(void *), void *Cookie) {
  CallBacksToRun.push_back(std::make_pair(FnPtr, Cookie));
  RegisterHandlers();
}


// PrintStackTrace - In the case of a program crash or fault, print out a stack
// trace so that the user has an indication of why and where we died.
//
// On glibc systems we have the 'backtrace' function, which works nicely, but
// doesn't demangle symbols.
void llvm::sys::PrintStackTrace(FILE *FD) {
#if defined(HAVE_BACKTRACE) && defined(ENABLE_BACKTRACES)
  static void* StackTrace[256];
  // Use backtrace() to output a backtrace on Linux systems with glibc.
  int depth = backtrace(StackTrace,
                        static_cast<int>(array_lengthof(StackTrace)));
#if HAVE_DLFCN_H && HAVE_CXXABI_H && __GNUG__
  int width = 0;
  for (int i = 0; i < depth; ++i) {
    Dl_info dlinfo;
    dladdr(StackTrace[i], &dlinfo);
    const char* name = strrchr(dlinfo.dli_fname, '/');

    int nwidth;
    if (name == NULL) nwidth = strlen(dlinfo.dli_fname);
    else              nwidth = strlen(name) - 1;

    if (nwidth > width) width = nwidth;
  }

  for (int i = 0; i < depth; ++i) {
    Dl_info dlinfo;
    dladdr(StackTrace[i], &dlinfo);

    fprintf(FD, "%-2d", i);

    const char* name = strrchr(dlinfo.dli_fname, '/');
    if (name == NULL) fprintf(FD, " %-*s", width, dlinfo.dli_fname);
    else              fprintf(FD, " %-*s", width, name+1);

    fprintf(FD, " %#0*lx",
            (int)(sizeof(void*) * 2) + 2, (unsigned long)StackTrace[i]);

    if (dlinfo.dli_sname != NULL) {
      fputc(' ', FD);
#  if HAVE_CXXABI_H
      int res;
      char* d = abi::__cxa_demangle(dlinfo.dli_sname, NULL, NULL, &res);
#  else
      char* d = NULL;
#  endif
      if (d == NULL) fputs(dlinfo.dli_sname, FD);
      else           fputs(d, FD);
      free(d);

      // FIXME: When we move to C++11, use %t length modifier. It's not in
      // C++03 and causes gcc to issue warnings. Losing the upper 32 bits of
      // the stack offset for a stack dump isn't likely to cause any problems.
      fprintf(FD, " + %u",(unsigned)((char*)StackTrace[i]-
                                     (char*)dlinfo.dli_saddr));
    }
    fputc('\n', FD);
  }
#else
  backtrace_symbols_fd(StackTrace, depth, STDERR_FILENO);
#endif
#endif
}

static void PrintStackTraceSignalHandler(void *) {
  PrintStackTrace(stderr);
}

/// PrintStackTraceOnErrorSignal - When an error signal (such as SIGABRT or
/// SIGSEGV) is delivered to the process, print a stack trace and then exit.
void llvm::sys::PrintStackTraceOnErrorSignal() {
  AddSignalHandler(PrintStackTraceSignalHandler, 0);

#if defined(__APPLE__) && !defined(ANDROID)
  // Environment variable to disable any kind of crash dialog.
  if (getenv("LLVM_DISABLE_CRASH_REPORT")) {
    mach_port_t self = mach_task_self();

    exception_mask_t mask = EXC_MASK_CRASH;

    kern_return_t ret = task_set_exception_ports(self,
                             mask,
                             MACH_PORT_NULL,
                             EXCEPTION_STATE_IDENTITY | MACH_EXCEPTION_CODES,
                             THREAD_STATE_NONE);
    (void)ret;
  }
#endif
}


/***/

// On Darwin, raise sends a signal to the main thread instead of the current
// thread. This has the unfortunate effect that assert() and abort() will end up
// bypassing our crash recovery attempts. We work around this for anything in
// the same linkage unit by just defining our own versions of the assert handler
// and abort.

#if defined(__APPLE__) && !defined(ANDROID)

#include <signal.h>
#include <pthread.h>

int raise(int sig) {
  return pthread_kill(pthread_self(), sig);
}

void __assert_rtn(const char *func,
                  const char *file,
                  int line,
                  const char *expr) {
  if (func)
    fprintf(stderr, "Assertion failed: (%s), function %s, file %s, line %d.\n",
            expr, func, file, line);
  else
    fprintf(stderr, "Assertion failed: (%s), file %s, line %d.\n",
            expr, file, line);
  abort();
}

void abort() {
  raise(SIGABRT);
  usleep(1000);
  __builtin_trap();
}

#endif<|MERGE_RESOLUTION|>--- conflicted
+++ resolved
@@ -27,12 +27,7 @@
 #if HAVE_SYS_STAT_H
 #include <sys/stat.h>
 #endif
-<<<<<<< HEAD
-#if HAVE_DLFCN_H && HAVE_CXXABI_H && __GNUG__
-#include <dlfcn.h>
-=======
 #if HAVE_CXXABI_H
->>>>>>> a7a05ee7
 #include <cxxabi.h>
 #endif
 #if HAVE_DLFCN_H
