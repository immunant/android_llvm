--- conflicted
+++ resolved
@@ -49,12 +49,7 @@
 }
 
 bool LockFileManager::processStillExecuting(StringRef Hostname, int PID) {
-<<<<<<< HEAD
-// getsid not supported in Android bionic library
-#if LLVM_ON_UNIX && !defined(ANDROID_TARGET_BUILD)
-=======
 #if LLVM_ON_UNIX && !defined(__ANDROID__)
->>>>>>> 1dc2591e
   char MyHostname[256];
   MyHostname[255] = 0;
   MyHostname[0] = 0;
