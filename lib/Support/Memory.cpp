--- conflicted
+++ resolved
@@ -22,60 +22,4 @@
 #endif
 #ifdef LLVM_ON_WIN32
 #include "Windows/Memory.inc"
-<<<<<<< HEAD
-#endif
-
-extern "C" void sys_icache_invalidate(const void *Addr, size_t len);
-
-/// InvalidateInstructionCache - Before the JIT can run a block of code
-/// that has been emitted it must invalidate the instruction cache on some
-/// platforms.
-void llvm::sys::Memory::InvalidateInstructionCache(const void *Addr,
-                                                   size_t Len) {
-
-// icache invalidation for PPC and ARM.
-#if defined(__APPLE__)
-
-#  if (defined(__POWERPC__) || defined (__ppc__) || \
-     defined(_POWER) || defined(_ARCH_PPC)) || defined(__arm__)
-  sys_icache_invalidate(const_cast<void *>(Addr), Len);
-#  endif
-
-#else
-
-#  if (defined(__POWERPC__) || defined (__ppc__) || \
-       defined(_POWER) || defined(_ARCH_PPC)) && defined(__GNUC__)
-  const size_t LineSize = 32;
-
-  const intptr_t Mask = ~(LineSize - 1);
-  const intptr_t StartLine = ((intptr_t) Addr) & Mask;
-  const intptr_t EndLine = ((intptr_t) Addr + Len + LineSize - 1) & Mask;
-
-  for (intptr_t Line = StartLine; Line < EndLine; Line += LineSize)
-    asm volatile("dcbf 0, %0" : : "r"(Line));
-  asm volatile("sync");
-
-  for (intptr_t Line = StartLine; Line < EndLine; Line += LineSize)
-    asm volatile("icbi 0, %0" : : "r"(Line));
-  asm volatile("isync");
-#  elif defined(__arm__) && defined(__GNUC__)
-  // FIXME: Can we safely always call this for __GNUC__ everywhere?
-  const char *Start = static_cast<const char *>(Addr);
-  const char *End = Start + Len;
-  __clear_cache(const_cast<char *>(Start), const_cast<char *>(End));
-#  elif defined(__mips__) && defined(ANDROID)
-  // NOTE: The declaration of "cacheflush" in bionic:
-  // extern int cacheflush(long start, long end, long flags);
-  cacheflush((long)Addr, (long)(Addr+Len), BCACHE);
-#  elif defined(__mips__)
-  const char *Start = static_cast<const char *>(Addr);
-  cacheflush(const_cast<char *>(Start), Len, BCACHE);
-#  endif
-
-#endif  // end apple
-
-  ValgrindDiscardTranslations(Addr, Len);
-}
-=======
-#endif
->>>>>>> b6714227
+#endif