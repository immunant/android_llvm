--- conflicted
+++ resolved
@@ -50,14 +50,10 @@
   if (result == old_value)
     *ptr = new_value;
   return result;
-<<<<<<< HEAD
 #elif defined(ANDROID_TARGET_BUILD)
   return android_atomic_cmpxchg((int32_t)old_value, (int32_t)new_value,
                                 (volatile int*)ptr);
-#elif defined(__GNUC__)
-=======
 #elif defined(GNU_ATOMICS)
->>>>>>> b6714227
   return __sync_val_compare_and_swap(ptr, old_value, new_value);
 #elif defined(_MSC_VER)
   return InterlockedCompareExchange(ptr, new_value, old_value);
@@ -70,13 +66,9 @@
 #if LLVM_HAS_ATOMICS == 0
   ++(*ptr);
   return *ptr;
-<<<<<<< HEAD
 #elif defined(ANDROID_TARGET_BUILD)
   return android_atomic_inc((volatile int*)ptr);
-#elif defined(__GNUC__)
-=======
 #elif defined(GNU_ATOMICS)
->>>>>>> b6714227
   return __sync_add_and_fetch(ptr, 1);
 #elif defined(_MSC_VER)
   return InterlockedIncrement(ptr);
@@ -89,13 +81,9 @@
 #if LLVM_HAS_ATOMICS == 0
   --(*ptr);
   return *ptr;
-<<<<<<< HEAD
 #elif defined(ANDROID_TARGET_BUILD)
   return android_atomic_dec((volatile int*)ptr);
-#elif defined(__GNUC__)
-=======
 #elif defined(GNU_ATOMICS)
->>>>>>> b6714227
   return __sync_sub_and_fetch(ptr, 1);
 #elif defined(_MSC_VER)
   return InterlockedDecrement(ptr);
@@ -108,13 +96,9 @@
 #if LLVM_HAS_ATOMICS == 0
   *ptr += val;
   return *ptr;
-<<<<<<< HEAD
 #elif defined(ANDROID_TARGET_BUILD)
   return android_atomic_add((int32_t)val, (volatile int*)ptr);
-#elif defined(__GNUC__)
-=======
 #elif defined(GNU_ATOMICS)
->>>>>>> b6714227
   return __sync_add_and_fetch(ptr, val);
 #elif defined(_MSC_VER)
   return InterlockedExchangeAdd(ptr, val) + val;
