//===-- AddressSanitizer.cpp - memory error detector ------------*- C++ -*-===//
//
//                     The LLVM Compiler Infrastructure
//
// This file is distributed under the University of Illinois Open Source
// License. See LICENSE.TXT for details.
//
//===----------------------------------------------------------------------===//
//
// This file is a part of AddressSanitizer, an address sanity checker.
// Details of the algorithm:
//  http://code.google.com/p/address-sanitizer/wiki/AddressSanitizerAlgorithm
//
//===----------------------------------------------------------------------===//

#define DEBUG_TYPE "asan"

#include "FunctionBlackList.h"
#include "llvm/Function.h"
#include "llvm/IRBuilder.h"
#include "llvm/InlineAsm.h"
#include "llvm/IntrinsicInst.h"
#include "llvm/LLVMContext.h"
#include "llvm/Module.h"
#include "llvm/Type.h"
#include "llvm/ADT/ArrayRef.h"
#include "llvm/ADT/OwningPtr.h"
#include "llvm/ADT/SmallSet.h"
#include "llvm/ADT/SmallString.h"
#include "llvm/ADT/SmallVector.h"
#include "llvm/ADT/StringExtras.h"
#include "llvm/ADT/Triple.h"
<<<<<<< HEAD
#include "llvm/Function.h"
#include "llvm/IntrinsicInst.h"
#include "llvm/LLVMContext.h"
#include "llvm/Module.h"
=======
>>>>>>> a94d6e87
#include "llvm/Support/CommandLine.h"
#include "llvm/Support/DataTypes.h"
#include "llvm/Support/Debug.h"
#include "llvm/Support/raw_ostream.h"
#include "llvm/Support/system_error.h"
#include "llvm/Target/TargetData.h"
#include "llvm/Target/TargetMachine.h"
#include "llvm/Transforms/Instrumentation.h"
#include "llvm/Transforms/Utils/BasicBlockUtils.h"
#include "llvm/Transforms/Utils/ModuleUtils.h"

#include <string>
#include <algorithm>

using namespace llvm;

static const uint64_t kDefaultShadowScale = 3;
static const uint64_t kDefaultShadowOffset32 = 1ULL << 29;
static const uint64_t kDefaultShadowOffset64 = 1ULL << 44;
static const uint64_t kDefaultShadowOffsetAndroid = 0;

static const size_t kMaxStackMallocSize = 1 << 16;  // 64K
static const uintptr_t kCurrentStackFrameMagic = 0x41B58AB3;
static const uintptr_t kRetiredStackFrameMagic = 0x45E0360E;

static const char *kAsanModuleCtorName = "asan.module_ctor";
static const char *kAsanModuleDtorName = "asan.module_dtor";
static const int   kAsanCtorAndCtorPriority = 1;
static const char *kAsanReportErrorTemplate = "__asan_report_";
static const char *kAsanRegisterGlobalsName = "__asan_register_globals";
static const char *kAsanUnregisterGlobalsName = "__asan_unregister_globals";
static const char *kAsanInitName = "__asan_init";
static const char *kAsanHandleNoReturnName = "__asan_handle_no_return";
static const char *kAsanMappingOffsetName = "__asan_mapping_offset";
static const char *kAsanMappingScaleName = "__asan_mapping_scale";
static const char *kAsanStackMallocName = "__asan_stack_malloc";
static const char *kAsanStackFreeName = "__asan_stack_free";

static const int kAsanStackLeftRedzoneMagic = 0xf1;
static const int kAsanStackMidRedzoneMagic = 0xf2;
static const int kAsanStackRightRedzoneMagic = 0xf3;
static const int kAsanStackPartialRedzoneMagic = 0xf4;

// Accesses sizes are powers of two: 1, 2, 4, 8, 16.
static const size_t kNumberOfAccessSizes = 5;

// Command-line flags.

// This flag may need to be replaced with -f[no-]asan-reads.
static cl::opt<bool> ClInstrumentReads("asan-instrument-reads",
       cl::desc("instrument read instructions"), cl::Hidden, cl::init(true));
static cl::opt<bool> ClInstrumentWrites("asan-instrument-writes",
       cl::desc("instrument write instructions"), cl::Hidden, cl::init(true));
static cl::opt<bool> ClInstrumentAtomics("asan-instrument-atomics",
       cl::desc("instrument atomic instructions (rmw, cmpxchg)"),
       cl::Hidden, cl::init(true));
static cl::opt<bool> ClMergeCallbacks("asan-merge-callbacks",
       cl::desc("merge __asan_report_ callbacks to create fewer BBs"),
       cl::Hidden, cl::init(false));
// This flag limits the number of instructions to be instrumented
// in any given BB. Normally, this should be set to unlimited (INT_MAX),
// but due to http://llvm.org/bugs/show_bug.cgi?id=12652 we temporary
// set it to 10000.
static cl::opt<int> ClMaxInsnsToInstrumentPerBB("asan-max-ins-per-bb",
       cl::init(10000),
       cl::desc("maximal number of instructions to instrument in any given BB"),
       cl::Hidden);
// This flag may need to be replaced with -f[no]asan-stack.
static cl::opt<bool> ClStack("asan-stack",
       cl::desc("Handle stack memory"), cl::Hidden, cl::init(true));
// This flag may need to be replaced with -f[no]asan-use-after-return.
static cl::opt<bool> ClUseAfterReturn("asan-use-after-return",
       cl::desc("Check return-after-free"), cl::Hidden, cl::init(false));
// This flag may need to be replaced with -f[no]asan-globals.
static cl::opt<bool> ClGlobals("asan-globals",
       cl::desc("Handle global objects"), cl::Hidden, cl::init(true));
static cl::opt<bool> ClMemIntrin("asan-memintrin",
       cl::desc("Handle memset/memcpy/memmove"), cl::Hidden, cl::init(true));
// This flag may need to be replaced with -fasan-blacklist.
static cl::opt<std::string>  ClBlackListFile("asan-blacklist",
       cl::desc("File containing the list of functions to ignore "
                "during instrumentation"), cl::Hidden);

// These flags allow to change the shadow mapping.
// The shadow mapping looks like
//    Shadow = (Mem >> scale) + (1 << offset_log)
static cl::opt<int> ClMappingScale("asan-mapping-scale",
       cl::desc("scale of asan shadow mapping"), cl::Hidden, cl::init(0));
static cl::opt<int> ClMappingOffsetLog("asan-mapping-offset-log",
       cl::desc("offset of asan shadow mapping"), cl::Hidden, cl::init(-1));

// Optimization flags. Not user visible, used mostly for testing
// and benchmarking the tool.
static cl::opt<bool> ClOpt("asan-opt",
       cl::desc("Optimize instrumentation"), cl::Hidden, cl::init(true));
static cl::opt<bool> ClOptSameTemp("asan-opt-same-temp",
       cl::desc("Instrument the same temp just once"), cl::Hidden,
       cl::init(true));
static cl::opt<bool> ClOptGlobals("asan-opt-globals",
       cl::desc("Don't instrument scalar globals"), cl::Hidden, cl::init(true));

// Debug flags.
static cl::opt<int> ClDebug("asan-debug", cl::desc("debug"), cl::Hidden,
                            cl::init(0));
static cl::opt<int> ClDebugStack("asan-debug-stack", cl::desc("debug stack"),
                                 cl::Hidden, cl::init(0));
static cl::opt<std::string> ClDebugFunc("asan-debug-func",
                                        cl::Hidden, cl::desc("Debug func"));
static cl::opt<int> ClDebugMin("asan-debug-min", cl::desc("Debug min inst"),
                               cl::Hidden, cl::init(-1));
static cl::opt<int> ClDebugMax("asan-debug-max", cl::desc("Debug man inst"),
                               cl::Hidden, cl::init(-1));

namespace {

/// When the crash callbacks are merged, they receive some amount of arguments
/// that are merged in a PHI node. This struct represents arguments from one
/// call site.
struct CrashArg {
  Value *Arg1;
  Value *Arg2;
};

/// An object of this type is created while instrumenting every function.
struct AsanFunctionContext {
  AsanFunctionContext(Function &Function) : F(Function), CrashBlock() { }

  Function &F;
  // These are initially zero. If we require at least one call to
  // __asan_report_{read,write}{1,2,4,8,16}, an appropriate BB is created.
  BasicBlock *CrashBlock[2][kNumberOfAccessSizes];
  typedef  SmallVector<CrashArg, 8> CrashArgsVec;
  CrashArgsVec CrashArgs[2][kNumberOfAccessSizes];
};

/// AddressSanitizer: instrument the code in module to find memory bugs.
struct AddressSanitizer : public ModulePass {
  AddressSanitizer();
  virtual const char *getPassName() const;
  void instrumentMop(AsanFunctionContext &AFC, Instruction *I);
  void instrumentAddress(AsanFunctionContext &AFC,
                         Instruction *OrigIns, IRBuilder<> &IRB,
                         Value *Addr, uint32_t TypeSize, bool IsWrite);
  Value *createSlowPathCmp(IRBuilder<> &IRB, Value *AddrLong,
                           Value *ShadowValue, uint32_t TypeSize);
  Instruction *generateCrashCode(BasicBlock *BB, Value *Addr, Value *PC,
                                 bool IsWrite, size_t AccessSizeIndex);
  bool instrumentMemIntrinsic(AsanFunctionContext &AFC, MemIntrinsic *MI);
  void instrumentMemIntrinsicParam(AsanFunctionContext &AFC,
                                   Instruction *OrigIns, Value *Addr,
                                   Value *Size,
                                   Instruction *InsertBefore, bool IsWrite);
  Value *memToShadow(Value *Shadow, IRBuilder<> &IRB);
  bool handleFunction(Module &M, Function &F);
  bool maybeInsertAsanInitAtFunctionEntry(Function &F);
  bool poisonStackInFunction(Module &M, Function &F);
  virtual bool runOnModule(Module &M);
  bool insertGlobalRedzones(Module &M);
  static char ID;  // Pass identification, replacement for typeid

 private:

  uint64_t getAllocaSizeInBytes(AllocaInst *AI) {
    Type *Ty = AI->getAllocatedType();
    uint64_t SizeInBytes = TD->getTypeAllocSize(Ty);
    return SizeInBytes;
  }
  uint64_t getAlignedSize(uint64_t SizeInBytes) {
    return ((SizeInBytes + RedzoneSize - 1)
            / RedzoneSize) * RedzoneSize;
  }
  uint64_t getAlignedAllocaSize(AllocaInst *AI) {
    uint64_t SizeInBytes = getAllocaSizeInBytes(AI);
    return getAlignedSize(SizeInBytes);
  }

  Function *checkInterfaceFunction(Constant *FuncOrBitcast);
  void PoisonStack(const ArrayRef<AllocaInst*> &AllocaVec, IRBuilder<> IRB,
                   Value *ShadowBase, bool DoPoison);
  bool LooksLikeCodeInBug11395(Instruction *I);

  LLVMContext *C;
  TargetData *TD;
  uint64_t MappingOffset;
  int MappingScale;
  size_t RedzoneSize;
  int LongSize;
  Type *IntptrTy;
  Type *IntptrPtrTy;
  Function *AsanCtorFunction;
  Function *AsanInitFunction;
  Instruction *CtorInsertBefore;
  OwningPtr<FunctionBlackList> BL;
  // This array is indexed by AccessIsWrite and log2(AccessSize).
  Function *AsanErrorCallback[2][kNumberOfAccessSizes];
  InlineAsm *EmptyAsm;
};

}  // namespace

char AddressSanitizer::ID = 0;
INITIALIZE_PASS(AddressSanitizer, "asan",
    "AddressSanitizer: detects use-after-free and out-of-bounds bugs.",
    false, false)
AddressSanitizer::AddressSanitizer() : ModulePass(ID) { }
ModulePass *llvm::createAddressSanitizerPass() {
  return new AddressSanitizer();
}

const char *AddressSanitizer::getPassName() const {
  return "AddressSanitizer";
}

static size_t TypeSizeToSizeIndex(uint32_t TypeSize) {
  size_t Res = CountTrailingZeros_32(TypeSize / 8);
  assert(Res < kNumberOfAccessSizes);
  return Res;
}

// Create a constant for Str so that we can pass it to the run-time lib.
static GlobalVariable *createPrivateGlobalForString(Module &M, StringRef Str) {
  Constant *StrConst = ConstantDataArray::getString(M.getContext(), Str);
  return new GlobalVariable(M, StrConst->getType(), true,
                            GlobalValue::PrivateLinkage, StrConst, "");
}

// Split the basic block and insert an if-then code.
// Before:
//   Head
//   Cmp
//   Tail
// After:
//   Head
//   if (Cmp)
//     ThenBlock
//   Tail
//
// If ThenBlock is zero, a new block is created and its terminator is returned.
// Otherwize 0 is returned.
static BranchInst *splitBlockAndInsertIfThen(Value *Cmp,
                                             BasicBlock *ThenBlock = 0) {
  Instruction *SplitBefore = cast<Instruction>(Cmp)->getNextNode();
  BasicBlock *Head = SplitBefore->getParent();
  BasicBlock *Tail = Head->splitBasicBlock(SplitBefore);
  TerminatorInst *HeadOldTerm = Head->getTerminator();
  BranchInst *CheckTerm = 0;
  if (!ThenBlock) {
    LLVMContext &C = Head->getParent()->getParent()->getContext();
    ThenBlock = BasicBlock::Create(C, "", Head->getParent(), Tail);
    CheckTerm = BranchInst::Create(Tail, ThenBlock);
  }
  BranchInst *HeadNewTerm =
    BranchInst::Create(/*ifTrue*/ThenBlock, /*ifFalse*/Tail, Cmp);
  ReplaceInstWithInst(HeadOldTerm, HeadNewTerm);

  return CheckTerm;
}

Value *AddressSanitizer::memToShadow(Value *Shadow, IRBuilder<> &IRB) {
  // Shadow >> scale
  Shadow = IRB.CreateLShr(Shadow, MappingScale);
  if (MappingOffset == 0)
    return Shadow;
  // (Shadow >> scale) | offset
  return IRB.CreateOr(Shadow, ConstantInt::get(IntptrTy,
                                               MappingOffset));
}

void AddressSanitizer::instrumentMemIntrinsicParam(
    AsanFunctionContext &AFC, Instruction *OrigIns,
    Value *Addr, Value *Size, Instruction *InsertBefore, bool IsWrite) {
  // Check the first byte.
  {
    IRBuilder<> IRB(InsertBefore);
    instrumentAddress(AFC, OrigIns, IRB, Addr, 8, IsWrite);
  }
  // Check the last byte.
  {
    IRBuilder<> IRB(InsertBefore);
    Value *SizeMinusOne = IRB.CreateSub(
        Size, ConstantInt::get(Size->getType(), 1));
    SizeMinusOne = IRB.CreateIntCast(SizeMinusOne, IntptrTy, false);
    Value *AddrLong = IRB.CreatePointerCast(Addr, IntptrTy);
    Value *AddrPlusSizeMinisOne = IRB.CreateAdd(AddrLong, SizeMinusOne);
    instrumentAddress(AFC, OrigIns, IRB, AddrPlusSizeMinisOne, 8, IsWrite);
  }
}

// Instrument memset/memmove/memcpy
bool AddressSanitizer::instrumentMemIntrinsic(AsanFunctionContext &AFC,
                                              MemIntrinsic *MI) {
  Value *Dst = MI->getDest();
  MemTransferInst *MemTran = dyn_cast<MemTransferInst>(MI);
  Value *Src = MemTran ? MemTran->getSource() : 0;
  Value *Length = MI->getLength();

  Constant *ConstLength = dyn_cast<Constant>(Length);
  Instruction *InsertBefore = MI;
  if (ConstLength) {
    if (ConstLength->isNullValue()) return false;
  } else {
    // The size is not a constant so it could be zero -- check at run-time.
    IRBuilder<> IRB(InsertBefore);

    Value *Cmp = IRB.CreateICmpNE(Length,
                                  Constant::getNullValue(Length->getType()));
    InsertBefore = splitBlockAndInsertIfThen(Cmp);
  }

  instrumentMemIntrinsicParam(AFC, MI, Dst, Length, InsertBefore, true);
  if (Src)
    instrumentMemIntrinsicParam(AFC, MI, Src, Length, InsertBefore, false);
  return true;
}

// If I is an interesting memory access, return the PointerOperand
// and set IsWrite. Otherwise return NULL.
static Value *isInterestingMemoryAccess(Instruction *I, bool *IsWrite) {
  if (LoadInst *LI = dyn_cast<LoadInst>(I)) {
    if (!ClInstrumentReads) return NULL;
    *IsWrite = false;
    return LI->getPointerOperand();
  }
  if (StoreInst *SI = dyn_cast<StoreInst>(I)) {
    if (!ClInstrumentWrites) return NULL;
    *IsWrite = true;
    return SI->getPointerOperand();
  }
  if (AtomicRMWInst *RMW = dyn_cast<AtomicRMWInst>(I)) {
    if (!ClInstrumentAtomics) return NULL;
    *IsWrite = true;
    return RMW->getPointerOperand();
  }
  if (AtomicCmpXchgInst *XCHG = dyn_cast<AtomicCmpXchgInst>(I)) {
    if (!ClInstrumentAtomics) return NULL;
    *IsWrite = true;
    return XCHG->getPointerOperand();
  }
  return NULL;
}

void AddressSanitizer::instrumentMop(AsanFunctionContext &AFC, Instruction *I) {
  bool IsWrite;
  Value *Addr = isInterestingMemoryAccess(I, &IsWrite);
  assert(Addr);
  if (ClOpt && ClOptGlobals && isa<GlobalVariable>(Addr)) {
    // We are accessing a global scalar variable. Nothing to catch here.
    return;
  }
  Type *OrigPtrTy = Addr->getType();
  Type *OrigTy = cast<PointerType>(OrigPtrTy)->getElementType();

  assert(OrigTy->isSized());
  uint32_t TypeSize = TD->getTypeStoreSizeInBits(OrigTy);

  if (TypeSize != 8  && TypeSize != 16 &&
      TypeSize != 32 && TypeSize != 64 && TypeSize != 128) {
    // Ignore all unusual sizes.
    return;
  }

  IRBuilder<> IRB(I);
  instrumentAddress(AFC, I, IRB, Addr, TypeSize, IsWrite);
}

// Validate the result of Module::getOrInsertFunction called for an interface
// function of AddressSanitizer. If the instrumented module defines a function
// with the same name, their prototypes must match, otherwise
// getOrInsertFunction returns a bitcast.
Function *AddressSanitizer::checkInterfaceFunction(Constant *FuncOrBitcast) {
  if (isa<Function>(FuncOrBitcast)) return cast<Function>(FuncOrBitcast);
  FuncOrBitcast->dump();
  report_fatal_error("trying to redefine an AddressSanitizer "
                     "interface function");
}

Instruction *AddressSanitizer::generateCrashCode(
    BasicBlock *BB, Value *Addr, Value *PC,
    bool IsWrite, size_t AccessSizeIndex) {
  IRBuilder<> IRB(BB->getFirstNonPHI());
  CallInst *Call;
  if (PC)
    Call = IRB.CreateCall2(AsanErrorCallback[IsWrite][AccessSizeIndex],
                           Addr, PC);
  else
    Call = IRB.CreateCall(AsanErrorCallback[IsWrite][AccessSizeIndex], Addr);
  // We don't do Call->setDoesNotReturn() because the BB already has
  // UnreachableInst at the end.
  // This EmptyAsm is required to avoid callback merge.
  IRB.CreateCall(EmptyAsm);
  return Call;
}

Value *AddressSanitizer::createSlowPathCmp(IRBuilder<> &IRB, Value *AddrLong,
                                            Value *ShadowValue,
                                            uint32_t TypeSize) {
  size_t Granularity = 1 << MappingScale;
  // Addr & (Granularity - 1)
  Value *LastAccessedByte = IRB.CreateAnd(
      AddrLong, ConstantInt::get(IntptrTy, Granularity - 1));
  // (Addr & (Granularity - 1)) + size - 1
  if (TypeSize / 8 > 1)
    LastAccessedByte = IRB.CreateAdd(
        LastAccessedByte, ConstantInt::get(IntptrTy, TypeSize / 8 - 1));
  // (uint8_t) ((Addr & (Granularity-1)) + size - 1)
  LastAccessedByte = IRB.CreateIntCast(
      LastAccessedByte, IRB.getInt8Ty(), false);
  // ((uint8_t) ((Addr & (Granularity-1)) + size - 1)) >= ShadowValue
  return IRB.CreateICmpSGE(LastAccessedByte, ShadowValue);
}

void AddressSanitizer::instrumentAddress(AsanFunctionContext &AFC,
                                         Instruction *OrigIns,
                                         IRBuilder<> &IRB, Value *Addr,
                                         uint32_t TypeSize, bool IsWrite) {
  Value *AddrLong = IRB.CreatePointerCast(Addr, IntptrTy);

  Type *ShadowTy  = IntegerType::get(
      *C, std::max(8U, TypeSize >> MappingScale));
  Type *ShadowPtrTy = PointerType::get(ShadowTy, 0);
  Value *ShadowPtr = memToShadow(AddrLong, IRB);
  Value *CmpVal = Constant::getNullValue(ShadowTy);
  Value *ShadowValue = IRB.CreateLoad(
      IRB.CreateIntToPtr(ShadowPtr, ShadowPtrTy));

  Value *Cmp = IRB.CreateICmpNE(ShadowValue, CmpVal);

  BasicBlock *CrashBlock = 0;
  if (ClMergeCallbacks) {
    size_t AccessSizeIndex = TypeSizeToSizeIndex(TypeSize);
    BasicBlock **Cached = &AFC.CrashBlock[IsWrite][AccessSizeIndex];
    if (!*Cached) {
      std::string BBName("crash_bb-");
      BBName += (IsWrite ? "w-" : "r-") + itostr(1 << AccessSizeIndex);
      BasicBlock *BB = BasicBlock::Create(*C, BBName, &AFC.F);
      new UnreachableInst(*C, BB);
      *Cached = BB;
    }
    CrashBlock = *Cached;
    // We need to pass the PC as the second parameter to __asan_report_*.
    // There are few problems:
    //  - Some architectures (e.g. x86_32) don't have a cheap way to get the PC.
    //  - LLVM doesn't have the appropriate intrinsic.
    // For now, put a random number into the PC, just to allow experiments.
    Value *PC = ConstantInt::get(IntptrTy, rand());
    CrashArg Arg = {AddrLong, PC};
    AFC.CrashArgs[IsWrite][AccessSizeIndex].push_back(Arg);
  } else {
    CrashBlock = BasicBlock::Create(*C, "crash_bb", &AFC.F);
    new UnreachableInst(*C, CrashBlock);
    size_t AccessSizeIndex = TypeSizeToSizeIndex(TypeSize);
    Instruction *Crash =
        generateCrashCode(CrashBlock, AddrLong, 0, IsWrite, AccessSizeIndex);
    Crash->setDebugLoc(OrigIns->getDebugLoc());
  }

  size_t Granularity = 1 << MappingScale;
  if (TypeSize < 8 * Granularity) {
    BranchInst *CheckTerm = splitBlockAndInsertIfThen(Cmp);
    assert(CheckTerm->isUnconditional());
    BasicBlock *NextBB = CheckTerm->getSuccessor(0);
    IRB.SetInsertPoint(CheckTerm);
    Value *Cmp2 = createSlowPathCmp(IRB, AddrLong, ShadowValue, TypeSize);
    BranchInst *NewTerm = BranchInst::Create(CrashBlock, NextBB, Cmp2);
    ReplaceInstWithInst(CheckTerm, NewTerm);
  } else {
    splitBlockAndInsertIfThen(Cmp, CrashBlock);
  }
}

// This function replaces all global variables with new variables that have
// trailing redzones. It also creates a function that poisons
// redzones and inserts this function into llvm.global_ctors.
bool AddressSanitizer::insertGlobalRedzones(Module &M) {
  SmallVector<GlobalVariable *, 16> GlobalsToChange;

  for (Module::GlobalListType::iterator G = M.getGlobalList().begin(),
       E = M.getGlobalList().end(); G != E; ++G) {
    Type *Ty = cast<PointerType>(G->getType())->getElementType();
    DEBUG(dbgs() << "GLOBAL: " << *G);

    if (!Ty->isSized()) continue;
    if (!G->hasInitializer()) continue;
    // Touch only those globals that will not be defined in other modules.
    // Don't handle ODR type linkages since other modules may be built w/o asan.
    if (G->getLinkage() != GlobalVariable::ExternalLinkage &&
        G->getLinkage() != GlobalVariable::PrivateLinkage &&
        G->getLinkage() != GlobalVariable::InternalLinkage)
      continue;
    // Two problems with thread-locals:
    //   - The address of the main thread's copy can't be computed at link-time.
    //   - Need to poison all copies, not just the main thread's one.
    if (G->isThreadLocal())
      continue;
    // For now, just ignore this Alloca if the alignment is large.
    if (G->getAlignment() > RedzoneSize) continue;

    // Ignore all the globals with the names starting with "\01L_OBJC_".
    // Many of those are put into the .cstring section. The linker compresses
    // that section by removing the spare \0s after the string terminator, so
    // our redzones get broken.
    if ((G->getName().find("\01L_OBJC_") == 0) ||
        (G->getName().find("\01l_OBJC_") == 0)) {
      DEBUG(dbgs() << "Ignoring \\01L_OBJC_* global: " << *G);
      continue;
    }

    if (G->hasSection()) {
      StringRef Section(G->getSection());
      // Ignore the globals from the __OBJC section. The ObjC runtime assumes
      // those conform to /usr/lib/objc/runtime.h, so we can't add redzones to
      // them.
      if ((Section.find("__OBJC,") == 0) ||
          (Section.find("__DATA, __objc_") == 0)) {
        DEBUG(dbgs() << "Ignoring ObjC runtime global: " << *G);
        continue;
      }
      // See http://code.google.com/p/address-sanitizer/issues/detail?id=32
      // Constant CFString instances are compiled in the following way:
      //  -- the string buffer is emitted into
      //     __TEXT,__cstring,cstring_literals
      //  -- the constant NSConstantString structure referencing that buffer
      //     is placed into __DATA,__cfstring
      // Therefore there's no point in placing redzones into __DATA,__cfstring.
      // Moreover, it causes the linker to crash on OS X 10.7
      if (Section.find("__DATA,__cfstring") == 0) {
        DEBUG(dbgs() << "Ignoring CFString: " << *G);
        continue;
      }
    }

    GlobalsToChange.push_back(G);
  }

  size_t n = GlobalsToChange.size();
  if (n == 0) return false;

  // A global is described by a structure
  //   size_t beg;
  //   size_t size;
  //   size_t size_with_redzone;
  //   const char *name;
  // We initialize an array of such structures and pass it to a run-time call.
  StructType *GlobalStructTy = StructType::get(IntptrTy, IntptrTy,
                                               IntptrTy, IntptrTy, NULL);
  SmallVector<Constant *, 16> Initializers(n);

  IRBuilder<> IRB(CtorInsertBefore);

  for (size_t i = 0; i < n; i++) {
    GlobalVariable *G = GlobalsToChange[i];
    PointerType *PtrTy = cast<PointerType>(G->getType());
    Type *Ty = PtrTy->getElementType();
    uint64_t SizeInBytes = TD->getTypeAllocSize(Ty);
    uint64_t RightRedzoneSize = RedzoneSize +
        (RedzoneSize - (SizeInBytes % RedzoneSize));
    Type *RightRedZoneTy = ArrayType::get(IRB.getInt8Ty(), RightRedzoneSize);

    StructType *NewTy = StructType::get(Ty, RightRedZoneTy, NULL);
    Constant *NewInitializer = ConstantStruct::get(
        NewTy, G->getInitializer(),
        Constant::getNullValue(RightRedZoneTy), NULL);

    SmallString<2048> DescriptionOfGlobal = G->getName();
    DescriptionOfGlobal += " (";
    DescriptionOfGlobal += M.getModuleIdentifier();
    DescriptionOfGlobal += ")";
    GlobalVariable *Name = createPrivateGlobalForString(M, DescriptionOfGlobal);

    // Create a new global variable with enough space for a redzone.
    GlobalVariable *NewGlobal = new GlobalVariable(
        M, NewTy, G->isConstant(), G->getLinkage(),
        NewInitializer, "", G, G->getThreadLocalMode());
    NewGlobal->copyAttributesFrom(G);
    NewGlobal->setAlignment(RedzoneSize);

    Value *Indices2[2];
    Indices2[0] = IRB.getInt32(0);
    Indices2[1] = IRB.getInt32(0);

    G->replaceAllUsesWith(
        ConstantExpr::getGetElementPtr(NewGlobal, Indices2, true));
    NewGlobal->takeName(G);
    G->eraseFromParent();

    Initializers[i] = ConstantStruct::get(
        GlobalStructTy,
        ConstantExpr::getPointerCast(NewGlobal, IntptrTy),
        ConstantInt::get(IntptrTy, SizeInBytes),
        ConstantInt::get(IntptrTy, SizeInBytes + RightRedzoneSize),
        ConstantExpr::getPointerCast(Name, IntptrTy),
        NULL);
    DEBUG(dbgs() << "NEW GLOBAL:\n" << *NewGlobal);
  }

  ArrayType *ArrayOfGlobalStructTy = ArrayType::get(GlobalStructTy, n);
  GlobalVariable *AllGlobals = new GlobalVariable(
      M, ArrayOfGlobalStructTy, false, GlobalVariable::PrivateLinkage,
      ConstantArray::get(ArrayOfGlobalStructTy, Initializers), "");

  Function *AsanRegisterGlobals = checkInterfaceFunction(M.getOrInsertFunction(
      kAsanRegisterGlobalsName, IRB.getVoidTy(), IntptrTy, IntptrTy, NULL));
  AsanRegisterGlobals->setLinkage(Function::ExternalLinkage);

  IRB.CreateCall2(AsanRegisterGlobals,
                  IRB.CreatePointerCast(AllGlobals, IntptrTy),
                  ConstantInt::get(IntptrTy, n));

  // We also need to unregister globals at the end, e.g. when a shared library
  // gets closed.
  Function *AsanDtorFunction = Function::Create(
      FunctionType::get(Type::getVoidTy(*C), false),
      GlobalValue::InternalLinkage, kAsanModuleDtorName, &M);
  BasicBlock *AsanDtorBB = BasicBlock::Create(*C, "", AsanDtorFunction);
  IRBuilder<> IRB_Dtor(ReturnInst::Create(*C, AsanDtorBB));
  Function *AsanUnregisterGlobals =
      checkInterfaceFunction(M.getOrInsertFunction(
          kAsanUnregisterGlobalsName,
          IRB.getVoidTy(), IntptrTy, IntptrTy, NULL));
  AsanUnregisterGlobals->setLinkage(Function::ExternalLinkage);

  IRB_Dtor.CreateCall2(AsanUnregisterGlobals,
                       IRB.CreatePointerCast(AllGlobals, IntptrTy),
                       ConstantInt::get(IntptrTy, n));
  appendToGlobalDtors(M, AsanDtorFunction, kAsanCtorAndCtorPriority);

  DEBUG(dbgs() << M);
  return true;
}

// virtual
bool AddressSanitizer::runOnModule(Module &M) {
  // Initialize the private fields. No one has accessed them before.
  TD = getAnalysisIfAvailable<TargetData>();
  if (!TD)
    return false;
  BL.reset(new FunctionBlackList(ClBlackListFile));

  C = &(M.getContext());
  LongSize = TD->getPointerSizeInBits();
  IntptrTy = Type::getIntNTy(*C, LongSize);
  IntptrPtrTy = PointerType::get(IntptrTy, 0);

  AsanCtorFunction = Function::Create(
      FunctionType::get(Type::getVoidTy(*C), false),
      GlobalValue::InternalLinkage, kAsanModuleCtorName, &M);
  BasicBlock *AsanCtorBB = BasicBlock::Create(*C, "", AsanCtorFunction);
  CtorInsertBefore = ReturnInst::Create(*C, AsanCtorBB);

  // call __asan_init in the module ctor.
  IRBuilder<> IRB(CtorInsertBefore);
  AsanInitFunction = checkInterfaceFunction(
      M.getOrInsertFunction(kAsanInitName, IRB.getVoidTy(), NULL));
  AsanInitFunction->setLinkage(Function::ExternalLinkage);
  IRB.CreateCall(AsanInitFunction);

<<<<<<< HEAD
=======
  // Create __asan_report* callbacks.
  for (size_t AccessIsWrite = 0; AccessIsWrite <= 1; AccessIsWrite++) {
    for (size_t AccessSizeIndex = 0; AccessSizeIndex < kNumberOfAccessSizes;
         AccessSizeIndex++) {
      // IsWrite and TypeSize are encoded in the function name.
      std::string FunctionName = std::string(kAsanReportErrorTemplate) +
          (AccessIsWrite ? "store" : "load") + itostr(1 << AccessSizeIndex);
      // If we are merging crash callbacks, they have two parameters.
      if (ClMergeCallbacks)
        AsanErrorCallback[AccessIsWrite][AccessSizeIndex] = cast<Function>(
          M.getOrInsertFunction(FunctionName, IRB.getVoidTy(), IntptrTy,
                                IntptrTy, NULL));
      else
        AsanErrorCallback[AccessIsWrite][AccessSizeIndex] = cast<Function>(
          M.getOrInsertFunction(FunctionName, IRB.getVoidTy(), IntptrTy, NULL));
    }
  }
  // We insert an empty inline asm after __asan_report* to avoid callback merge.
  EmptyAsm = InlineAsm::get(FunctionType::get(IRB.getVoidTy(), false),
                            StringRef(""), StringRef(""),
                            /*hasSideEffects=*/true);

>>>>>>> a94d6e87
  llvm::Triple targetTriple(M.getTargetTriple());
  bool isAndroid = targetTriple.getEnvironment() == llvm::Triple::ANDROIDEABI;

  MappingOffset = isAndroid ? kDefaultShadowOffsetAndroid :
    (LongSize == 32 ? kDefaultShadowOffset32 : kDefaultShadowOffset64);
  if (ClMappingOffsetLog >= 0) {
    if (ClMappingOffsetLog == 0) {
      // special case
      MappingOffset = 0;
    } else {
      MappingOffset = 1ULL << ClMappingOffsetLog;
    }
  }
  MappingScale = kDefaultShadowScale;
  if (ClMappingScale) {
    MappingScale = ClMappingScale;
  }
  // Redzone used for stack and globals is at least 32 bytes.
  // For scales 6 and 7, the redzone has to be 64 and 128 bytes respectively.
  RedzoneSize = std::max(32, (int)(1 << MappingScale));

  bool Res = false;

  if (ClGlobals)
    Res |= insertGlobalRedzones(M);

  if (ClMappingOffsetLog >= 0) {
    // Tell the run-time the current values of mapping offset and scale.
    GlobalValue *asan_mapping_offset =
        new GlobalVariable(M, IntptrTy, true, GlobalValue::LinkOnceODRLinkage,
                       ConstantInt::get(IntptrTy, MappingOffset),
                       kAsanMappingOffsetName);
    // Read the global, otherwise it may be optimized away.
    IRB.CreateLoad(asan_mapping_offset, true);
  }
  if (ClMappingScale) {
    GlobalValue *asan_mapping_scale =
        new GlobalVariable(M, IntptrTy, true, GlobalValue::LinkOnceODRLinkage,
                           ConstantInt::get(IntptrTy, MappingScale),
                           kAsanMappingScaleName);
    // Read the global, otherwise it may be optimized away.
    IRB.CreateLoad(asan_mapping_scale, true);
  }


  for (Module::iterator F = M.begin(), E = M.end(); F != E; ++F) {
    if (F->isDeclaration()) continue;
    Res |= handleFunction(M, *F);
  }

  appendToGlobalCtors(M, AsanCtorFunction, kAsanCtorAndCtorPriority);

  return Res;
}

bool AddressSanitizer::maybeInsertAsanInitAtFunctionEntry(Function &F) {
  // For each NSObject descendant having a +load method, this method is invoked
  // by the ObjC runtime before any of the static constructors is called.
  // Therefore we need to instrument such methods with a call to __asan_init
  // at the beginning in order to initialize our runtime before any access to
  // the shadow memory.
  // We cannot just ignore these methods, because they may call other
  // instrumented functions.
  if (F.getName().find(" load]") != std::string::npos) {
    IRBuilder<> IRB(F.begin()->begin());
    IRB.CreateCall(AsanInitFunction);
    return true;
  }
  return false;
}

bool AddressSanitizer::handleFunction(Module &M, Function &F) {
  if (BL->isIn(F)) return false;
  if (&F == AsanCtorFunction) return false;

  // If needed, insert __asan_init before checking for AddressSafety attr.
  maybeInsertAsanInitAtFunctionEntry(F);

  if (!F.hasFnAttr(Attribute::AddressSafety)) return false;

  if (!ClDebugFunc.empty() && ClDebugFunc != F.getName())
    return false;
  // We want to instrument every address only once per basic block
  // (unless there are calls between uses).
  SmallSet<Value*, 16> TempsToInstrument;
  SmallVector<Instruction*, 16> ToInstrument;
  SmallVector<Instruction*, 8> NoReturnCalls;
  bool IsWrite;

  // Fill the set of memory operations to instrument.
  for (Function::iterator FI = F.begin(), FE = F.end();
       FI != FE; ++FI) {
    TempsToInstrument.clear();
    int NumInsnsPerBB = 0;
    for (BasicBlock::iterator BI = FI->begin(), BE = FI->end();
         BI != BE; ++BI) {
      if (LooksLikeCodeInBug11395(BI)) return false;
      if (Value *Addr = isInterestingMemoryAccess(BI, &IsWrite)) {
        if (ClOpt && ClOptSameTemp) {
          if (!TempsToInstrument.insert(Addr))
            continue;  // We've seen this temp in the current BB.
        }
      } else if (isa<MemIntrinsic>(BI) && ClMemIntrin) {
        // ok, take it.
      } else {
        if (CallInst *CI = dyn_cast<CallInst>(BI)) {
          // A call inside BB.
          TempsToInstrument.clear();
          if (CI->doesNotReturn()) {
            NoReturnCalls.push_back(CI);
          }
        }
        continue;
      }
      ToInstrument.push_back(BI);
      NumInsnsPerBB++;
      if (NumInsnsPerBB >= ClMaxInsnsToInstrumentPerBB)
        break;
    }
  }

  AsanFunctionContext AFC(F);

  // Instrument.
  int NumInstrumented = 0;
  for (size_t i = 0, n = ToInstrument.size(); i != n; i++) {
    Instruction *Inst = ToInstrument[i];
    if (ClDebugMin < 0 || ClDebugMax < 0 ||
        (NumInstrumented >= ClDebugMin && NumInstrumented <= ClDebugMax)) {
      if (isInterestingMemoryAccess(Inst, &IsWrite))
        instrumentMop(AFC, Inst);
      else
        instrumentMemIntrinsic(AFC, cast<MemIntrinsic>(Inst));
    }
    NumInstrumented++;
  }

  // Create PHI nodes and crash callbacks if we are merging crash callbacks.
  if (NumInstrumented) {
    for (size_t IsWrite = 0; IsWrite <= 1; IsWrite++) {
      for (size_t AccessSizeIndex = 0; AccessSizeIndex < kNumberOfAccessSizes;
           AccessSizeIndex++) {
        BasicBlock *BB = AFC.CrashBlock[IsWrite][AccessSizeIndex];
        if (!BB) continue;
        assert(ClMergeCallbacks);
        AsanFunctionContext::CrashArgsVec &Args =
            AFC.CrashArgs[IsWrite][AccessSizeIndex];
        IRBuilder<> IRB(BB->getFirstNonPHI());
        size_t n = Args.size();
        PHINode *PN1 = IRB.CreatePHI(IntptrTy, n);
        PHINode *PN2 = IRB.CreatePHI(IntptrTy, n);
        // We need to match crash parameters and the predecessors.
        for (pred_iterator PI = pred_begin(BB), PE = pred_end(BB);
             PI != PE; ++PI) {
          n--;
          PN1->addIncoming(Args[n].Arg1, *PI);
          PN2->addIncoming(Args[n].Arg2, *PI);
        }
        assert(n == 0);
        generateCrashCode(BB, PN1, PN2, IsWrite, AccessSizeIndex);
      }
    }
  }

  DEBUG(dbgs() << F);

  bool ChangedStack = poisonStackInFunction(M, F);

  // We must unpoison the stack before every NoReturn call (throw, _exit, etc).
  // See e.g. http://code.google.com/p/address-sanitizer/issues/detail?id=37
  for (size_t i = 0, n = NoReturnCalls.size(); i != n; i++) {
    Instruction *CI = NoReturnCalls[i];
    IRBuilder<> IRB(CI);
    IRB.CreateCall(M.getOrInsertFunction(kAsanHandleNoReturnName,
                                         IRB.getVoidTy(), NULL));
  }

  return NumInstrumented > 0 || ChangedStack || !NoReturnCalls.empty();
}

static uint64_t ValueForPoison(uint64_t PoisonByte, size_t ShadowRedzoneSize) {
  if (ShadowRedzoneSize == 1) return PoisonByte;
  if (ShadowRedzoneSize == 2) return (PoisonByte << 8) + PoisonByte;
  if (ShadowRedzoneSize == 4)
    return (PoisonByte << 24) + (PoisonByte << 16) +
        (PoisonByte << 8) + (PoisonByte);
  llvm_unreachable("ShadowRedzoneSize is either 1, 2 or 4");
}

static void PoisonShadowPartialRightRedzone(uint8_t *Shadow,
                                            size_t Size,
                                            size_t RedzoneSize,
                                            size_t ShadowGranularity,
                                            uint8_t Magic) {
  for (size_t i = 0; i < RedzoneSize;
       i+= ShadowGranularity, Shadow++) {
    if (i + ShadowGranularity <= Size) {
      *Shadow = 0;  // fully addressable
    } else if (i >= Size) {
      *Shadow = Magic;  // unaddressable
    } else {
      *Shadow = Size - i;  // first Size-i bytes are addressable
    }
  }
}

void AddressSanitizer::PoisonStack(const ArrayRef<AllocaInst*> &AllocaVec,
                                   IRBuilder<> IRB,
                                   Value *ShadowBase, bool DoPoison) {
  size_t ShadowRZSize = RedzoneSize >> MappingScale;
  assert(ShadowRZSize >= 1 && ShadowRZSize <= 4);
  Type *RZTy = Type::getIntNTy(*C, ShadowRZSize * 8);
  Type *RZPtrTy = PointerType::get(RZTy, 0);

  Value *PoisonLeft  = ConstantInt::get(RZTy,
    ValueForPoison(DoPoison ? kAsanStackLeftRedzoneMagic : 0LL, ShadowRZSize));
  Value *PoisonMid   = ConstantInt::get(RZTy,
    ValueForPoison(DoPoison ? kAsanStackMidRedzoneMagic : 0LL, ShadowRZSize));
  Value *PoisonRight = ConstantInt::get(RZTy,
    ValueForPoison(DoPoison ? kAsanStackRightRedzoneMagic : 0LL, ShadowRZSize));

  // poison the first red zone.
  IRB.CreateStore(PoisonLeft, IRB.CreateIntToPtr(ShadowBase, RZPtrTy));

  // poison all other red zones.
  uint64_t Pos = RedzoneSize;
  for (size_t i = 0, n = AllocaVec.size(); i < n; i++) {
    AllocaInst *AI = AllocaVec[i];
    uint64_t SizeInBytes = getAllocaSizeInBytes(AI);
    uint64_t AlignedSize = getAlignedAllocaSize(AI);
    assert(AlignedSize - SizeInBytes < RedzoneSize);
    Value *Ptr = NULL;

    Pos += AlignedSize;

    assert(ShadowBase->getType() == IntptrTy);
    if (SizeInBytes < AlignedSize) {
      // Poison the partial redzone at right
      Ptr = IRB.CreateAdd(
          ShadowBase, ConstantInt::get(IntptrTy,
                                       (Pos >> MappingScale) - ShadowRZSize));
      size_t AddressableBytes = RedzoneSize - (AlignedSize - SizeInBytes);
      uint32_t Poison = 0;
      if (DoPoison) {
        PoisonShadowPartialRightRedzone((uint8_t*)&Poison, AddressableBytes,
                                        RedzoneSize,
                                        1ULL << MappingScale,
                                        kAsanStackPartialRedzoneMagic);
      }
      Value *PartialPoison = ConstantInt::get(RZTy, Poison);
      IRB.CreateStore(PartialPoison, IRB.CreateIntToPtr(Ptr, RZPtrTy));
    }

    // Poison the full redzone at right.
    Ptr = IRB.CreateAdd(ShadowBase,
                        ConstantInt::get(IntptrTy, Pos >> MappingScale));
    Value *Poison = i == AllocaVec.size() - 1 ? PoisonRight : PoisonMid;
    IRB.CreateStore(Poison, IRB.CreateIntToPtr(Ptr, RZPtrTy));

    Pos += RedzoneSize;
  }
}

// Workaround for bug 11395: we don't want to instrument stack in functions
// with large assembly blobs (32-bit only), otherwise reg alloc may crash.
// FIXME: remove once the bug 11395 is fixed.
bool AddressSanitizer::LooksLikeCodeInBug11395(Instruction *I) {
  if (LongSize != 32) return false;
  CallInst *CI = dyn_cast<CallInst>(I);
  if (!CI || !CI->isInlineAsm()) return false;
  if (CI->getNumArgOperands() <= 5) return false;
  // We have inline assembly with quite a few arguments.
  return true;
}

// Find all static Alloca instructions and put
// poisoned red zones around all of them.
// Then unpoison everything back before the function returns.
//
// Stack poisoning does not play well with exception handling.
// When an exception is thrown, we essentially bypass the code
// that unpoisones the stack. This is why the run-time library has
// to intercept __cxa_throw (as well as longjmp, etc) and unpoison the entire
// stack in the interceptor. This however does not work inside the
// actual function which catches the exception. Most likely because the
// compiler hoists the load of the shadow value somewhere too high.
// This causes asan to report a non-existing bug on 453.povray.
// It sounds like an LLVM bug.
bool AddressSanitizer::poisonStackInFunction(Module &M, Function &F) {
  if (!ClStack) return false;
  SmallVector<AllocaInst*, 16> AllocaVec;
  SmallVector<Instruction*, 8> RetVec;
  uint64_t TotalSize = 0;

  // Filter out Alloca instructions we want (and can) handle.
  // Collect Ret instructions.
  for (Function::iterator FI = F.begin(), FE = F.end();
       FI != FE; ++FI) {
    BasicBlock &BB = *FI;
    for (BasicBlock::iterator BI = BB.begin(), BE = BB.end();
         BI != BE; ++BI) {
      if (isa<ReturnInst>(BI)) {
          RetVec.push_back(BI);
          continue;
      }

      AllocaInst *AI = dyn_cast<AllocaInst>(BI);
      if (!AI) continue;
      if (AI->isArrayAllocation()) continue;
      if (!AI->isStaticAlloca()) continue;
      if (!AI->getAllocatedType()->isSized()) continue;
      if (AI->getAlignment() > RedzoneSize) continue;
      AllocaVec.push_back(AI);
      uint64_t AlignedSize =  getAlignedAllocaSize(AI);
      TotalSize += AlignedSize;
    }
  }

  if (AllocaVec.empty()) return false;

  uint64_t LocalStackSize = TotalSize + (AllocaVec.size() + 1) * RedzoneSize;

  bool DoStackMalloc = ClUseAfterReturn
      && LocalStackSize <= kMaxStackMallocSize;

  Instruction *InsBefore = AllocaVec[0];
  IRBuilder<> IRB(InsBefore);


  Type *ByteArrayTy = ArrayType::get(IRB.getInt8Ty(), LocalStackSize);
  AllocaInst *MyAlloca =
      new AllocaInst(ByteArrayTy, "MyAlloca", InsBefore);
  MyAlloca->setAlignment(RedzoneSize);
  assert(MyAlloca->isStaticAlloca());
  Value *OrigStackBase = IRB.CreatePointerCast(MyAlloca, IntptrTy);
  Value *LocalStackBase = OrigStackBase;

  if (DoStackMalloc) {
    Value *AsanStackMallocFunc = M.getOrInsertFunction(
        kAsanStackMallocName, IntptrTy, IntptrTy, IntptrTy, NULL);
    LocalStackBase = IRB.CreateCall2(AsanStackMallocFunc,
        ConstantInt::get(IntptrTy, LocalStackSize), OrigStackBase);
  }

  // This string will be parsed by the run-time (DescribeStackAddress).
  SmallString<2048> StackDescriptionStorage;
  raw_svector_ostream StackDescription(StackDescriptionStorage);
  StackDescription << F.getName() << " " << AllocaVec.size() << " ";

  uint64_t Pos = RedzoneSize;
  // Replace Alloca instructions with base+offset.
  for (size_t i = 0, n = AllocaVec.size(); i < n; i++) {
    AllocaInst *AI = AllocaVec[i];
    uint64_t SizeInBytes = getAllocaSizeInBytes(AI);
    StringRef Name = AI->getName();
    StackDescription << Pos << " " << SizeInBytes << " "
                     << Name.size() << " " << Name << " ";
    uint64_t AlignedSize = getAlignedAllocaSize(AI);
    assert((AlignedSize % RedzoneSize) == 0);
    AI->replaceAllUsesWith(
        IRB.CreateIntToPtr(
            IRB.CreateAdd(LocalStackBase, ConstantInt::get(IntptrTy, Pos)),
            AI->getType()));
    Pos += AlignedSize + RedzoneSize;
  }
  assert(Pos == LocalStackSize);

  // Write the Magic value and the frame description constant to the redzone.
  Value *BasePlus0 = IRB.CreateIntToPtr(LocalStackBase, IntptrPtrTy);
  IRB.CreateStore(ConstantInt::get(IntptrTy, kCurrentStackFrameMagic),
                  BasePlus0);
  Value *BasePlus1 = IRB.CreateAdd(LocalStackBase,
                                   ConstantInt::get(IntptrTy, LongSize/8));
  BasePlus1 = IRB.CreateIntToPtr(BasePlus1, IntptrPtrTy);
  Value *Description = IRB.CreatePointerCast(
      createPrivateGlobalForString(M, StackDescription.str()),
      IntptrTy);
  IRB.CreateStore(Description, BasePlus1);

  // Poison the stack redzones at the entry.
  Value *ShadowBase = memToShadow(LocalStackBase, IRB);
  PoisonStack(ArrayRef<AllocaInst*>(AllocaVec), IRB, ShadowBase, true);

  Value *AsanStackFreeFunc = NULL;
  if (DoStackMalloc) {
    AsanStackFreeFunc = M.getOrInsertFunction(
        kAsanStackFreeName, IRB.getVoidTy(),
        IntptrTy, IntptrTy, IntptrTy, NULL);
  }

  // Unpoison the stack before all ret instructions.
  for (size_t i = 0, n = RetVec.size(); i < n; i++) {
    Instruction *Ret = RetVec[i];
    IRBuilder<> IRBRet(Ret);

    // Mark the current frame as retired.
    IRBRet.CreateStore(ConstantInt::get(IntptrTy, kRetiredStackFrameMagic),
                       BasePlus0);
    // Unpoison the stack.
    PoisonStack(ArrayRef<AllocaInst*>(AllocaVec), IRBRet, ShadowBase, false);

    if (DoStackMalloc) {
      IRBRet.CreateCall3(AsanStackFreeFunc, LocalStackBase,
                         ConstantInt::get(IntptrTy, LocalStackSize),
                         OrigStackBase);
    }
  }

  if (ClDebugStack) {
    DEBUG(dbgs() << F);
  }

  return true;
}<|MERGE_RESOLUTION|>--- conflicted
+++ resolved
@@ -30,13 +30,6 @@
 #include "llvm/ADT/SmallVector.h"
 #include "llvm/ADT/StringExtras.h"
 #include "llvm/ADT/Triple.h"
-<<<<<<< HEAD
-#include "llvm/Function.h"
-#include "llvm/IntrinsicInst.h"
-#include "llvm/LLVMContext.h"
-#include "llvm/Module.h"
-=======
->>>>>>> a94d6e87
 #include "llvm/Support/CommandLine.h"
 #include "llvm/Support/DataTypes.h"
 #include "llvm/Support/Debug.h"
@@ -693,8 +686,6 @@
   AsanInitFunction->setLinkage(Function::ExternalLinkage);
   IRB.CreateCall(AsanInitFunction);
 
-<<<<<<< HEAD
-=======
   // Create __asan_report* callbacks.
   for (size_t AccessIsWrite = 0; AccessIsWrite <= 1; AccessIsWrite++) {
     for (size_t AccessSizeIndex = 0; AccessSizeIndex < kNumberOfAccessSizes;
@@ -717,7 +708,6 @@
                             StringRef(""), StringRef(""),
                             /*hasSideEffects=*/true);
 
->>>>>>> a94d6e87
   llvm::Triple targetTriple(M.getTargetTriple());
   bool isAndroid = targetTriple.getEnvironment() == llvm::Triple::ANDROIDEABI;
 
