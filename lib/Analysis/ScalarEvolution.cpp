--- conflicted
+++ resolved
@@ -4853,16 +4853,11 @@
     // Also evaluate the other PHI nodes.  However, we don't get to stop if we
     // cease to be able to evaluate one of them or if they stop evolving,
     // because that doesn't necessarily prevent us from computing PN.
-<<<<<<< HEAD
-=======
     SmallVector<std::pair<PHINode *, Constant *>, 8> PHIsToCompute;
->>>>>>> bfc9429c
     for (DenseMap<Instruction *, Constant *>::const_iterator
            I = CurrentIterVals.begin(), E = CurrentIterVals.end(); I != E; ++I){
       PHINode *PHI = dyn_cast<PHINode>(I->first);
       if (!PHI || PHI == PN || PHI->getParent() != Header) continue;
-<<<<<<< HEAD
-=======
       PHIsToCompute.push_back(std::make_pair(PHI, I->second));
     }
     // We use two distinct loops because EvaluateExpression may invalidate any
@@ -4870,7 +4865,6 @@
     for (SmallVectorImpl<std::pair<PHINode *, Constant*> >::const_iterator
              I = PHIsToCompute.begin(), E = PHIsToCompute.end(); I != E; ++I) {
       PHINode *PHI = I->first;
->>>>>>> bfc9429c
       Constant *&NextPHI = NextIterVals[PHI];
       if (!NextPHI) {   // Not already computed.
         Value *BEValue = PHI->getIncomingValue(SecondIsBackedge);
@@ -4942,26 +4936,20 @@
 
     // Update all the PHI nodes for the next iteration.
     DenseMap<Instruction *, Constant *> NextIterVals;
-<<<<<<< HEAD
-=======
 
     // Create a list of which PHIs we need to compute. We want to do this before
     // calling EvaluateExpression on them because that may invalidate iterators
     // into CurrentIterVals.
     SmallVector<PHINode *, 8> PHIsToCompute;
->>>>>>> bfc9429c
     for (DenseMap<Instruction *, Constant *>::const_iterator
            I = CurrentIterVals.begin(), E = CurrentIterVals.end(); I != E; ++I){
       PHINode *PHI = dyn_cast<PHINode>(I->first);
       if (!PHI || PHI->getParent() != Header) continue;
-<<<<<<< HEAD
-=======
       PHIsToCompute.push_back(PHI);
     }
     for (SmallVectorImpl<PHINode *>::const_iterator I = PHIsToCompute.begin(),
              E = PHIsToCompute.end(); I != E; ++I) {
       PHINode *PHI = *I;
->>>>>>> bfc9429c
       Constant *&NextPHI = NextIterVals[PHI];
       if (NextPHI) continue;    // Already computed!
 
