--- conflicted
+++ resolved
@@ -118,14 +118,10 @@
     OS << Offset;
   }
 
-<<<<<<< HEAD
-  if (Kind != MCSymbolRefExpr::VK_None)
-=======
   if ((Kind == MCSymbolRefExpr::VK_Mips_GPOFF_HI) ||
       (Kind == MCSymbolRefExpr::VK_Mips_GPOFF_LO))
     OS << ")))";
   else if (Kind != MCSymbolRefExpr::VK_None)
->>>>>>> bfc9429c
     OS << ')';
 }
 
