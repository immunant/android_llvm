//===-- MipsISelLowering.cpp - Mips DAG Lowering Implementation -----------===//
//
//                     The LLVM Compiler Infrastructure
//
// This file is distributed under the University of Illinois Open Source
// License. See LICENSE.TXT for details.
//
//===----------------------------------------------------------------------===//
//
// This file defines the interfaces that Mips uses to lower LLVM code into a
// selection DAG.
//
//===----------------------------------------------------------------------===//

#define DEBUG_TYPE "mips-lower"
#include "MipsISelLowering.h"
#include "MipsMachineFunction.h"
#include "MipsTargetMachine.h"
#include "MipsTargetObjectFile.h"
#include "MipsSubtarget.h"
#include "llvm/DerivedTypes.h"
#include "llvm/Function.h"
#include "llvm/GlobalVariable.h"
#include "llvm/Intrinsics.h"
#include "llvm/CallingConv.h"
#include "InstPrinter/MipsInstPrinter.h"
#include "MCTargetDesc/MipsBaseInfo.h"
#include "llvm/CodeGen/CallingConvLower.h"
#include "llvm/CodeGen/MachineFrameInfo.h"
#include "llvm/CodeGen/MachineFunction.h"
#include "llvm/CodeGen/MachineInstrBuilder.h"
#include "llvm/CodeGen/MachineRegisterInfo.h"
#include "llvm/CodeGen/SelectionDAGISel.h"
#include "llvm/CodeGen/ValueTypes.h"
#include "llvm/Support/Debug.h"
#include "llvm/Support/ErrorHandling.h"
using namespace llvm;

// If I is a shifted mask, set the size (Size) and the first bit of the 
// mask (Pos), and return true.
// For example, if I is 0x003ff800, (Pos, Size) = (11, 11).  
static bool IsShiftedMask(uint64_t I, uint64_t &Pos, uint64_t &Size) {
  if (!isUInt<32>(I) || !isShiftedMask_32(I))
     return false;

  Size = CountPopulation_32(I);
  Pos = CountTrailingZeros_32(I);
  return true;
}

const char *MipsTargetLowering::getTargetNodeName(unsigned Opcode) const {
  switch (Opcode) {
  case MipsISD::JmpLink:           return "MipsISD::JmpLink";
  case MipsISD::Hi:                return "MipsISD::Hi";
  case MipsISD::Lo:                return "MipsISD::Lo";
  case MipsISD::GPRel:             return "MipsISD::GPRel";
  case MipsISD::TlsGd:             return "MipsISD::TlsGd";
  case MipsISD::TprelHi:           return "MipsISD::TprelHi";
  case MipsISD::TprelLo:           return "MipsISD::TprelLo";
  case MipsISD::ThreadPointer:     return "MipsISD::ThreadPointer";
  case MipsISD::Ret:               return "MipsISD::Ret";
  case MipsISD::FPBrcond:          return "MipsISD::FPBrcond";
  case MipsISD::FPCmp:             return "MipsISD::FPCmp";
  case MipsISD::CMovFP_T:          return "MipsISD::CMovFP_T";
  case MipsISD::CMovFP_F:          return "MipsISD::CMovFP_F";
  case MipsISD::FPRound:           return "MipsISD::FPRound";
  case MipsISD::MAdd:              return "MipsISD::MAdd";
  case MipsISD::MAddu:             return "MipsISD::MAddu";
  case MipsISD::MSub:              return "MipsISD::MSub";
  case MipsISD::MSubu:             return "MipsISD::MSubu";
  case MipsISD::DivRem:            return "MipsISD::DivRem";
  case MipsISD::DivRemU:           return "MipsISD::DivRemU";
  case MipsISD::BuildPairF64:      return "MipsISD::BuildPairF64";
  case MipsISD::ExtractElementF64: return "MipsISD::ExtractElementF64";
  case MipsISD::WrapperPIC:        return "MipsISD::WrapperPIC";
  case MipsISD::DynAlloc:          return "MipsISD::DynAlloc";
  case MipsISD::Sync:              return "MipsISD::Sync";
  case MipsISD::Ext:               return "MipsISD::Ext";
  case MipsISD::Ins:               return "MipsISD::Ins";
  default:                         return NULL;
  }
}

MipsTargetLowering::
MipsTargetLowering(MipsTargetMachine &TM)
  : TargetLowering(TM, new MipsTargetObjectFile()),
    Subtarget(&TM.getSubtarget<MipsSubtarget>()),
    HasMips64(Subtarget->hasMips64()), IsN64(Subtarget->isABI_N64()),
    IsO32(Subtarget->isABI_O32()) {

  // Mips does not have i1 type, so use i32 for
  // setcc operations results (slt, sgt, ...).
  setBooleanContents(ZeroOrOneBooleanContent);
  setBooleanVectorContents(ZeroOrOneBooleanContent); // FIXME: Is this correct?

  // Set up the register classes
  addRegisterClass(MVT::i32, Mips::CPURegsRegisterClass);
  addRegisterClass(MVT::f32, Mips::FGR32RegisterClass);

  if (HasMips64)
    addRegisterClass(MVT::i64, Mips::CPU64RegsRegisterClass);

  // When dealing with single precision only, use libcalls
  if (!Subtarget->isSingleFloat()) {
    if (HasMips64)
      addRegisterClass(MVT::f64, Mips::FGR64RegisterClass);
    else
      addRegisterClass(MVT::f64, Mips::AFGR64RegisterClass);
  }

  // Load extented operations for i1 types must be promoted
  setLoadExtAction(ISD::EXTLOAD,  MVT::i1,  Promote);
  setLoadExtAction(ISD::ZEXTLOAD, MVT::i1,  Promote);
  setLoadExtAction(ISD::SEXTLOAD, MVT::i1,  Promote);

  // MIPS doesn't have extending float->double load/store
  setLoadExtAction(ISD::EXTLOAD, MVT::f32, Expand);
  setTruncStoreAction(MVT::f64, MVT::f32, Expand);

  // Used by legalize types to correctly generate the setcc result.
  // Without this, every float setcc comes with a AND/OR with the result,
  // we don't want this, since the fpcmp result goes to a flag register,
  // which is used implicitly by brcond and select operations.
  AddPromotedToType(ISD::SETCC, MVT::i1, MVT::i32);

  // Mips Custom Operations
  setOperationAction(ISD::GlobalAddress,      MVT::i32,   Custom);
  setOperationAction(ISD::GlobalAddress,      MVT::i64,   Custom);
  setOperationAction(ISD::BlockAddress,       MVT::i32,   Custom);
  setOperationAction(ISD::GlobalTLSAddress,   MVT::i32,   Custom);
  setOperationAction(ISD::JumpTable,          MVT::i32,   Custom);
  setOperationAction(ISD::ConstantPool,       MVT::i32,   Custom);
  setOperationAction(ISD::SELECT,             MVT::f32,   Custom);
  setOperationAction(ISD::SELECT,             MVT::f64,   Custom);
  setOperationAction(ISD::SELECT,             MVT::i32,   Custom);
  setOperationAction(ISD::BRCOND,             MVT::Other, Custom);
  setOperationAction(ISD::DYNAMIC_STACKALLOC, MVT::i32,   Custom);
  setOperationAction(ISD::VASTART,            MVT::Other, Custom);

  setOperationAction(ISD::SDIV, MVT::i32, Expand);
  setOperationAction(ISD::SREM, MVT::i32, Expand);
  setOperationAction(ISD::UDIV, MVT::i32, Expand);
  setOperationAction(ISD::UREM, MVT::i32, Expand);
  setOperationAction(ISD::SDIV, MVT::i64, Expand);
  setOperationAction(ISD::SREM, MVT::i64, Expand);
  setOperationAction(ISD::UDIV, MVT::i64, Expand);
  setOperationAction(ISD::UREM, MVT::i64, Expand);

  // Operations not directly supported by Mips.
  setOperationAction(ISD::BR_JT,             MVT::Other, Expand);
  setOperationAction(ISD::BR_CC,             MVT::Other, Expand);
  setOperationAction(ISD::SELECT_CC,         MVT::Other, Expand);
  setOperationAction(ISD::UINT_TO_FP,        MVT::i32,   Expand);
  setOperationAction(ISD::FP_TO_UINT,        MVT::i32,   Expand);
  setOperationAction(ISD::SIGN_EXTEND_INREG, MVT::i1,    Expand);
  setOperationAction(ISD::CTPOP,             MVT::i32,   Expand);
  setOperationAction(ISD::CTTZ,              MVT::i32,   Expand);
  setOperationAction(ISD::ROTL,              MVT::i32,   Expand);
  setOperationAction(ISD::ROTL,              MVT::i64,   Expand);

  if (!Subtarget->hasMips32r2())
    setOperationAction(ISD::ROTR, MVT::i32,   Expand);

  if (!Subtarget->hasMips64r2())
    setOperationAction(ISD::ROTR, MVT::i64,   Expand);

  setOperationAction(ISD::SHL_PARTS,         MVT::i32,   Expand);
  setOperationAction(ISD::SRA_PARTS,         MVT::i32,   Expand);
  setOperationAction(ISD::SRL_PARTS,         MVT::i32,   Expand);
  setOperationAction(ISD::FCOPYSIGN,         MVT::f32,   Custom);
  setOperationAction(ISD::FCOPYSIGN,         MVT::f64,   Custom);
  setOperationAction(ISD::FSIN,              MVT::f32,   Expand);
  setOperationAction(ISD::FSIN,              MVT::f64,   Expand);
  setOperationAction(ISD::FCOS,              MVT::f32,   Expand);
  setOperationAction(ISD::FCOS,              MVT::f64,   Expand);
  setOperationAction(ISD::FPOWI,             MVT::f32,   Expand);
  setOperationAction(ISD::FPOW,              MVT::f32,   Expand);
  setOperationAction(ISD::FPOW,              MVT::f64,   Expand);
  setOperationAction(ISD::FLOG,              MVT::f32,   Expand);
  setOperationAction(ISD::FLOG2,             MVT::f32,   Expand);
  setOperationAction(ISD::FLOG10,            MVT::f32,   Expand);
  setOperationAction(ISD::FEXP,              MVT::f32,   Expand);
  setOperationAction(ISD::FMA,               MVT::f32,   Expand);
  setOperationAction(ISD::FMA,               MVT::f64,   Expand);

  setOperationAction(ISD::EXCEPTIONADDR,     MVT::i32, Expand);
  setOperationAction(ISD::EHSELECTION,       MVT::i32, Expand);

  setOperationAction(ISD::VAARG,             MVT::Other, Expand);
  setOperationAction(ISD::VACOPY,            MVT::Other, Expand);
  setOperationAction(ISD::VAEND,             MVT::Other, Expand);

  // Use the default for now
  setOperationAction(ISD::STACKSAVE,         MVT::Other, Expand);
  setOperationAction(ISD::STACKRESTORE,      MVT::Other, Expand);

  setOperationAction(ISD::MEMBARRIER,        MVT::Other, Custom);
  setOperationAction(ISD::ATOMIC_FENCE,      MVT::Other, Custom);  

  setOperationAction(ISD::ATOMIC_LOAD,       MVT::i32,    Expand);  
  setOperationAction(ISD::ATOMIC_STORE,      MVT::i32,    Expand);  

  setInsertFencesForAtomic(true);

  if (Subtarget->isSingleFloat())
    setOperationAction(ISD::SELECT_CC, MVT::f64, Expand);

  if (!Subtarget->hasSEInReg()) {
    setOperationAction(ISD::SIGN_EXTEND_INREG, MVT::i8,  Expand);
    setOperationAction(ISD::SIGN_EXTEND_INREG, MVT::i16, Expand);
  }

  if (!Subtarget->hasBitCount())
    setOperationAction(ISD::CTLZ, MVT::i32, Expand);

  if (!Subtarget->hasSwap())
    setOperationAction(ISD::BSWAP, MVT::i32, Expand);

  setTargetDAGCombine(ISD::ADDE);
  setTargetDAGCombine(ISD::SUBE);
  setTargetDAGCombine(ISD::SDIVREM);
  setTargetDAGCombine(ISD::UDIVREM);
  setTargetDAGCombine(ISD::SETCC);
  setTargetDAGCombine(ISD::AND);
  setTargetDAGCombine(ISD::OR);

  setMinFunctionAlignment(2);

  setStackPointerRegisterToSaveRestore(Mips::SP);
  computeRegisterProperties();

  setExceptionPointerRegister(Mips::A0);
  setExceptionSelectorRegister(Mips::A1);
}

bool MipsTargetLowering::allowsUnalignedMemoryAccesses(EVT VT) const {
  MVT::SimpleValueType SVT = VT.getSimpleVT().SimpleTy;
  return SVT == MVT::i64 || SVT == MVT::i32 || SVT == MVT::i16; 
}

EVT MipsTargetLowering::getSetCCResultType(EVT VT) const {
  return MVT::i32;
}

// SelectMadd -
// Transforms a subgraph in CurDAG if the following pattern is found:
//  (addc multLo, Lo0), (adde multHi, Hi0),
// where,
//  multHi/Lo: product of multiplication
//  Lo0: initial value of Lo register
//  Hi0: initial value of Hi register
// Return true if pattern matching was successful.
static bool SelectMadd(SDNode* ADDENode, SelectionDAG* CurDAG) {
  // ADDENode's second operand must be a flag output of an ADDC node in order
  // for the matching to be successful.
  SDNode* ADDCNode = ADDENode->getOperand(2).getNode();

  if (ADDCNode->getOpcode() != ISD::ADDC)
    return false;

  SDValue MultHi = ADDENode->getOperand(0);
  SDValue MultLo = ADDCNode->getOperand(0);
  SDNode* MultNode = MultHi.getNode();
  unsigned MultOpc = MultHi.getOpcode();

  // MultHi and MultLo must be generated by the same node,
  if (MultLo.getNode() != MultNode)
    return false;

  // and it must be a multiplication.
  if (MultOpc != ISD::SMUL_LOHI && MultOpc != ISD::UMUL_LOHI)
    return false;

  // MultLo amd MultHi must be the first and second output of MultNode
  // respectively.
  if (MultHi.getResNo() != 1 || MultLo.getResNo() != 0)
    return false;

  // Transform this to a MADD only if ADDENode and ADDCNode are the only users
  // of the values of MultNode, in which case MultNode will be removed in later
  // phases.
  // If there exist users other than ADDENode or ADDCNode, this function returns
  // here, which will result in MultNode being mapped to a single MULT
  // instruction node rather than a pair of MULT and MADD instructions being
  // produced.
  if (!MultHi.hasOneUse() || !MultLo.hasOneUse())
    return false;

  SDValue Chain = CurDAG->getEntryNode();
  DebugLoc dl = ADDENode->getDebugLoc();

  // create MipsMAdd(u) node
  MultOpc = MultOpc == ISD::UMUL_LOHI ? MipsISD::MAddu : MipsISD::MAdd;

  SDValue MAdd = CurDAG->getNode(MultOpc, dl,
                                 MVT::Glue,
                                 MultNode->getOperand(0),// Factor 0
                                 MultNode->getOperand(1),// Factor 1
                                 ADDCNode->getOperand(1),// Lo0
                                 ADDENode->getOperand(1));// Hi0

  // create CopyFromReg nodes
  SDValue CopyFromLo = CurDAG->getCopyFromReg(Chain, dl, Mips::LO, MVT::i32,
                                              MAdd);
  SDValue CopyFromHi = CurDAG->getCopyFromReg(CopyFromLo.getValue(1), dl,
                                              Mips::HI, MVT::i32,
                                              CopyFromLo.getValue(2));

  // replace uses of adde and addc here
  if (!SDValue(ADDCNode, 0).use_empty())
    CurDAG->ReplaceAllUsesOfValueWith(SDValue(ADDCNode, 0), CopyFromLo);

  if (!SDValue(ADDENode, 0).use_empty())
    CurDAG->ReplaceAllUsesOfValueWith(SDValue(ADDENode, 0), CopyFromHi);

  return true;
}

// SelectMsub -
// Transforms a subgraph in CurDAG if the following pattern is found:
//  (addc Lo0, multLo), (sube Hi0, multHi),
// where,
//  multHi/Lo: product of multiplication
//  Lo0: initial value of Lo register
//  Hi0: initial value of Hi register
// Return true if pattern matching was successful.
static bool SelectMsub(SDNode* SUBENode, SelectionDAG* CurDAG) {
  // SUBENode's second operand must be a flag output of an SUBC node in order
  // for the matching to be successful.
  SDNode* SUBCNode = SUBENode->getOperand(2).getNode();

  if (SUBCNode->getOpcode() != ISD::SUBC)
    return false;

  SDValue MultHi = SUBENode->getOperand(1);
  SDValue MultLo = SUBCNode->getOperand(1);
  SDNode* MultNode = MultHi.getNode();
  unsigned MultOpc = MultHi.getOpcode();

  // MultHi and MultLo must be generated by the same node,
  if (MultLo.getNode() != MultNode)
    return false;

  // and it must be a multiplication.
  if (MultOpc != ISD::SMUL_LOHI && MultOpc != ISD::UMUL_LOHI)
    return false;

  // MultLo amd MultHi must be the first and second output of MultNode
  // respectively.
  if (MultHi.getResNo() != 1 || MultLo.getResNo() != 0)
    return false;

  // Transform this to a MSUB only if SUBENode and SUBCNode are the only users
  // of the values of MultNode, in which case MultNode will be removed in later
  // phases.
  // If there exist users other than SUBENode or SUBCNode, this function returns
  // here, which will result in MultNode being mapped to a single MULT
  // instruction node rather than a pair of MULT and MSUB instructions being
  // produced.
  if (!MultHi.hasOneUse() || !MultLo.hasOneUse())
    return false;

  SDValue Chain = CurDAG->getEntryNode();
  DebugLoc dl = SUBENode->getDebugLoc();

  // create MipsSub(u) node
  MultOpc = MultOpc == ISD::UMUL_LOHI ? MipsISD::MSubu : MipsISD::MSub;

  SDValue MSub = CurDAG->getNode(MultOpc, dl,
                                 MVT::Glue,
                                 MultNode->getOperand(0),// Factor 0
                                 MultNode->getOperand(1),// Factor 1
                                 SUBCNode->getOperand(0),// Lo0
                                 SUBENode->getOperand(0));// Hi0

  // create CopyFromReg nodes
  SDValue CopyFromLo = CurDAG->getCopyFromReg(Chain, dl, Mips::LO, MVT::i32,
                                              MSub);
  SDValue CopyFromHi = CurDAG->getCopyFromReg(CopyFromLo.getValue(1), dl,
                                              Mips::HI, MVT::i32,
                                              CopyFromLo.getValue(2));

  // replace uses of sube and subc here
  if (!SDValue(SUBCNode, 0).use_empty())
    CurDAG->ReplaceAllUsesOfValueWith(SDValue(SUBCNode, 0), CopyFromLo);

  if (!SDValue(SUBENode, 0).use_empty())
    CurDAG->ReplaceAllUsesOfValueWith(SDValue(SUBENode, 0), CopyFromHi);

  return true;
}

static SDValue PerformADDECombine(SDNode *N, SelectionDAG& DAG,
                                  TargetLowering::DAGCombinerInfo &DCI,
                                  const MipsSubtarget* Subtarget) {
  if (DCI.isBeforeLegalize())
    return SDValue();

  if (Subtarget->hasMips32() && N->getValueType(0) == MVT::i32 &&
      SelectMadd(N, &DAG))
    return SDValue(N, 0);

  return SDValue();
}

static SDValue PerformSUBECombine(SDNode *N, SelectionDAG& DAG,
                                  TargetLowering::DAGCombinerInfo &DCI,
                                  const MipsSubtarget* Subtarget) {
  if (DCI.isBeforeLegalize())
    return SDValue();

  if (Subtarget->hasMips32() && N->getValueType(0) == MVT::i32 &&
      SelectMsub(N, &DAG))
    return SDValue(N, 0);

  return SDValue();
}

static SDValue PerformDivRemCombine(SDNode *N, SelectionDAG& DAG,
                                    TargetLowering::DAGCombinerInfo &DCI,
                                    const MipsSubtarget* Subtarget) {
  if (DCI.isBeforeLegalizeOps())
    return SDValue();

  EVT Ty = N->getValueType(0);
  unsigned LO = (Ty == MVT::i32) ? Mips::LO : Mips::LO64; 
  unsigned HI = (Ty == MVT::i32) ? Mips::HI : Mips::HI64; 
  unsigned opc = N->getOpcode() == ISD::SDIVREM ? MipsISD::DivRem :
                                                  MipsISD::DivRemU;
  DebugLoc dl = N->getDebugLoc();

  SDValue DivRem = DAG.getNode(opc, dl, MVT::Glue,
                               N->getOperand(0), N->getOperand(1));
  SDValue InChain = DAG.getEntryNode();
  SDValue InGlue = DivRem;

  // insert MFLO
  if (N->hasAnyUseOfValue(0)) {
    SDValue CopyFromLo = DAG.getCopyFromReg(InChain, dl, LO, Ty,
                                            InGlue);
    DAG.ReplaceAllUsesOfValueWith(SDValue(N, 0), CopyFromLo);
    InChain = CopyFromLo.getValue(1);
    InGlue = CopyFromLo.getValue(2);
  }

  // insert MFHI
  if (N->hasAnyUseOfValue(1)) {
    SDValue CopyFromHi = DAG.getCopyFromReg(InChain, dl,
                                            HI, Ty, InGlue);
    DAG.ReplaceAllUsesOfValueWith(SDValue(N, 1), CopyFromHi);
  }

  return SDValue();
}

static Mips::CondCode FPCondCCodeToFCC(ISD::CondCode CC) {
  switch (CC) {
  default: llvm_unreachable("Unknown fp condition code!");
  case ISD::SETEQ:
  case ISD::SETOEQ: return Mips::FCOND_OEQ;
  case ISD::SETUNE: return Mips::FCOND_UNE;
  case ISD::SETLT:
  case ISD::SETOLT: return Mips::FCOND_OLT;
  case ISD::SETGT:
  case ISD::SETOGT: return Mips::FCOND_OGT;
  case ISD::SETLE:
  case ISD::SETOLE: return Mips::FCOND_OLE;
  case ISD::SETGE:
  case ISD::SETOGE: return Mips::FCOND_OGE;
  case ISD::SETULT: return Mips::FCOND_ULT;
  case ISD::SETULE: return Mips::FCOND_ULE;
  case ISD::SETUGT: return Mips::FCOND_UGT;
  case ISD::SETUGE: return Mips::FCOND_UGE;
  case ISD::SETUO:  return Mips::FCOND_UN;
  case ISD::SETO:   return Mips::FCOND_OR;
  case ISD::SETNE:
  case ISD::SETONE: return Mips::FCOND_ONE;
  case ISD::SETUEQ: return Mips::FCOND_UEQ;
  }
}


// Returns true if condition code has to be inverted.
static bool InvertFPCondCode(Mips::CondCode CC) {
  if (CC >= Mips::FCOND_F && CC <= Mips::FCOND_NGT)
    return false;

  if (CC >= Mips::FCOND_T && CC <= Mips::FCOND_GT)
    return true;

  assert(false && "Illegal Condition Code");
  return false;
}

// Creates and returns an FPCmp node from a setcc node.
// Returns Op if setcc is not a floating point comparison.
static SDValue CreateFPCmp(SelectionDAG& DAG, const SDValue& Op) {
  // must be a SETCC node
  if (Op.getOpcode() != ISD::SETCC)
    return Op;

  SDValue LHS = Op.getOperand(0);

  if (!LHS.getValueType().isFloatingPoint())
    return Op;

  SDValue RHS = Op.getOperand(1);
  DebugLoc dl = Op.getDebugLoc();

  // Assume the 3rd operand is a CondCodeSDNode. Add code to check the type of
  // node if necessary.
  ISD::CondCode CC = cast<CondCodeSDNode>(Op.getOperand(2))->get();

  return DAG.getNode(MipsISD::FPCmp, dl, MVT::Glue, LHS, RHS,
                     DAG.getConstant(FPCondCCodeToFCC(CC), MVT::i32));
}

// Creates and returns a CMovFPT/F node.
static SDValue CreateCMovFP(SelectionDAG& DAG, SDValue Cond, SDValue True,
                            SDValue False, DebugLoc DL) {
  bool invert = InvertFPCondCode((Mips::CondCode)
                                 cast<ConstantSDNode>(Cond.getOperand(2))
                                 ->getSExtValue());

  return DAG.getNode((invert ? MipsISD::CMovFP_F : MipsISD::CMovFP_T), DL,
                     True.getValueType(), True, False, Cond);
}

static SDValue PerformSETCCCombine(SDNode *N, SelectionDAG& DAG,
                                   TargetLowering::DAGCombinerInfo &DCI,
                                   const MipsSubtarget* Subtarget) {
  if (DCI.isBeforeLegalizeOps())
    return SDValue();

  SDValue Cond = CreateFPCmp(DAG, SDValue(N, 0));

  if (Cond.getOpcode() != MipsISD::FPCmp)
    return SDValue();

  SDValue True  = DAG.getConstant(1, MVT::i32);
  SDValue False = DAG.getConstant(0, MVT::i32);

  return CreateCMovFP(DAG, Cond, True, False, N->getDebugLoc());
}

static SDValue PerformANDCombine(SDNode *N, SelectionDAG& DAG,
                                 TargetLowering::DAGCombinerInfo &DCI,
                                 const MipsSubtarget* Subtarget) {
  // Pattern match EXT.
  //  $dst = and ((sra or srl) $src , pos), (2**size - 1)
  //  => ext $dst, $src, size, pos
  if (DCI.isBeforeLegalizeOps() || !Subtarget->hasMips32r2())
    return SDValue();

  SDValue ShiftRight = N->getOperand(0), Mask = N->getOperand(1);
  
  // Op's first operand must be a shift right.
  if (ShiftRight.getOpcode() != ISD::SRA && ShiftRight.getOpcode() != ISD::SRL)
    return SDValue();

  // The second operand of the shift must be an immediate.
  uint64_t Pos;
  ConstantSDNode *CN;
  if (!(CN = dyn_cast<ConstantSDNode>(ShiftRight.getOperand(1))))
    return SDValue();
  
  Pos = CN->getZExtValue();

  uint64_t SMPos, SMSize;
  // Op's second operand must be a shifted mask.
  if (!(CN = dyn_cast<ConstantSDNode>(Mask)) ||
      !IsShiftedMask(CN->getZExtValue(), SMPos, SMSize))
    return SDValue();

  // Return if the shifted mask does not start at bit 0 or the sum of its size
  // and Pos exceeds the word's size.
  if (SMPos != 0 || Pos + SMSize > 32)
    return SDValue();

  return DAG.getNode(MipsISD::Ext, N->getDebugLoc(), MVT::i32,
                     ShiftRight.getOperand(0),
                     DAG.getConstant(Pos, MVT::i32),
                     DAG.getConstant(SMSize, MVT::i32));
}
  
static SDValue PerformORCombine(SDNode *N, SelectionDAG& DAG,
                                TargetLowering::DAGCombinerInfo &DCI,
                                const MipsSubtarget* Subtarget) {
  // Pattern match INS.
  //  $dst = or (and $src1 , mask0), (and (shl $src, pos), mask1),
  //  where mask1 = (2**size - 1) << pos, mask0 = ~mask1 
  //  => ins $dst, $src, size, pos, $src1
  if (DCI.isBeforeLegalizeOps() || !Subtarget->hasMips32r2())
    return SDValue();

  SDValue And0 = N->getOperand(0), And1 = N->getOperand(1);
  uint64_t SMPos0, SMSize0, SMPos1, SMSize1;
  ConstantSDNode *CN;

  // See if Op's first operand matches (and $src1 , mask0).
  if (And0.getOpcode() != ISD::AND)
    return SDValue();

  if (!(CN = dyn_cast<ConstantSDNode>(And0.getOperand(1))) ||
      !IsShiftedMask(~CN->getSExtValue(), SMPos0, SMSize0))
    return SDValue();

  // See if Op's second operand matches (and (shl $src, pos), mask1).
  if (And1.getOpcode() != ISD::AND)
    return SDValue();
  
  if (!(CN = dyn_cast<ConstantSDNode>(And1.getOperand(1))) ||
      !IsShiftedMask(CN->getZExtValue(), SMPos1, SMSize1))
    return SDValue();

  // The shift masks must have the same position and size.
  if (SMPos0 != SMPos1 || SMSize0 != SMSize1)
    return SDValue();

  SDValue Shl = And1.getOperand(0);
  if (Shl.getOpcode() != ISD::SHL)
    return SDValue();

  if (!(CN = dyn_cast<ConstantSDNode>(Shl.getOperand(1))))
    return SDValue();

  unsigned Shamt = CN->getZExtValue();

  // Return if the shift amount and the first bit position of mask are not the
  // same.  
  if (Shamt != SMPos0)
    return SDValue();
  
  return DAG.getNode(MipsISD::Ins, N->getDebugLoc(), MVT::i32,
                     Shl.getOperand(0),
                     DAG.getConstant(SMPos0, MVT::i32),
                     DAG.getConstant(SMSize0, MVT::i32),
                     And0.getOperand(0));  
}
  
SDValue  MipsTargetLowering::PerformDAGCombine(SDNode *N, DAGCombinerInfo &DCI)
  const {
  SelectionDAG &DAG = DCI.DAG;
  unsigned opc = N->getOpcode();

  switch (opc) {
  default: break;
  case ISD::ADDE:
    return PerformADDECombine(N, DAG, DCI, Subtarget);
  case ISD::SUBE:
    return PerformSUBECombine(N, DAG, DCI, Subtarget);
  case ISD::SDIVREM:
  case ISD::UDIVREM:
    return PerformDivRemCombine(N, DAG, DCI, Subtarget);
  case ISD::SETCC:
    return PerformSETCCCombine(N, DAG, DCI, Subtarget);
  case ISD::AND:
    return PerformANDCombine(N, DAG, DCI, Subtarget);
  case ISD::OR:
    return PerformORCombine(N, DAG, DCI, Subtarget);
  }

  return SDValue();
}

SDValue MipsTargetLowering::
LowerOperation(SDValue Op, SelectionDAG &DAG) const
{
  switch (Op.getOpcode())
  {
    case ISD::BRCOND:             return LowerBRCOND(Op, DAG);
    case ISD::ConstantPool:       return LowerConstantPool(Op, DAG);
    case ISD::DYNAMIC_STACKALLOC: return LowerDYNAMIC_STACKALLOC(Op, DAG);
    case ISD::GlobalAddress:      return LowerGlobalAddress(Op, DAG);
    case ISD::BlockAddress:       return LowerBlockAddress(Op, DAG);
    case ISD::GlobalTLSAddress:   return LowerGlobalTLSAddress(Op, DAG);
    case ISD::JumpTable:          return LowerJumpTable(Op, DAG);
    case ISD::SELECT:             return LowerSELECT(Op, DAG);
    case ISD::VASTART:            return LowerVASTART(Op, DAG);
    case ISD::FCOPYSIGN:          return LowerFCOPYSIGN(Op, DAG);
    case ISD::FRAMEADDR:          return LowerFRAMEADDR(Op, DAG);
    case ISD::MEMBARRIER:         return LowerMEMBARRIER(Op, DAG);
    case ISD::ATOMIC_FENCE:       return LowerATOMIC_FENCE(Op, DAG);
  }
  return SDValue();
}

//===----------------------------------------------------------------------===//
//  Lower helper functions
//===----------------------------------------------------------------------===//

// AddLiveIn - This helper function adds the specified physical register to the
// MachineFunction as a live in value.  It also creates a corresponding
// virtual register for it.
static unsigned
AddLiveIn(MachineFunction &MF, unsigned PReg, TargetRegisterClass *RC)
{
  assert(RC->contains(PReg) && "Not the correct regclass!");
  unsigned VReg = MF.getRegInfo().createVirtualRegister(RC);
  MF.getRegInfo().addLiveIn(PReg, VReg);
  return VReg;
}

// Get fp branch code (not opcode) from condition code.
static Mips::FPBranchCode GetFPBranchCodeFromCond(Mips::CondCode CC) {
  if (CC >= Mips::FCOND_F && CC <= Mips::FCOND_NGT)
    return Mips::BRANCH_T;

  if (CC >= Mips::FCOND_T && CC <= Mips::FCOND_GT)
    return Mips::BRANCH_F;

  return Mips::BRANCH_INVALID;
}

/*
static MachineBasicBlock* ExpandCondMov(MachineInstr *MI, MachineBasicBlock *BB,
                                        DebugLoc dl,
                                        const MipsSubtarget* Subtarget,
                                        const TargetInstrInfo *TII,
                                        bool isFPCmp, unsigned Opc) {
  // There is no need to expand CMov instructions if target has
  // conditional moves.
  if (Subtarget->hasCondMov())
    return BB;

  // To "insert" a SELECT_CC instruction, we actually have to insert the
  // diamond control-flow pattern.  The incoming instruction knows the
  // destination vreg to set, the condition code register to branch on, the
  // true/false values to select between, and a branch opcode to use.
  const BasicBlock *LLVM_BB = BB->getBasicBlock();
  MachineFunction::iterator It = BB;
  ++It;

  //  thisMBB:
  //  ...
  //   TrueVal = ...
  //   setcc r1, r2, r3
  //   bNE   r1, r0, copy1MBB
  //   fallthrough --> copy0MBB
  MachineBasicBlock *thisMBB  = BB;
  MachineFunction *F = BB->getParent();
  MachineBasicBlock *copy0MBB = F->CreateMachineBasicBlock(LLVM_BB);
  MachineBasicBlock *sinkMBB  = F->CreateMachineBasicBlock(LLVM_BB);
  F->insert(It, copy0MBB);
  F->insert(It, sinkMBB);

  // Transfer the remainder of BB and its successor edges to sinkMBB.
  sinkMBB->splice(sinkMBB->begin(), BB,
                  llvm::next(MachineBasicBlock::iterator(MI)),
                  BB->end());
  sinkMBB->transferSuccessorsAndUpdatePHIs(BB);

  // Next, add the true and fallthrough blocks as its successors.
  BB->addSuccessor(copy0MBB);
  BB->addSuccessor(sinkMBB);

  // Emit the right instruction according to the type of the operands compared
  if (isFPCmp)
    BuildMI(BB, dl, TII->get(Opc)).addMBB(sinkMBB);
  else
    BuildMI(BB, dl, TII->get(Opc)).addReg(MI->getOperand(2).getReg())
      .addReg(Mips::ZERO).addMBB(sinkMBB);

  //  copy0MBB:
  //   %FalseValue = ...
  //   # fallthrough to sinkMBB
  BB = copy0MBB;

  // Update machine-CFG edges
  BB->addSuccessor(sinkMBB);

  //  sinkMBB:
  //   %Result = phi [ %TrueValue, thisMBB ], [ %FalseValue, copy0MBB ]
  //  ...
  BB = sinkMBB;

  if (isFPCmp)
    BuildMI(*BB, BB->begin(), dl,
            TII->get(Mips::PHI), MI->getOperand(0).getReg())
      .addReg(MI->getOperand(2).getReg()).addMBB(thisMBB)
      .addReg(MI->getOperand(1).getReg()).addMBB(copy0MBB);
  else
    BuildMI(*BB, BB->begin(), dl,
            TII->get(Mips::PHI), MI->getOperand(0).getReg())
      .addReg(MI->getOperand(3).getReg()).addMBB(thisMBB)
      .addReg(MI->getOperand(1).getReg()).addMBB(copy0MBB);

  MI->eraseFromParent();   // The pseudo instruction is gone now.
  return BB;
}
*/
MachineBasicBlock *
MipsTargetLowering::EmitInstrWithCustomInserter(MachineInstr *MI,
                                                MachineBasicBlock *BB) const {
  switch (MI->getOpcode()) {
  default:
    assert(false && "Unexpected instr type to insert");
    return NULL;
  case Mips::ATOMIC_LOAD_ADD_I8:
  case Mips::ATOMIC_LOAD_ADD_I8_P8:
    return EmitAtomicBinaryPartword(MI, BB, 1, Mips::ADDu);
  case Mips::ATOMIC_LOAD_ADD_I16:
  case Mips::ATOMIC_LOAD_ADD_I16_P8:
    return EmitAtomicBinaryPartword(MI, BB, 2, Mips::ADDu);
  case Mips::ATOMIC_LOAD_ADD_I32:
  case Mips::ATOMIC_LOAD_ADD_I32_P8:
    return EmitAtomicBinary(MI, BB, 4, Mips::ADDu);
  case Mips::ATOMIC_LOAD_ADD_I64:
  case Mips::ATOMIC_LOAD_ADD_I64_P8:
    return EmitAtomicBinary(MI, BB, 8, Mips::DADDu);

  case Mips::ATOMIC_LOAD_AND_I8:
  case Mips::ATOMIC_LOAD_AND_I8_P8:
    return EmitAtomicBinaryPartword(MI, BB, 1, Mips::AND);
  case Mips::ATOMIC_LOAD_AND_I16:
  case Mips::ATOMIC_LOAD_AND_I16_P8:
    return EmitAtomicBinaryPartword(MI, BB, 2, Mips::AND);
  case Mips::ATOMIC_LOAD_AND_I32:
  case Mips::ATOMIC_LOAD_AND_I32_P8:
    return EmitAtomicBinary(MI, BB, 4, Mips::AND);
  case Mips::ATOMIC_LOAD_AND_I64:
  case Mips::ATOMIC_LOAD_AND_I64_P8:
    return EmitAtomicBinary(MI, BB, 8, Mips::AND64);

  case Mips::ATOMIC_LOAD_OR_I8:
  case Mips::ATOMIC_LOAD_OR_I8_P8:
    return EmitAtomicBinaryPartword(MI, BB, 1, Mips::OR);
  case Mips::ATOMIC_LOAD_OR_I16:
  case Mips::ATOMIC_LOAD_OR_I16_P8:
    return EmitAtomicBinaryPartword(MI, BB, 2, Mips::OR);
  case Mips::ATOMIC_LOAD_OR_I32:
  case Mips::ATOMIC_LOAD_OR_I32_P8:
    return EmitAtomicBinary(MI, BB, 4, Mips::OR);
  case Mips::ATOMIC_LOAD_OR_I64:
  case Mips::ATOMIC_LOAD_OR_I64_P8:
    return EmitAtomicBinary(MI, BB, 8, Mips::OR64);

  case Mips::ATOMIC_LOAD_XOR_I8:
  case Mips::ATOMIC_LOAD_XOR_I8_P8:
    return EmitAtomicBinaryPartword(MI, BB, 1, Mips::XOR);
  case Mips::ATOMIC_LOAD_XOR_I16:
  case Mips::ATOMIC_LOAD_XOR_I16_P8:
    return EmitAtomicBinaryPartword(MI, BB, 2, Mips::XOR);
  case Mips::ATOMIC_LOAD_XOR_I32:
  case Mips::ATOMIC_LOAD_XOR_I32_P8:
    return EmitAtomicBinary(MI, BB, 4, Mips::XOR);
  case Mips::ATOMIC_LOAD_XOR_I64:
  case Mips::ATOMIC_LOAD_XOR_I64_P8:
    return EmitAtomicBinary(MI, BB, 8, Mips::XOR64);

  case Mips::ATOMIC_LOAD_NAND_I8:
  case Mips::ATOMIC_LOAD_NAND_I8_P8:
    return EmitAtomicBinaryPartword(MI, BB, 1, 0, true);
  case Mips::ATOMIC_LOAD_NAND_I16:
  case Mips::ATOMIC_LOAD_NAND_I16_P8:
    return EmitAtomicBinaryPartword(MI, BB, 2, 0, true);
  case Mips::ATOMIC_LOAD_NAND_I32:
  case Mips::ATOMIC_LOAD_NAND_I32_P8:
    return EmitAtomicBinary(MI, BB, 4, 0, true);
  case Mips::ATOMIC_LOAD_NAND_I64:
  case Mips::ATOMIC_LOAD_NAND_I64_P8:
    return EmitAtomicBinary(MI, BB, 8, 0, true);

  case Mips::ATOMIC_LOAD_SUB_I8:
  case Mips::ATOMIC_LOAD_SUB_I8_P8:
    return EmitAtomicBinaryPartword(MI, BB, 1, Mips::SUBu);
  case Mips::ATOMIC_LOAD_SUB_I16:
  case Mips::ATOMIC_LOAD_SUB_I16_P8:
    return EmitAtomicBinaryPartword(MI, BB, 2, Mips::SUBu);
  case Mips::ATOMIC_LOAD_SUB_I32:
  case Mips::ATOMIC_LOAD_SUB_I32_P8:
    return EmitAtomicBinary(MI, BB, 4, Mips::SUBu);
  case Mips::ATOMIC_LOAD_SUB_I64:
  case Mips::ATOMIC_LOAD_SUB_I64_P8:
    return EmitAtomicBinary(MI, BB, 8, Mips::DSUBu);

  case Mips::ATOMIC_SWAP_I8:
  case Mips::ATOMIC_SWAP_I8_P8:
    return EmitAtomicBinaryPartword(MI, BB, 1, 0);
  case Mips::ATOMIC_SWAP_I16:
  case Mips::ATOMIC_SWAP_I16_P8:
    return EmitAtomicBinaryPartword(MI, BB, 2, 0);
  case Mips::ATOMIC_SWAP_I32:
  case Mips::ATOMIC_SWAP_I32_P8:
    return EmitAtomicBinary(MI, BB, 4, 0);
  case Mips::ATOMIC_SWAP_I64:
  case Mips::ATOMIC_SWAP_I64_P8:
    return EmitAtomicBinary(MI, BB, 8, 0);

  case Mips::ATOMIC_CMP_SWAP_I8:
  case Mips::ATOMIC_CMP_SWAP_I8_P8:
    return EmitAtomicCmpSwapPartword(MI, BB, 1);
  case Mips::ATOMIC_CMP_SWAP_I16:
  case Mips::ATOMIC_CMP_SWAP_I16_P8:
    return EmitAtomicCmpSwapPartword(MI, BB, 2);
  case Mips::ATOMIC_CMP_SWAP_I32:
  case Mips::ATOMIC_CMP_SWAP_I32_P8:
    return EmitAtomicCmpSwap(MI, BB, 4);
  case Mips::ATOMIC_CMP_SWAP_I64:
  case Mips::ATOMIC_CMP_SWAP_I64_P8:
    return EmitAtomicCmpSwap(MI, BB, 8);
  }
}

// This function also handles Mips::ATOMIC_SWAP_I32 (when BinOpcode == 0), and
// Mips::ATOMIC_LOAD_NAND_I32 (when Nand == true)
MachineBasicBlock *
MipsTargetLowering::EmitAtomicBinary(MachineInstr *MI, MachineBasicBlock *BB,
                                     unsigned Size, unsigned BinOpcode,
                                     bool Nand) const {
  assert((Size == 4 || Size == 8) && "Unsupported size for EmitAtomicBinary.");

  MachineFunction *MF = BB->getParent();
  MachineRegisterInfo &RegInfo = MF->getRegInfo();
  const TargetRegisterClass *RC = getRegClassFor(MVT::getIntegerVT(Size * 8));
  const TargetInstrInfo *TII = getTargetMachine().getInstrInfo();
  DebugLoc dl = MI->getDebugLoc();
  unsigned LL, SC, AND, NOR, ZERO, BEQ;

  if (Size == 4) {
    LL = IsN64 ? Mips::LL_P8 : Mips::LL;
    SC = IsN64 ? Mips::SC_P8 : Mips::SC;
    AND = Mips::AND;
    NOR = Mips::NOR;
    ZERO = Mips::ZERO;
    BEQ = Mips::BEQ;
  }
  else {
    LL = IsN64 ? Mips::LLD_P8 : Mips::LLD;
    SC = IsN64 ? Mips::SCD_P8 : Mips::SCD;
    AND = Mips::AND64;
    NOR = Mips::NOR64;
    ZERO = Mips::ZERO_64;
    BEQ = Mips::BEQ64;
  }

  unsigned OldVal = MI->getOperand(0).getReg();
  unsigned Ptr = MI->getOperand(1).getReg();
  unsigned Incr = MI->getOperand(2).getReg();

  unsigned StoreVal = RegInfo.createVirtualRegister(RC);
  unsigned AndRes = RegInfo.createVirtualRegister(RC);
  unsigned Success = RegInfo.createVirtualRegister(RC);

  // insert new blocks after the current block
  const BasicBlock *LLVM_BB = BB->getBasicBlock();
  MachineBasicBlock *loopMBB = MF->CreateMachineBasicBlock(LLVM_BB);
  MachineBasicBlock *exitMBB = MF->CreateMachineBasicBlock(LLVM_BB);
  MachineFunction::iterator It = BB;
  ++It;
  MF->insert(It, loopMBB);
  MF->insert(It, exitMBB);

  // Transfer the remainder of BB and its successor edges to exitMBB.
  exitMBB->splice(exitMBB->begin(), BB,
                  llvm::next(MachineBasicBlock::iterator(MI)),
                  BB->end());
  exitMBB->transferSuccessorsAndUpdatePHIs(BB);

  //  thisMBB:
  //    ...
  //    fallthrough --> loopMBB
  BB->addSuccessor(loopMBB);
  loopMBB->addSuccessor(loopMBB);
  loopMBB->addSuccessor(exitMBB);

  //  loopMBB:
  //    ll oldval, 0(ptr)
  //    <binop> storeval, oldval, incr
  //    sc success, storeval, 0(ptr)
  //    beq success, $0, loopMBB
  BB = loopMBB;
  BuildMI(BB, dl, TII->get(LL), OldVal).addReg(Ptr).addImm(0);
  if (Nand) {
    //  and andres, oldval, incr
    //  nor storeval, $0, andres
    BuildMI(BB, dl, TII->get(AND), AndRes).addReg(OldVal).addReg(Incr);
    BuildMI(BB, dl, TII->get(NOR), StoreVal).addReg(ZERO).addReg(AndRes);
  } else if (BinOpcode) {
    //  <binop> storeval, oldval, incr
    BuildMI(BB, dl, TII->get(BinOpcode), StoreVal).addReg(OldVal).addReg(Incr);
  } else {
    StoreVal = Incr;
  }
  BuildMI(BB, dl, TII->get(SC), Success).addReg(StoreVal).addReg(Ptr).addImm(0);
  BuildMI(BB, dl, TII->get(BEQ)).addReg(Success).addReg(ZERO).addMBB(loopMBB);

  MI->eraseFromParent();   // The instruction is gone now.

  return exitMBB;
}

MachineBasicBlock *
MipsTargetLowering::EmitAtomicBinaryPartword(MachineInstr *MI,
                                             MachineBasicBlock *BB,
                                             unsigned Size, unsigned BinOpcode,
                                             bool Nand) const {
  assert((Size == 1 || Size == 2) &&
      "Unsupported size for EmitAtomicBinaryPartial.");

  MachineFunction *MF = BB->getParent();
  MachineRegisterInfo &RegInfo = MF->getRegInfo();
  const TargetRegisterClass *RC = getRegClassFor(MVT::i32);
  const TargetInstrInfo *TII = getTargetMachine().getInstrInfo();
  DebugLoc dl = MI->getDebugLoc();
  unsigned LL = IsN64 ? Mips::LL_P8 : Mips::LL;
  unsigned SC = IsN64 ? Mips::SC_P8 : Mips::SC;

  unsigned Dest = MI->getOperand(0).getReg();
  unsigned Ptr = MI->getOperand(1).getReg();
  unsigned Incr = MI->getOperand(2).getReg();

  unsigned AlignedAddr = RegInfo.createVirtualRegister(RC);
  unsigned ShiftAmt = RegInfo.createVirtualRegister(RC);
  unsigned Mask = RegInfo.createVirtualRegister(RC);
  unsigned Mask2 = RegInfo.createVirtualRegister(RC);
  unsigned NewVal = RegInfo.createVirtualRegister(RC);
  unsigned OldVal = RegInfo.createVirtualRegister(RC);
  unsigned Incr2 = RegInfo.createVirtualRegister(RC);
  unsigned MaskLSB2 = RegInfo.createVirtualRegister(RC);
  unsigned PtrLSB2 = RegInfo.createVirtualRegister(RC);
  unsigned MaskUpper = RegInfo.createVirtualRegister(RC);
  unsigned AndRes = RegInfo.createVirtualRegister(RC);
  unsigned BinOpRes = RegInfo.createVirtualRegister(RC);
  unsigned MaskedOldVal0 = RegInfo.createVirtualRegister(RC);
  unsigned StoreVal = RegInfo.createVirtualRegister(RC);
  unsigned MaskedOldVal1 = RegInfo.createVirtualRegister(RC);
  unsigned SrlRes = RegInfo.createVirtualRegister(RC);
  unsigned SllRes = RegInfo.createVirtualRegister(RC);
  unsigned Success = RegInfo.createVirtualRegister(RC);

  // insert new blocks after the current block
  const BasicBlock *LLVM_BB = BB->getBasicBlock();
  MachineBasicBlock *loopMBB = MF->CreateMachineBasicBlock(LLVM_BB);
  MachineBasicBlock *sinkMBB = MF->CreateMachineBasicBlock(LLVM_BB);
  MachineBasicBlock *exitMBB = MF->CreateMachineBasicBlock(LLVM_BB);
  MachineFunction::iterator It = BB;
  ++It;
  MF->insert(It, loopMBB);
  MF->insert(It, sinkMBB);
  MF->insert(It, exitMBB);

  // Transfer the remainder of BB and its successor edges to exitMBB.
  exitMBB->splice(exitMBB->begin(), BB,
                  llvm::next(MachineBasicBlock::iterator(MI)),
                  BB->end());
  exitMBB->transferSuccessorsAndUpdatePHIs(BB);

  BB->addSuccessor(loopMBB);
  loopMBB->addSuccessor(loopMBB);
  loopMBB->addSuccessor(sinkMBB);
  sinkMBB->addSuccessor(exitMBB);

  //  thisMBB:
  //    addiu   masklsb2,$0,-4                # 0xfffffffc
  //    and     alignedaddr,ptr,masklsb2
  //    andi    ptrlsb2,ptr,3
  //    sll     shiftamt,ptrlsb2,3
  //    ori     maskupper,$0,255               # 0xff
  //    sll     mask,maskupper,shiftamt
  //    nor     mask2,$0,mask
  //    sll     incr2,incr,shiftamt

  int64_t MaskImm = (Size == 1) ? 255 : 65535;
  BuildMI(BB, dl, TII->get(Mips::ADDiu), MaskLSB2)
    .addReg(Mips::ZERO).addImm(-4);
  BuildMI(BB, dl, TII->get(Mips::AND), AlignedAddr)
    .addReg(Ptr).addReg(MaskLSB2);
  BuildMI(BB, dl, TII->get(Mips::ANDi), PtrLSB2).addReg(Ptr).addImm(3);
  BuildMI(BB, dl, TII->get(Mips::SLL), ShiftAmt).addReg(PtrLSB2).addImm(3);
  BuildMI(BB, dl, TII->get(Mips::ORi), MaskUpper)
    .addReg(Mips::ZERO).addImm(MaskImm);
  BuildMI(BB, dl, TII->get(Mips::SLLV), Mask)
    .addReg(ShiftAmt).addReg(MaskUpper);
  BuildMI(BB, dl, TII->get(Mips::NOR), Mask2).addReg(Mips::ZERO).addReg(Mask);
  BuildMI(BB, dl, TII->get(Mips::SLLV), Incr2).addReg(ShiftAmt).addReg(Incr);


  // atomic.load.binop
  // loopMBB:
  //   ll      oldval,0(alignedaddr)
  //   binop   binopres,oldval,incr2
  //   and     newval,binopres,mask
  //   and     maskedoldval0,oldval,mask2
  //   or      storeval,maskedoldval0,newval
  //   sc      success,storeval,0(alignedaddr)
  //   beq     success,$0,loopMBB

  // atomic.swap
  // loopMBB:
  //   ll      oldval,0(alignedaddr)
  //   and     newval,incr2,mask
  //   and     maskedoldval0,oldval,mask2
  //   or      storeval,maskedoldval0,newval
  //   sc      success,storeval,0(alignedaddr)
  //   beq     success,$0,loopMBB

  BB = loopMBB;
  BuildMI(BB, dl, TII->get(LL), OldVal).addReg(AlignedAddr).addImm(0);
  if (Nand) {
    //  and andres, oldval, incr2
    //  nor binopres, $0, andres
    //  and newval, binopres, mask
    BuildMI(BB, dl, TII->get(Mips::AND), AndRes).addReg(OldVal).addReg(Incr2);
    BuildMI(BB, dl, TII->get(Mips::NOR), BinOpRes)
      .addReg(Mips::ZERO).addReg(AndRes);
    BuildMI(BB, dl, TII->get(Mips::AND), NewVal).addReg(BinOpRes).addReg(Mask);
  } else if (BinOpcode) {
    //  <binop> binopres, oldval, incr2
    //  and newval, binopres, mask
    BuildMI(BB, dl, TII->get(BinOpcode), BinOpRes).addReg(OldVal).addReg(Incr2);
    BuildMI(BB, dl, TII->get(Mips::AND), NewVal).addReg(BinOpRes).addReg(Mask);
  } else {// atomic.swap
    //  and newval, incr2, mask
    BuildMI(BB, dl, TII->get(Mips::AND), NewVal).addReg(Incr2).addReg(Mask);
  }
    
  BuildMI(BB, dl, TII->get(Mips::AND), MaskedOldVal0)
    .addReg(OldVal).addReg(Mask2);
  BuildMI(BB, dl, TII->get(Mips::OR), StoreVal)
    .addReg(MaskedOldVal0).addReg(NewVal);
  BuildMI(BB, dl, TII->get(SC), Success)
    .addReg(StoreVal).addReg(AlignedAddr).addImm(0);
  BuildMI(BB, dl, TII->get(Mips::BEQ))
    .addReg(Success).addReg(Mips::ZERO).addMBB(loopMBB);

  //  sinkMBB:
  //    and     maskedoldval1,oldval,mask
  //    srl     srlres,maskedoldval1,shiftamt
  //    sll     sllres,srlres,24
  //    sra     dest,sllres,24
  BB = sinkMBB;
  int64_t ShiftImm = (Size == 1) ? 24 : 16;

  BuildMI(BB, dl, TII->get(Mips::AND), MaskedOldVal1)
    .addReg(OldVal).addReg(Mask);
  BuildMI(BB, dl, TII->get(Mips::SRLV), SrlRes)
      .addReg(ShiftAmt).addReg(MaskedOldVal1);
  BuildMI(BB, dl, TII->get(Mips::SLL), SllRes)
      .addReg(SrlRes).addImm(ShiftImm);
  BuildMI(BB, dl, TII->get(Mips::SRA), Dest)
      .addReg(SllRes).addImm(ShiftImm);

  MI->eraseFromParent();   // The instruction is gone now.

  return exitMBB;
}

MachineBasicBlock *
MipsTargetLowering::EmitAtomicCmpSwap(MachineInstr *MI,
                                      MachineBasicBlock *BB,
                                      unsigned Size) const {
  assert((Size == 4 || Size == 8) && "Unsupported size for EmitAtomicCmpSwap.");

  MachineFunction *MF = BB->getParent();
  MachineRegisterInfo &RegInfo = MF->getRegInfo();
  const TargetRegisterClass *RC = getRegClassFor(MVT::getIntegerVT(Size * 8));
  const TargetInstrInfo *TII = getTargetMachine().getInstrInfo();
  DebugLoc dl = MI->getDebugLoc();
  unsigned LL, SC, ZERO, BNE, BEQ;

  if (Size == 4) {
    LL = IsN64 ? Mips::LL_P8 : Mips::LL;
    SC = IsN64 ? Mips::SC_P8 : Mips::SC;
    ZERO = Mips::ZERO;
    BNE = Mips::BNE;
    BEQ = Mips::BEQ;
  }
  else {
    LL = IsN64 ? Mips::LLD_P8 : Mips::LLD;
    SC = IsN64 ? Mips::SCD_P8 : Mips::SCD;
    ZERO = Mips::ZERO_64;
    BNE = Mips::BNE64;
    BEQ = Mips::BEQ64;
  }

  unsigned Dest    = MI->getOperand(0).getReg();
  unsigned Ptr     = MI->getOperand(1).getReg();
  unsigned OldVal  = MI->getOperand(2).getReg();
  unsigned NewVal  = MI->getOperand(3).getReg();

  unsigned Success = RegInfo.createVirtualRegister(RC);

  // insert new blocks after the current block
  const BasicBlock *LLVM_BB = BB->getBasicBlock();
  MachineBasicBlock *loop1MBB = MF->CreateMachineBasicBlock(LLVM_BB);
  MachineBasicBlock *loop2MBB = MF->CreateMachineBasicBlock(LLVM_BB);
  MachineBasicBlock *exitMBB = MF->CreateMachineBasicBlock(LLVM_BB);
  MachineFunction::iterator It = BB;
  ++It;
  MF->insert(It, loop1MBB);
  MF->insert(It, loop2MBB);
  MF->insert(It, exitMBB);

  // Transfer the remainder of BB and its successor edges to exitMBB.
  exitMBB->splice(exitMBB->begin(), BB,
                  llvm::next(MachineBasicBlock::iterator(MI)),
                  BB->end());
  exitMBB->transferSuccessorsAndUpdatePHIs(BB);

  //  thisMBB:
  //    ...
  //    fallthrough --> loop1MBB
  BB->addSuccessor(loop1MBB);
  loop1MBB->addSuccessor(exitMBB);
  loop1MBB->addSuccessor(loop2MBB);
  loop2MBB->addSuccessor(loop1MBB);
  loop2MBB->addSuccessor(exitMBB);

  // loop1MBB:
  //   ll dest, 0(ptr)
  //   bne dest, oldval, exitMBB
  BB = loop1MBB;
  BuildMI(BB, dl, TII->get(LL), Dest).addReg(Ptr).addImm(0);
  BuildMI(BB, dl, TII->get(BNE))
    .addReg(Dest).addReg(OldVal).addMBB(exitMBB);

  // loop2MBB:
  //   sc success, newval, 0(ptr)
  //   beq success, $0, loop1MBB
  BB = loop2MBB;
  BuildMI(BB, dl, TII->get(SC), Success)
    .addReg(NewVal).addReg(Ptr).addImm(0);
  BuildMI(BB, dl, TII->get(BEQ))
    .addReg(Success).addReg(ZERO).addMBB(loop1MBB);

  MI->eraseFromParent();   // The instruction is gone now.

  return exitMBB;
}

MachineBasicBlock *
MipsTargetLowering::EmitAtomicCmpSwapPartword(MachineInstr *MI,
                                              MachineBasicBlock *BB,
                                              unsigned Size) const {
  assert((Size == 1 || Size == 2) &&
      "Unsupported size for EmitAtomicCmpSwapPartial.");

  MachineFunction *MF = BB->getParent();
  MachineRegisterInfo &RegInfo = MF->getRegInfo();
  const TargetRegisterClass *RC = getRegClassFor(MVT::i32);
  const TargetInstrInfo *TII = getTargetMachine().getInstrInfo();
  DebugLoc dl = MI->getDebugLoc();
  unsigned LL = IsN64 ? Mips::LL_P8 : Mips::LL;
  unsigned SC = IsN64 ? Mips::SC_P8 : Mips::SC;

  unsigned Dest    = MI->getOperand(0).getReg();
  unsigned Ptr     = MI->getOperand(1).getReg();
  unsigned CmpVal  = MI->getOperand(2).getReg();
  unsigned NewVal  = MI->getOperand(3).getReg();

  unsigned AlignedAddr = RegInfo.createVirtualRegister(RC);
  unsigned ShiftAmt = RegInfo.createVirtualRegister(RC);
  unsigned Mask = RegInfo.createVirtualRegister(RC);
  unsigned Mask2 = RegInfo.createVirtualRegister(RC);
  unsigned ShiftedCmpVal = RegInfo.createVirtualRegister(RC);
  unsigned OldVal = RegInfo.createVirtualRegister(RC);
  unsigned MaskedOldVal0 = RegInfo.createVirtualRegister(RC);
  unsigned ShiftedNewVal = RegInfo.createVirtualRegister(RC);
  unsigned MaskLSB2 = RegInfo.createVirtualRegister(RC);
  unsigned PtrLSB2 = RegInfo.createVirtualRegister(RC);
  unsigned MaskUpper = RegInfo.createVirtualRegister(RC);
  unsigned MaskedCmpVal = RegInfo.createVirtualRegister(RC);
  unsigned MaskedNewVal = RegInfo.createVirtualRegister(RC);
  unsigned MaskedOldVal1 = RegInfo.createVirtualRegister(RC);
  unsigned StoreVal = RegInfo.createVirtualRegister(RC);
  unsigned SrlRes = RegInfo.createVirtualRegister(RC);
  unsigned SllRes = RegInfo.createVirtualRegister(RC);
  unsigned Success = RegInfo.createVirtualRegister(RC);

  // insert new blocks after the current block
  const BasicBlock *LLVM_BB = BB->getBasicBlock();
  MachineBasicBlock *loop1MBB = MF->CreateMachineBasicBlock(LLVM_BB);
  MachineBasicBlock *loop2MBB = MF->CreateMachineBasicBlock(LLVM_BB);
  MachineBasicBlock *sinkMBB = MF->CreateMachineBasicBlock(LLVM_BB);
  MachineBasicBlock *exitMBB = MF->CreateMachineBasicBlock(LLVM_BB);
  MachineFunction::iterator It = BB;
  ++It;
  MF->insert(It, loop1MBB);
  MF->insert(It, loop2MBB);
  MF->insert(It, sinkMBB);
  MF->insert(It, exitMBB);

  // Transfer the remainder of BB and its successor edges to exitMBB.
  exitMBB->splice(exitMBB->begin(), BB,
                  llvm::next(MachineBasicBlock::iterator(MI)),
                  BB->end());
  exitMBB->transferSuccessorsAndUpdatePHIs(BB);

  BB->addSuccessor(loop1MBB);
  loop1MBB->addSuccessor(sinkMBB);
  loop1MBB->addSuccessor(loop2MBB);
  loop2MBB->addSuccessor(loop1MBB);
  loop2MBB->addSuccessor(sinkMBB);
  sinkMBB->addSuccessor(exitMBB);

  // FIXME: computation of newval2 can be moved to loop2MBB.
  //  thisMBB:
  //    addiu   masklsb2,$0,-4                # 0xfffffffc
  //    and     alignedaddr,ptr,masklsb2
  //    andi    ptrlsb2,ptr,3
  //    sll     shiftamt,ptrlsb2,3
  //    ori     maskupper,$0,255               # 0xff
  //    sll     mask,maskupper,shiftamt
  //    nor     mask2,$0,mask
  //    andi    maskedcmpval,cmpval,255
  //    sll     shiftedcmpval,maskedcmpval,shiftamt
  //    andi    maskednewval,newval,255
  //    sll     shiftednewval,maskednewval,shiftamt
  int64_t MaskImm = (Size == 1) ? 255 : 65535;
  BuildMI(BB, dl, TII->get(Mips::ADDiu), MaskLSB2)
    .addReg(Mips::ZERO).addImm(-4);
  BuildMI(BB, dl, TII->get(Mips::AND), AlignedAddr)
    .addReg(Ptr).addReg(MaskLSB2);
  BuildMI(BB, dl, TII->get(Mips::ANDi), PtrLSB2).addReg(Ptr).addImm(3);
  BuildMI(BB, dl, TII->get(Mips::SLL), ShiftAmt).addReg(PtrLSB2).addImm(3);
  BuildMI(BB, dl, TII->get(Mips::ORi), MaskUpper)
    .addReg(Mips::ZERO).addImm(MaskImm);
  BuildMI(BB, dl, TII->get(Mips::SLLV), Mask)
    .addReg(ShiftAmt).addReg(MaskUpper);
  BuildMI(BB, dl, TII->get(Mips::NOR), Mask2).addReg(Mips::ZERO).addReg(Mask);
  BuildMI(BB, dl, TII->get(Mips::ANDi), MaskedCmpVal)
    .addReg(CmpVal).addImm(MaskImm);
  BuildMI(BB, dl, TII->get(Mips::SLLV), ShiftedCmpVal)
    .addReg(ShiftAmt).addReg(MaskedCmpVal);
  BuildMI(BB, dl, TII->get(Mips::ANDi), MaskedNewVal)
    .addReg(NewVal).addImm(MaskImm);
  BuildMI(BB, dl, TII->get(Mips::SLLV), ShiftedNewVal)
    .addReg(ShiftAmt).addReg(MaskedNewVal);

  //  loop1MBB:
  //    ll      oldval,0(alginedaddr)
  //    and     maskedoldval0,oldval,mask
  //    bne     maskedoldval0,shiftedcmpval,sinkMBB
  BB = loop1MBB;
  BuildMI(BB, dl, TII->get(LL), OldVal).addReg(AlignedAddr).addImm(0);
  BuildMI(BB, dl, TII->get(Mips::AND), MaskedOldVal0)
    .addReg(OldVal).addReg(Mask);
  BuildMI(BB, dl, TII->get(Mips::BNE))
    .addReg(MaskedOldVal0).addReg(ShiftedCmpVal).addMBB(sinkMBB);

  //  loop2MBB:
  //    and     maskedoldval1,oldval,mask2
  //    or      storeval,maskedoldval1,shiftednewval
  //    sc      success,storeval,0(alignedaddr)
  //    beq     success,$0,loop1MBB
  BB = loop2MBB;
  BuildMI(BB, dl, TII->get(Mips::AND), MaskedOldVal1)
    .addReg(OldVal).addReg(Mask2);
  BuildMI(BB, dl, TII->get(Mips::OR), StoreVal)
    .addReg(MaskedOldVal1).addReg(ShiftedNewVal);
  BuildMI(BB, dl, TII->get(SC), Success)
      .addReg(StoreVal).addReg(AlignedAddr).addImm(0);
  BuildMI(BB, dl, TII->get(Mips::BEQ))
      .addReg(Success).addReg(Mips::ZERO).addMBB(loop1MBB);

  //  sinkMBB:
  //    srl     srlres,maskedoldval0,shiftamt
  //    sll     sllres,srlres,24
  //    sra     dest,sllres,24
  BB = sinkMBB;
  int64_t ShiftImm = (Size == 1) ? 24 : 16;

  BuildMI(BB, dl, TII->get(Mips::SRLV), SrlRes)
      .addReg(ShiftAmt).addReg(MaskedOldVal0);
  BuildMI(BB, dl, TII->get(Mips::SLL), SllRes)
      .addReg(SrlRes).addImm(ShiftImm);
  BuildMI(BB, dl, TII->get(Mips::SRA), Dest)
      .addReg(SllRes).addImm(ShiftImm);

  MI->eraseFromParent();   // The instruction is gone now.

  return exitMBB;
}

//===----------------------------------------------------------------------===//
//  Misc Lower Operation implementation
//===----------------------------------------------------------------------===//
SDValue MipsTargetLowering::
LowerDYNAMIC_STACKALLOC(SDValue Op, SelectionDAG &DAG) const
{
  MachineFunction &MF = DAG.getMachineFunction();
  MipsFunctionInfo *MipsFI = MF.getInfo<MipsFunctionInfo>();
  unsigned SP = IsN64 ? Mips::SP_64 : Mips::SP;

  assert(getTargetMachine().getFrameLowering()->getStackAlignment() >=
         cast<ConstantSDNode>(Op.getOperand(2).getNode())->getZExtValue() &&
         "Cannot lower if the alignment of the allocated space is larger than \
          that of the stack.");

  SDValue Chain = Op.getOperand(0);
  SDValue Size = Op.getOperand(1);
  DebugLoc dl = Op.getDebugLoc();

  // Get a reference from Mips stack pointer
  SDValue StackPointer = DAG.getCopyFromReg(Chain, dl, SP, getPointerTy());

  // Subtract the dynamic size from the actual stack size to
  // obtain the new stack size.
  SDValue Sub = DAG.getNode(ISD::SUB, dl, getPointerTy(), StackPointer, Size);

  // The Sub result contains the new stack start address, so it
  // must be placed in the stack pointer register.
  Chain = DAG.getCopyToReg(StackPointer.getValue(1), dl, SP, Sub, SDValue());

  // This node always has two return values: a new stack pointer
  // value and a chain
  SDVTList VTLs = DAG.getVTList(getPointerTy(), MVT::Other);
  SDValue Ptr = DAG.getFrameIndex(MipsFI->getDynAllocFI(), getPointerTy());
  SDValue Ops[] = { Chain, Ptr, Chain.getValue(1) };

  return DAG.getNode(MipsISD::DynAlloc, dl, VTLs, Ops, 3);
}

SDValue MipsTargetLowering::
LowerBRCOND(SDValue Op, SelectionDAG &DAG) const
{
  // The first operand is the chain, the second is the condition, the third is
  // the block to branch to if the condition is true.
  SDValue Chain = Op.getOperand(0);
  SDValue Dest = Op.getOperand(2);
  DebugLoc dl = Op.getDebugLoc();

  SDValue CondRes = CreateFPCmp(DAG, Op.getOperand(1));

  // Return if flag is not set by a floating point comparison.
  if (CondRes.getOpcode() != MipsISD::FPCmp)
    return Op;

  SDValue CCNode  = CondRes.getOperand(2);
  Mips::CondCode CC =
    (Mips::CondCode)cast<ConstantSDNode>(CCNode)->getZExtValue();
  SDValue BrCode = DAG.getConstant(GetFPBranchCodeFromCond(CC), MVT::i32);

  return DAG.getNode(MipsISD::FPBrcond, dl, Op.getValueType(), Chain, BrCode,
                     Dest, CondRes);
}

SDValue MipsTargetLowering::
LowerSELECT(SDValue Op, SelectionDAG &DAG) const
{
  SDValue Cond = CreateFPCmp(DAG, Op.getOperand(0));

  // Return if flag is not set by a floating point comparison.
  if (Cond.getOpcode() != MipsISD::FPCmp)
    return Op;

  return CreateCMovFP(DAG, Cond, Op.getOperand(1), Op.getOperand(2),
                      Op.getDebugLoc());
}

SDValue MipsTargetLowering::LowerGlobalAddress(SDValue Op,
                                               SelectionDAG &DAG) const {
  // FIXME there isn't actually debug info here
  DebugLoc dl = Op.getDebugLoc();
  const GlobalValue *GV = cast<GlobalAddressSDNode>(Op)->getGlobal(); 	

  if (getTargetMachine().getRelocationModel() != Reloc::PIC_ && !IsN64) {
    SDVTList VTs = DAG.getVTList(MVT::i32);

    MipsTargetObjectFile &TLOF = (MipsTargetObjectFile&)getObjFileLowering();

    // %gp_rel relocation
    if (TLOF.IsGlobalInSmallSection(GV, getTargetMachine())) {
      SDValue GA = DAG.getTargetGlobalAddress(GV, dl, MVT::i32, 0,
                                              MipsII::MO_GPREL);
      SDValue GPRelNode = DAG.getNode(MipsISD::GPRel, dl, VTs, &GA, 1);
      SDValue GOT = DAG.getGLOBAL_OFFSET_TABLE(MVT::i32);
      return DAG.getNode(ISD::ADD, dl, MVT::i32, GOT, GPRelNode);
    }
    // %hi/%lo relocation
    SDValue GAHi = DAG.getTargetGlobalAddress(GV, dl, MVT::i32, 0,
                                              MipsII::MO_ABS_HI);
    SDValue GALo = DAG.getTargetGlobalAddress(GV, dl, MVT::i32, 0,
                                              MipsII::MO_ABS_LO);
    SDValue HiPart = DAG.getNode(MipsISD::Hi, dl, VTs, &GAHi, 1);
    SDValue Lo = DAG.getNode(MipsISD::Lo, dl, MVT::i32, GALo);
    return DAG.getNode(ISD::ADD, dl, MVT::i32, HiPart, Lo);
  }

  EVT ValTy = Op.getValueType();
  bool HasGotOfst = (GV->hasInternalLinkage() ||
                     (GV->hasLocalLinkage() && !isa<Function>(GV)));
  unsigned GotFlag = IsN64 ?
                     (HasGotOfst ? MipsII::MO_GOT_PAGE : MipsII::MO_GOT_DISP) :
                     MipsII::MO_GOT;
  SDValue GA = DAG.getTargetGlobalAddress(GV, dl, ValTy, 0, GotFlag);
  GA = DAG.getNode(MipsISD::WrapperPIC, dl, ValTy, GA);
  SDValue ResNode = DAG.getLoad(ValTy, dl,
                                DAG.getEntryNode(), GA, MachinePointerInfo(),
                                false, false, false, 0);
  // On functions and global targets not internal linked only
  // a load from got/GP is necessary for PIC to work.
  if (!HasGotOfst)
    return ResNode;
  SDValue GALo = DAG.getTargetGlobalAddress(GV, dl, ValTy, 0,
                                            IsN64 ? MipsII::MO_GOT_OFST :
                                                    MipsII::MO_ABS_LO);
  SDValue Lo = DAG.getNode(MipsISD::Lo, dl, ValTy, GALo);
  return DAG.getNode(ISD::ADD, dl, ValTy, ResNode, Lo);
}

SDValue MipsTargetLowering::LowerBlockAddress(SDValue Op,
                                              SelectionDAG &DAG) const {
  const BlockAddress *BA = cast<BlockAddressSDNode>(Op)->getBlockAddress();
  // FIXME there isn't actually debug info here
  DebugLoc dl = Op.getDebugLoc();

  if (getTargetMachine().getRelocationModel() != Reloc::PIC_) {
    // %hi/%lo relocation
    SDValue BAHi = DAG.getBlockAddress(BA, MVT::i32, true,
                                       MipsII::MO_ABS_HI);
    SDValue BALo = DAG.getBlockAddress(BA, MVT::i32, true,
                                       MipsII::MO_ABS_LO);
    SDValue Hi = DAG.getNode(MipsISD::Hi, dl, MVT::i32, BAHi);
    SDValue Lo = DAG.getNode(MipsISD::Lo, dl, MVT::i32, BALo);
    return DAG.getNode(ISD::ADD, dl, MVT::i32, Hi, Lo);
  }

  SDValue BAGOTOffset = DAG.getBlockAddress(BA, MVT::i32, true,
                                            MipsII::MO_GOT);
  BAGOTOffset = DAG.getNode(MipsISD::WrapperPIC, dl, MVT::i32, BAGOTOffset);
  SDValue BALOOffset = DAG.getBlockAddress(BA, MVT::i32, true,
                                           MipsII::MO_ABS_LO);
  SDValue Load = DAG.getLoad(MVT::i32, dl,
                             DAG.getEntryNode(), BAGOTOffset,
                             MachinePointerInfo(), false, false, false, 0);
  SDValue Lo = DAG.getNode(MipsISD::Lo, dl, MVT::i32, BALOOffset);
  return DAG.getNode(ISD::ADD, dl, MVT::i32, Load, Lo);
}

SDValue MipsTargetLowering::
LowerGlobalTLSAddress(SDValue Op, SelectionDAG &DAG) const
{
  // If the relocation model is PIC, use the General Dynamic TLS Model,
  // otherwise use the Initial Exec or Local Exec TLS Model.
  // TODO: implement Local Dynamic TLS model

  GlobalAddressSDNode *GA = cast<GlobalAddressSDNode>(Op);
  DebugLoc dl = GA->getDebugLoc();
  const GlobalValue *GV = GA->getGlobal();
  EVT PtrVT = getPointerTy();

  if (getTargetMachine().getRelocationModel() == Reloc::PIC_) {
    // General Dynamic TLS Model
    SDValue TGA = DAG.getTargetGlobalAddress(GV, dl, MVT::i32,
                                             0, MipsII::MO_TLSGD);
    SDValue Tlsgd = DAG.getNode(MipsISD::TlsGd, dl, MVT::i32, TGA);
    SDValue GP = DAG.getRegister(Mips::GP, MVT::i32);
    SDValue Argument = DAG.getNode(ISD::ADD, dl, MVT::i32, GP, Tlsgd);

    ArgListTy Args;
    ArgListEntry Entry;
    Entry.Node = Argument;
    Entry.Ty = (Type *) Type::getInt32Ty(*DAG.getContext());
    Args.push_back(Entry);
    std::pair<SDValue, SDValue> CallResult =
        LowerCallTo(DAG.getEntryNode(),
                    (Type *) Type::getInt32Ty(*DAG.getContext()),
                    false, false, false, false, 0, CallingConv::C, false, true,
                    DAG.getExternalSymbol("__tls_get_addr", PtrVT), Args, DAG,
                    dl);

    return CallResult.first;
  }

  SDValue Offset;
  if (GV->isDeclaration()) {
    // Initial Exec TLS Model
    SDValue TGA = DAG.getTargetGlobalAddress(GV, dl, MVT::i32, 0,
                                             MipsII::MO_GOTTPREL);
    Offset = DAG.getLoad(MVT::i32, dl,
                         DAG.getEntryNode(), TGA, MachinePointerInfo(),
                         false, false, false, 0);
  } else {
    // Local Exec TLS Model
    SDVTList VTs = DAG.getVTList(MVT::i32);
    SDValue TGAHi = DAG.getTargetGlobalAddress(GV, dl, MVT::i32, 0,
                                               MipsII::MO_TPREL_HI);
    SDValue TGALo = DAG.getTargetGlobalAddress(GV, dl, MVT::i32, 0,
                                               MipsII::MO_TPREL_LO);
    SDValue Hi = DAG.getNode(MipsISD::TprelHi, dl, VTs, &TGAHi, 1);
    SDValue Lo = DAG.getNode(MipsISD::TprelLo, dl, MVT::i32, TGALo);
    Offset = DAG.getNode(ISD::ADD, dl, MVT::i32, Hi, Lo);
  }

  SDValue ThreadPointer = DAG.getNode(MipsISD::ThreadPointer, dl, PtrVT);
  return DAG.getNode(ISD::ADD, dl, PtrVT, ThreadPointer, Offset);
}

SDValue MipsTargetLowering::
LowerJumpTable(SDValue Op, SelectionDAG &DAG) const
{
  SDValue ResNode;
  SDValue HiPart;
  // FIXME there isn't actually debug info here
  DebugLoc dl = Op.getDebugLoc();
  bool IsPIC = getTargetMachine().getRelocationModel() == Reloc::PIC_;
  unsigned char OpFlag = IsPIC ? MipsII::MO_GOT : MipsII::MO_ABS_HI;

  EVT PtrVT = Op.getValueType();
  JumpTableSDNode *JT  = cast<JumpTableSDNode>(Op);

  SDValue JTI = DAG.getTargetJumpTable(JT->getIndex(), PtrVT, OpFlag);

  if (!IsPIC) {
    SDValue Ops[] = { JTI };
    HiPart = DAG.getNode(MipsISD::Hi, dl, DAG.getVTList(MVT::i32), Ops, 1);
  } else {// Emit Load from Global Pointer
    JTI = DAG.getNode(MipsISD::WrapperPIC, dl, MVT::i32, JTI);
    HiPart = DAG.getLoad(MVT::i32, dl, DAG.getEntryNode(), JTI,
                         MachinePointerInfo(),
                         false, false, false, 0);
  }

  SDValue JTILo = DAG.getTargetJumpTable(JT->getIndex(), PtrVT,
                                         MipsII::MO_ABS_LO);
  SDValue Lo = DAG.getNode(MipsISD::Lo, dl, MVT::i32, JTILo);
  ResNode = DAG.getNode(ISD::ADD, dl, MVT::i32, HiPart, Lo);

  return ResNode;
}

SDValue MipsTargetLowering::
LowerConstantPool(SDValue Op, SelectionDAG &DAG) const
{
  SDValue ResNode;
  ConstantPoolSDNode *N = cast<ConstantPoolSDNode>(Op);
  const Constant *C = N->getConstVal();
  // FIXME there isn't actually debug info here
  DebugLoc dl = Op.getDebugLoc();

  // gp_rel relocation
  // FIXME: we should reference the constant pool using small data sections,
  // but the asm printer currently doesn't support this feature without
  // hacking it. This feature should come soon so we can uncomment the
  // stuff below.
  //if (IsInSmallSection(C->getType())) {
  //  SDValue GPRelNode = DAG.getNode(MipsISD::GPRel, MVT::i32, CP);
  //  SDValue GOT = DAG.getGLOBAL_OFFSET_TABLE(MVT::i32);
  //  ResNode = DAG.getNode(ISD::ADD, MVT::i32, GOT, GPRelNode);

  if (getTargetMachine().getRelocationModel() != Reloc::PIC_) {
    SDValue CPHi = DAG.getTargetConstantPool(C, MVT::i32, N->getAlignment(),
                                             N->getOffset(), MipsII::MO_ABS_HI);
    SDValue CPLo = DAG.getTargetConstantPool(C, MVT::i32, N->getAlignment(),
                                             N->getOffset(), MipsII::MO_ABS_LO);
    SDValue HiPart = DAG.getNode(MipsISD::Hi, dl, MVT::i32, CPHi);
    SDValue Lo = DAG.getNode(MipsISD::Lo, dl, MVT::i32, CPLo);
    ResNode = DAG.getNode(ISD::ADD, dl, MVT::i32, HiPart, Lo);
  } else {
    SDValue CP = DAG.getTargetConstantPool(C, MVT::i32, N->getAlignment(),
                                           N->getOffset(), MipsII::MO_GOT);
    CP = DAG.getNode(MipsISD::WrapperPIC, dl, MVT::i32, CP);
    SDValue Load = DAG.getLoad(MVT::i32, dl, DAG.getEntryNode(),
                               CP, MachinePointerInfo::getConstantPool(),
                               false, false, false, 0);
    SDValue CPLo = DAG.getTargetConstantPool(C, MVT::i32, N->getAlignment(),
                                             N->getOffset(), MipsII::MO_ABS_LO);
    SDValue Lo = DAG.getNode(MipsISD::Lo, dl, MVT::i32, CPLo);
    ResNode = DAG.getNode(ISD::ADD, dl, MVT::i32, Load, Lo);
  }

  return ResNode;
}

SDValue MipsTargetLowering::LowerVASTART(SDValue Op, SelectionDAG &DAG) const {
  MachineFunction &MF = DAG.getMachineFunction();
  MipsFunctionInfo *FuncInfo = MF.getInfo<MipsFunctionInfo>();

  DebugLoc dl = Op.getDebugLoc();
  SDValue FI = DAG.getFrameIndex(FuncInfo->getVarArgsFrameIndex(),
                                 getPointerTy());

  // vastart just stores the address of the VarArgsFrameIndex slot into the
  // memory location argument.
  const Value *SV = cast<SrcValueSDNode>(Op.getOperand(2))->getValue();
  return DAG.getStore(Op.getOperand(0), dl, FI, Op.getOperand(1),
                      MachinePointerInfo(SV),
                      false, false, 0);
}

static SDValue LowerFCOPYSIGN32(SDValue Op, SelectionDAG &DAG) {
  // FIXME: Use ext/ins instructions if target architecture is Mips32r2.
  DebugLoc dl = Op.getDebugLoc();
  SDValue Op0 = DAG.getNode(ISD::BITCAST, dl, MVT::i32, Op.getOperand(0));
  SDValue Op1 = DAG.getNode(ISD::BITCAST, dl, MVT::i32, Op.getOperand(1));
  SDValue And0 = DAG.getNode(ISD::AND, dl, MVT::i32, Op0,
                             DAG.getConstant(0x7fffffff, MVT::i32));
  SDValue And1 = DAG.getNode(ISD::AND, dl, MVT::i32, Op1,
                             DAG.getConstant(0x80000000, MVT::i32));
  SDValue Result = DAG.getNode(ISD::OR, dl, MVT::i32, And0, And1);
  return DAG.getNode(ISD::BITCAST, dl, MVT::f32, Result);
}

static SDValue LowerFCOPYSIGN64(SDValue Op, SelectionDAG &DAG, bool isLittle) {
  // FIXME:
  //  Use ext/ins instructions if target architecture is Mips32r2.
  //  Eliminate redundant mfc1 and mtc1 instructions.
  unsigned LoIdx = 0, HiIdx = 1;

  if (!isLittle)
    std::swap(LoIdx, HiIdx);

  DebugLoc dl = Op.getDebugLoc();
  SDValue Word0 = DAG.getNode(MipsISD::ExtractElementF64, dl, MVT::i32,
                              Op.getOperand(0),
                              DAG.getConstant(LoIdx, MVT::i32));
  SDValue Hi0 = DAG.getNode(MipsISD::ExtractElementF64, dl, MVT::i32,
                            Op.getOperand(0), DAG.getConstant(HiIdx, MVT::i32));
  SDValue Hi1 = DAG.getNode(MipsISD::ExtractElementF64, dl, MVT::i32,
                            Op.getOperand(1), DAG.getConstant(HiIdx, MVT::i32));
  SDValue And0 = DAG.getNode(ISD::AND, dl, MVT::i32, Hi0,
                             DAG.getConstant(0x7fffffff, MVT::i32));
  SDValue And1 = DAG.getNode(ISD::AND, dl, MVT::i32, Hi1,
                             DAG.getConstant(0x80000000, MVT::i32));
  SDValue Word1 = DAG.getNode(ISD::OR, dl, MVT::i32, And0, And1);

  if (!isLittle)
    std::swap(Word0, Word1);

  return DAG.getNode(MipsISD::BuildPairF64, dl, MVT::f64, Word0, Word1);
}

SDValue MipsTargetLowering::LowerFCOPYSIGN(SDValue Op, SelectionDAG &DAG)
  const {
  EVT Ty = Op.getValueType();

  assert(Ty == MVT::f32 || Ty == MVT::f64);

  if (Ty == MVT::f32)
    return LowerFCOPYSIGN32(Op, DAG);
  else
    return LowerFCOPYSIGN64(Op, DAG, Subtarget->isLittle());
}

SDValue MipsTargetLowering::
LowerFRAMEADDR(SDValue Op, SelectionDAG &DAG) const {
  // check the depth
  assert((cast<ConstantSDNode>(Op.getOperand(0))->getZExtValue() == 0) &&
         "Frame address can only be determined for current frame.");

  MachineFrameInfo *MFI = DAG.getMachineFunction().getFrameInfo();
  MFI->setFrameAddressIsTaken(true);
  EVT VT = Op.getValueType();
  DebugLoc dl = Op.getDebugLoc();
  SDValue FrameAddr = DAG.getCopyFromReg(DAG.getEntryNode(), dl,
                                         IsN64 ? Mips::FP_64 : Mips::FP, VT);
  return FrameAddr;
}

// TODO: set SType according to the desired memory barrier behavior.
SDValue MipsTargetLowering::LowerMEMBARRIER(SDValue Op,
                                            SelectionDAG& DAG) const {
  unsigned SType = 0;
  DebugLoc dl = Op.getDebugLoc();
  return DAG.getNode(MipsISD::Sync, dl, MVT::Other, Op.getOperand(0),
                     DAG.getConstant(SType, MVT::i32));
}

SDValue MipsTargetLowering::LowerATOMIC_FENCE(SDValue Op,
                                              SelectionDAG& DAG) const {
  // FIXME: Need pseudo-fence for 'singlethread' fences
  // FIXME: Set SType for weaker fences where supported/appropriate.
  unsigned SType = 0;
  DebugLoc dl = Op.getDebugLoc();
  return DAG.getNode(MipsISD::Sync, dl, MVT::Other, Op.getOperand(0),
                     DAG.getConstant(SType, MVT::i32));
}

//===----------------------------------------------------------------------===//
//                      Calling Convention Implementation
//===----------------------------------------------------------------------===//

//===----------------------------------------------------------------------===//
// TODO: Implement a generic logic using tblgen that can support this.
// Mips O32 ABI rules:
// ---
// i32 - Passed in A0, A1, A2, A3 and stack
// f32 - Only passed in f32 registers if no int reg has been used yet to hold
//       an argument. Otherwise, passed in A1, A2, A3 and stack.
// f64 - Only passed in two aliased f32 registers if no int reg has been used
//       yet to hold an argument. Otherwise, use A2, A3 and stack. If A1 is
//       not used, it must be shadowed. If only A3 is avaiable, shadow it and
//       go to stack.
//
//  For vararg functions, all arguments are passed in A0, A1, A2, A3 and stack.
//===----------------------------------------------------------------------===//

static bool CC_MipsO32(unsigned ValNo, MVT ValVT,
                       MVT LocVT, CCValAssign::LocInfo LocInfo,
                       ISD::ArgFlagsTy ArgFlags, CCState &State) {

  static const unsigned IntRegsSize=4, FloatRegsSize=2;

  static const unsigned IntRegs[] = {
      Mips::A0, Mips::A1, Mips::A2, Mips::A3
  };
  static const unsigned F32Regs[] = {
      Mips::F12, Mips::F14
  };
  static const unsigned F64Regs[] = {
      Mips::D6, Mips::D7
  };

  // ByVal Args
  if (ArgFlags.isByVal()) {
    State.HandleByVal(ValNo, ValVT, LocVT, LocInfo,
                      1 /*MinSize*/, 4 /*MinAlign*/, ArgFlags);
    unsigned NextReg = (State.getNextStackOffset() + 3) / 4;
    for (unsigned r = State.getFirstUnallocated(IntRegs, IntRegsSize);
         r < std::min(IntRegsSize, NextReg); ++r)
      State.AllocateReg(IntRegs[r]);
    return false;
  }

  // Promote i8 and i16
  if (LocVT == MVT::i8 || LocVT == MVT::i16) {
    LocVT = MVT::i32;
    if (ArgFlags.isSExt())
      LocInfo = CCValAssign::SExt;
    else if (ArgFlags.isZExt())
      LocInfo = CCValAssign::ZExt;
    else
      LocInfo = CCValAssign::AExt;
  }

  unsigned Reg;

  // f32 and f64 are allocated in A0, A1, A2, A3 when either of the following
  // is true: function is vararg, argument is 3rd or higher, there is previous
  // argument which is not f32 or f64.
  bool AllocateFloatsInIntReg = State.isVarArg() || ValNo > 1
      || State.getFirstUnallocated(F32Regs, FloatRegsSize) != ValNo;
  unsigned OrigAlign = ArgFlags.getOrigAlign();
  bool isI64 = (ValVT == MVT::i32 && OrigAlign == 8);

  if (ValVT == MVT::i32 || (ValVT == MVT::f32 && AllocateFloatsInIntReg)) {
    Reg = State.AllocateReg(IntRegs, IntRegsSize);
    // If this is the first part of an i64 arg,
    // the allocated register must be either A0 or A2.
    if (isI64 && (Reg == Mips::A1 || Reg == Mips::A3))
      Reg = State.AllocateReg(IntRegs, IntRegsSize);
    LocVT = MVT::i32;
  } else if (ValVT == MVT::f64 && AllocateFloatsInIntReg) {
    // Allocate int register and shadow next int register. If first
    // available register is Mips::A1 or Mips::A3, shadow it too.
    Reg = State.AllocateReg(IntRegs, IntRegsSize);
    if (Reg == Mips::A1 || Reg == Mips::A3)
      Reg = State.AllocateReg(IntRegs, IntRegsSize);
    State.AllocateReg(IntRegs, IntRegsSize);
    LocVT = MVT::i32;
  } else if (ValVT.isFloatingPoint() && !AllocateFloatsInIntReg) {
    // we are guaranteed to find an available float register
    if (ValVT == MVT::f32) {
      Reg = State.AllocateReg(F32Regs, FloatRegsSize);
      // Shadow int register
      State.AllocateReg(IntRegs, IntRegsSize);
    } else {
      Reg = State.AllocateReg(F64Regs, FloatRegsSize);
      // Shadow int registers
      unsigned Reg2 = State.AllocateReg(IntRegs, IntRegsSize);
      if (Reg2 == Mips::A1 || Reg2 == Mips::A3)
        State.AllocateReg(IntRegs, IntRegsSize);
      State.AllocateReg(IntRegs, IntRegsSize);
    }
  } else
    llvm_unreachable("Cannot handle this ValVT.");

  unsigned SizeInBytes = ValVT.getSizeInBits() >> 3;
  unsigned Offset = State.AllocateStack(SizeInBytes, OrigAlign);

  if (!Reg)
    State.addLoc(CCValAssign::getMem(ValNo, ValVT, Offset, LocVT, LocInfo));
  else
    State.addLoc(CCValAssign::getReg(ValNo, ValVT, Reg, LocVT, LocInfo));

  return false; // CC must always match
}

static const unsigned Mips64IntRegs[8] =
  {Mips::A0_64, Mips::A1_64, Mips::A2_64, Mips::A3_64,
   Mips::T0_64, Mips::T1_64, Mips::T2_64, Mips::T3_64};
static const unsigned Mips64DPRegs[8] =
  {Mips::D12_64, Mips::D13_64, Mips::D14_64, Mips::D15_64,
   Mips::D16_64, Mips::D17_64, Mips::D18_64, Mips::D19_64};

static bool CC_Mips64Byval(unsigned ValNo, MVT ValVT, MVT LocVT,
                           CCValAssign::LocInfo LocInfo,
                           ISD::ArgFlagsTy ArgFlags, CCState &State) {
  unsigned Align = std::max(ArgFlags.getByValAlign(), (unsigned)8);
  unsigned Size  = (ArgFlags.getByValSize() + 7) / 8 * 8;
  unsigned FirstIdx = State.getFirstUnallocated(Mips64IntRegs, 8);

  assert(Align <= 16 && "Cannot handle alignments larger than 16.");

  // If byval is 16-byte aligned, the first arg register must be even.  
  if ((Align == 16) && (FirstIdx % 2)) {
    State.AllocateReg(Mips64IntRegs[FirstIdx], Mips64DPRegs[FirstIdx]);
    ++FirstIdx;
  }

  // Mark the registers allocated.
  for (unsigned I = FirstIdx; Size && (I < 8); Size -= 8, ++I)
    State.AllocateReg(Mips64IntRegs[I], Mips64DPRegs[I]);

  // Allocate space on caller's stack.
  unsigned Offset = State.AllocateStack(Size, Align);
  
  if (FirstIdx < 8)
    State.addLoc(CCValAssign::getReg(ValNo, ValVT, Mips64IntRegs[FirstIdx],
                                     LocVT, LocInfo));    
  else
    State.addLoc(CCValAssign::getMem(ValNo, ValVT, Offset, LocVT, LocInfo));

  return true;
}

#include "MipsGenCallingConv.inc"

static void
AnalyzeMips64CallOperands(CCState CCInfo,
                          const SmallVectorImpl<ISD::OutputArg> &Outs) {
  unsigned NumOps = Outs.size();
  for (unsigned i = 0; i != NumOps; ++i) {
    MVT ArgVT = Outs[i].VT;
    ISD::ArgFlagsTy ArgFlags = Outs[i].Flags;
    bool R;

    if (Outs[i].IsFixed)
      R = CC_MipsN(i, ArgVT, ArgVT, CCValAssign::Full, ArgFlags, CCInfo);
    else
      R = CC_MipsN_VarArg(i, ArgVT, ArgVT, CCValAssign::Full, ArgFlags, CCInfo);
      
    if (R) {
#ifndef NDEBUG
      dbgs() << "Call operand #" << i << " has unhandled type "
             << EVT(ArgVT).getEVTString();
#endif
      llvm_unreachable(0);
    }
  }
}

//===----------------------------------------------------------------------===//
//                  Call Calling Convention Implementation
//===----------------------------------------------------------------------===//

static const unsigned O32IntRegsSize = 4;

static const unsigned O32IntRegs[] = {
  Mips::A0, Mips::A1, Mips::A2, Mips::A3
};

// Return next O32 integer argument register.
static unsigned getNextIntArgReg(unsigned Reg) {
  assert((Reg == Mips::A0) || (Reg == Mips::A2));
  return (Reg == Mips::A0) ? Mips::A1 : Mips::A3;
}

// Write ByVal Arg to arg registers and stack.
static void
WriteByValArg(SDValue& ByValChain, SDValue Chain, DebugLoc dl,
              SmallVector<std::pair<unsigned, SDValue>, 16>& RegsToPass,
              SmallVector<SDValue, 8>& MemOpChains, int& LastFI,
              MachineFrameInfo *MFI, SelectionDAG &DAG, SDValue Arg,
              const CCValAssign &VA, const ISD::ArgFlagsTy& Flags,
              MVT PtrType, bool isLittle) {
  unsigned LocMemOffset = VA.getLocMemOffset();
  unsigned Offset = 0;
  uint32_t RemainingSize = Flags.getByValSize();
  unsigned ByValAlign = Flags.getByValAlign();

  // Copy the first 4 words of byval arg to registers A0 - A3.
  // FIXME: Use a stricter alignment if it enables better optimization in passes
  //        run later.
  for (; RemainingSize >= 4 && LocMemOffset < 4 * 4;
       Offset += 4, RemainingSize -= 4, LocMemOffset += 4) {
    SDValue LoadPtr = DAG.getNode(ISD::ADD, dl, MVT::i32, Arg,
                                  DAG.getConstant(Offset, MVT::i32));
    SDValue LoadVal = DAG.getLoad(MVT::i32, dl, Chain, LoadPtr,
                                  MachinePointerInfo(),
                                  false, false, false, std::min(ByValAlign,
                                                                (unsigned )4));
    MemOpChains.push_back(LoadVal.getValue(1));
    unsigned DstReg = O32IntRegs[LocMemOffset / 4];
    RegsToPass.push_back(std::make_pair(DstReg, LoadVal));
  }

  if (RemainingSize == 0)
    return;

  // If there still is a register available for argument passing, write the
  // remaining part of the structure to it using subword loads and shifts.
  if (LocMemOffset < 4 * 4) {
    assert(RemainingSize <= 3 && RemainingSize >= 1 &&
           "There must be one to three bytes remaining.");
    unsigned LoadSize = (RemainingSize == 3 ? 2 : RemainingSize);
    SDValue LoadPtr = DAG.getNode(ISD::ADD, dl, MVT::i32, Arg,
                                  DAG.getConstant(Offset, MVT::i32));
    unsigned Alignment = std::min(ByValAlign, (unsigned )4);
    SDValue LoadVal = DAG.getExtLoad(ISD::ZEXTLOAD, dl, MVT::i32, Chain,
                                     LoadPtr, MachinePointerInfo(),
                                     MVT::getIntegerVT(LoadSize * 8), false,
                                     false, Alignment);
    MemOpChains.push_back(LoadVal.getValue(1));

    // If target is big endian, shift it to the most significant half-word or
    // byte.
    if (!isLittle)
      LoadVal = DAG.getNode(ISD::SHL, dl, MVT::i32, LoadVal,
                            DAG.getConstant(32 - LoadSize * 8, MVT::i32));

    Offset += LoadSize;
    RemainingSize -= LoadSize;

    // Read second subword if necessary.
    if (RemainingSize != 0)  {
      assert(RemainingSize == 1 && "There must be one byte remaining.");
      LoadPtr = DAG.getNode(ISD::ADD, dl, MVT::i32, Arg, 
                            DAG.getConstant(Offset, MVT::i32));
      unsigned Alignment = std::min(ByValAlign, (unsigned )2);
      SDValue Subword = DAG.getExtLoad(ISD::ZEXTLOAD, dl, MVT::i32, Chain,
                                       LoadPtr, MachinePointerInfo(),
                                       MVT::i8, false, false, Alignment);
      MemOpChains.push_back(Subword.getValue(1));
      // Insert the loaded byte to LoadVal.
      // FIXME: Use INS if supported by target.
      unsigned ShiftAmt = isLittle ? 16 : 8;
      SDValue Shift = DAG.getNode(ISD::SHL, dl, MVT::i32, Subword,
                                  DAG.getConstant(ShiftAmt, MVT::i32));
      LoadVal = DAG.getNode(ISD::OR, dl, MVT::i32, LoadVal, Shift);
    }

    unsigned DstReg = O32IntRegs[LocMemOffset / 4];
    RegsToPass.push_back(std::make_pair(DstReg, LoadVal));
    return;
  }

  // Create a fixed object on stack at offset LocMemOffset and copy
  // remaining part of byval arg to it using memcpy.
  SDValue Src = DAG.getNode(ISD::ADD, dl, MVT::i32, Arg,
                            DAG.getConstant(Offset, MVT::i32));
  LastFI = MFI->CreateFixedObject(RemainingSize, LocMemOffset, true);
  SDValue Dst = DAG.getFrameIndex(LastFI, PtrType);
  ByValChain = DAG.getMemcpy(ByValChain, dl, Dst, Src,
                             DAG.getConstant(RemainingSize, MVT::i32),
                             std::min(ByValAlign, (unsigned)4),
                             /*isVolatile=*/false, /*AlwaysInline=*/false,
                             MachinePointerInfo(0), MachinePointerInfo(0));
}

// Copy Mips64 byVal arg to registers and stack.
void static
PassByValArg64(SDValue& ByValChain, SDValue Chain, DebugLoc dl,
               SmallVector<std::pair<unsigned, SDValue>, 16>& RegsToPass,
               SmallVector<SDValue, 8>& MemOpChains, int& LastFI,
               MachineFrameInfo *MFI, SelectionDAG &DAG, SDValue Arg,
               const CCValAssign &VA, const ISD::ArgFlagsTy& Flags,
               EVT PtrTy, bool isLittle) {
  unsigned ByValSize = Flags.getByValSize();
  unsigned Alignment = std::min(Flags.getByValAlign(), (unsigned)8);
  bool IsRegLoc = VA.isRegLoc();
  unsigned Offset = 0; // Offset in # of bytes from the beginning of struct.
  unsigned LocMemOffset = 0;

  if (!IsRegLoc)
    LocMemOffset = VA.getLocMemOffset();
  else {
    const unsigned *Reg = std::find(Mips64IntRegs, Mips64IntRegs + 8,
                                    VA.getLocReg());
    const unsigned *RegEnd = Mips64IntRegs + 8;

    // Copy double words to registers.
    for (; (Reg != RegEnd) && (ByValSize >= Offset + 8); ++Reg, Offset += 8) {
      SDValue LoadPtr = DAG.getNode(ISD::ADD, dl, PtrTy, Arg,
                                    DAG.getConstant(Offset, PtrTy));
      SDValue LoadVal = DAG.getLoad(MVT::i64, dl, Chain, LoadPtr,
                                    MachinePointerInfo(), false, false, false,
                                    Alignment);
      MemOpChains.push_back(LoadVal.getValue(1));
      RegsToPass.push_back(std::make_pair(*Reg, LoadVal));
    }

    // If there is an argument register available, copy the remainder of the
    // byval argument with sub-doubleword loads and shifts.
    if ((Reg != RegEnd) && (ByValSize != Offset)) {
      assert((ByValSize < Offset + 8) &&
             "Size of the remainder should be smaller than 8-byte.");
      SDValue Val;
      for (unsigned LoadSize = 4; Offset < ByValSize; LoadSize /= 2) {
        unsigned RemSize = ByValSize - Offset;

        if (RemSize < LoadSize)
          continue;
        
        SDValue LoadPtr = DAG.getNode(ISD::ADD, dl, PtrTy, Arg,
                                      DAG.getConstant(Offset, PtrTy));
        SDValue LoadVal = 
          DAG.getExtLoad(ISD::ZEXTLOAD, dl, MVT::i64, Chain, LoadPtr,
                         MachinePointerInfo(), MVT::getIntegerVT(LoadSize * 8),
                         false, false, Alignment);
        MemOpChains.push_back(LoadVal.getValue(1));

        // Offset in number of bits from double word boundary.
        unsigned OffsetDW = (Offset % 8) * 8;
        unsigned Shamt = isLittle ? OffsetDW : 64 - (OffsetDW + LoadSize * 8);
        SDValue Shift = DAG.getNode(ISD::SHL, dl, MVT::i64, LoadVal,
                                    DAG.getConstant(Shamt, MVT::i32));
        
        Val = Val.getNode() ? DAG.getNode(ISD::OR, dl, MVT::i64, Val, Shift) :
                              Shift;
        Offset += LoadSize;
        Alignment = std::min(Alignment, LoadSize);
      }
      
      RegsToPass.push_back(std::make_pair(*Reg, Val));
      return;
    }
  }

  unsigned MemCpySize = ByValSize - Offset;
  if (MemCpySize) {
    // Create a fixed object on stack at offset LocMemOffset and copy
    // remainder of byval arg to it with memcpy.
    SDValue Src = DAG.getNode(ISD::ADD, dl, PtrTy, Arg,
                              DAG.getConstant(Offset, PtrTy));
    LastFI = MFI->CreateFixedObject(MemCpySize, LocMemOffset, true);
    SDValue Dst = DAG.getFrameIndex(LastFI, PtrTy);
    ByValChain = DAG.getMemcpy(ByValChain, dl, Dst, Src,
                               DAG.getConstant(MemCpySize, PtrTy), Alignment,
                               /*isVolatile=*/false, /*AlwaysInline=*/false,
                               MachinePointerInfo(0), MachinePointerInfo(0));
  }
}

/// LowerCall - functions arguments are copied from virtual regs to
/// (physical regs)/(stack frame), CALLSEQ_START and CALLSEQ_END are emitted.
/// TODO: isTailCall.
SDValue
MipsTargetLowering::LowerCall(SDValue InChain, SDValue Callee,
                              CallingConv::ID CallConv, bool isVarArg,
                              bool &isTailCall,
                              const SmallVectorImpl<ISD::OutputArg> &Outs,
                              const SmallVectorImpl<SDValue> &OutVals,
                              const SmallVectorImpl<ISD::InputArg> &Ins,
                              DebugLoc dl, SelectionDAG &DAG,
                              SmallVectorImpl<SDValue> &InVals) const {
  // MIPs target does not yet support tail call optimization.
  isTailCall = false;

  MachineFunction &MF = DAG.getMachineFunction();
  MachineFrameInfo *MFI = MF.getFrameInfo();
  const TargetFrameLowering *TFL = MF.getTarget().getFrameLowering();
  bool IsPIC = getTargetMachine().getRelocationModel() == Reloc::PIC_;
  MipsFunctionInfo *MipsFI = MF.getInfo<MipsFunctionInfo>();

  // Analyze operands of the call, assigning locations to each operand.
  SmallVector<CCValAssign, 16> ArgLocs;
  CCState CCInfo(CallConv, isVarArg, DAG.getMachineFunction(),
		 getTargetMachine(), ArgLocs, *DAG.getContext());

  if (IsO32)
    CCInfo.AnalyzeCallOperands(Outs, CC_MipsO32);
  else if (HasMips64)
    AnalyzeMips64CallOperands(CCInfo, Outs);
  else
    CCInfo.AnalyzeCallOperands(Outs, CC_Mips);

  // Get a count of how many bytes are to be pushed on the stack.
  unsigned NextStackOffset = CCInfo.getNextStackOffset();

  // Chain is the output chain of the last Load/Store or CopyToReg node.
  // ByValChain is the output chain of the last Memcpy node created for copying
  // byval arguments to the stack.
  SDValue Chain, CallSeqStart, ByValChain;
  SDValue NextStackOffsetVal = DAG.getIntPtrConstant(NextStackOffset, true);
  Chain = CallSeqStart = DAG.getCALLSEQ_START(InChain, NextStackOffsetVal);
  ByValChain = InChain;

  // If this is the first call, create a stack frame object that points to
  // a location to which .cprestore saves $gp.
  if (IsO32 && IsPIC && !MipsFI->getGPFI())
    MipsFI->setGPFI(MFI->CreateFixedObject(4, 0, true));

  // Get the frame index of the stack frame object that points to the location
  // of dynamically allocated area on the stack.
  int DynAllocFI = MipsFI->getDynAllocFI();

  // Update size of the maximum argument space.
  // For O32, a minimum of four words (16 bytes) of argument space is
  // allocated.
  if (IsO32)
    NextStackOffset = std::max(NextStackOffset, (unsigned)16);

  unsigned MaxCallFrameSize = MipsFI->getMaxCallFrameSize();

  if (MaxCallFrameSize < NextStackOffset) {
    MipsFI->setMaxCallFrameSize(NextStackOffset);

    // Set the offsets relative to $sp of the $gp restore slot and dynamically
    // allocated stack space. These offsets must be aligned to a boundary
    // determined by the stack alignment of the ABI.
    unsigned StackAlignment = TFL->getStackAlignment();
    NextStackOffset = (NextStackOffset + StackAlignment - 1) /
                      StackAlignment * StackAlignment;

    if (MipsFI->needGPSaveRestore())
      MFI->setObjectOffset(MipsFI->getGPFI(), NextStackOffset);

    MFI->setObjectOffset(DynAllocFI, NextStackOffset);
  }

  // With EABI is it possible to have 16 args on registers.
  SmallVector<std::pair<unsigned, SDValue>, 16> RegsToPass;
  SmallVector<SDValue, 8> MemOpChains;

  int FirstFI = -MFI->getNumFixedObjects() - 1, LastFI = 0;

  // Walk the register/memloc assignments, inserting copies/loads.
  for (unsigned i = 0, e = ArgLocs.size(); i != e; ++i) {
    SDValue Arg = OutVals[i];
    CCValAssign &VA = ArgLocs[i];
    MVT ValVT = VA.getValVT(), LocVT = VA.getLocVT();
<<<<<<< HEAD
=======
    ISD::ArgFlagsTy Flags = Outs[i].Flags;

    // ByVal Arg.
    if (Flags.isByVal()) {
      assert(Flags.getByValSize() &&
             "ByVal args of size 0 should have been ignored by front-end.");
      if (IsO32)
        WriteByValArg(ByValChain, Chain, dl, RegsToPass, MemOpChains, LastFI,
                      MFI, DAG, Arg, VA, Flags, getPointerTy(),
                      Subtarget->isLittle());
      else
        PassByValArg64(ByValChain, Chain, dl, RegsToPass, MemOpChains, LastFI,
                       MFI, DAG, Arg, VA, Flags, getPointerTy(), 
                       Subtarget->isLittle());
      continue;
    }
>>>>>>> bfc9429c
    
    // Promote the value if needed.
    switch (VA.getLocInfo()) {
    default: llvm_unreachable("Unknown loc info!");
    case CCValAssign::Full:
      if (VA.isRegLoc()) {
        if ((ValVT == MVT::f32 && LocVT == MVT::i32) ||
            (ValVT == MVT::f64 && LocVT == MVT::i64))
          Arg = DAG.getNode(ISD::BITCAST, dl, LocVT, Arg);
        else if (ValVT == MVT::f64 && LocVT == MVT::i32) {
          SDValue Lo = DAG.getNode(MipsISD::ExtractElementF64, dl, MVT::i32,
                                   Arg, DAG.getConstant(0, MVT::i32));
          SDValue Hi = DAG.getNode(MipsISD::ExtractElementF64, dl, MVT::i32,
                                   Arg, DAG.getConstant(1, MVT::i32));
          if (!Subtarget->isLittle())
            std::swap(Lo, Hi);
          unsigned LocRegLo = VA.getLocReg(); 
          unsigned LocRegHigh = getNextIntArgReg(LocRegLo);
          RegsToPass.push_back(std::make_pair(LocRegLo, Lo));
          RegsToPass.push_back(std::make_pair(LocRegHigh, Hi));
          continue;
        }
      }
      break;
    case CCValAssign::SExt:
      Arg = DAG.getNode(ISD::SIGN_EXTEND, dl, LocVT, Arg);
      break;
    case CCValAssign::ZExt:
      Arg = DAG.getNode(ISD::ZERO_EXTEND, dl, LocVT, Arg);
      break;
    case CCValAssign::AExt:
      Arg = DAG.getNode(ISD::ANY_EXTEND, dl, LocVT, Arg);
      break;
    }

    // Arguments that can be passed on register must be kept at
    // RegsToPass vector
    if (VA.isRegLoc()) {
      RegsToPass.push_back(std::make_pair(VA.getLocReg(), Arg));
      continue;
    }

    // Register can't get to this point...
    assert(VA.isMemLoc());

<<<<<<< HEAD
    // ByVal Arg.
    ISD::ArgFlagsTy Flags = Outs[i].Flags;
    if (Flags.isByVal()) {
      assert(IsO32 &&
             "No support for ByVal args by ABIs other than O32 yet.");
      assert(Flags.getByValSize() &&
             "ByVal args of size 0 should have been ignored by front-end.");
      WriteByValArg(ByValChain, Chain, dl, RegsToPass, MemOpChains, LastFI, MFI,
                    DAG, Arg, VA, Flags, getPointerTy(), Subtarget->isLittle());
      continue;
    }

=======
>>>>>>> bfc9429c
    // Create the frame index object for this incoming parameter
    LastFI = MFI->CreateFixedObject(ValVT.getSizeInBits()/8,
                                    VA.getLocMemOffset(), true);
    SDValue PtrOff = DAG.getFrameIndex(LastFI, getPointerTy());

    // emit ISD::STORE whichs stores the
    // parameter value to a stack Location
    MemOpChains.push_back(DAG.getStore(Chain, dl, Arg, PtrOff,
                                       MachinePointerInfo(),
                                       false, false, 0));
  }

  // Extend range of indices of frame objects for outgoing arguments that were
  // created during this function call. Skip this step if no such objects were
  // created.
  if (LastFI)
    MipsFI->extendOutArgFIRange(FirstFI, LastFI);

  // If a memcpy has been created to copy a byval arg to a stack, replace the
  // chain input of CallSeqStart with ByValChain.
  if (InChain != ByValChain)
    DAG.UpdateNodeOperands(CallSeqStart.getNode(), ByValChain,
                           NextStackOffsetVal);

  // Transform all store nodes into one single node because all store
  // nodes are independent of each other.
  if (!MemOpChains.empty())
    Chain = DAG.getNode(ISD::TokenFactor, dl, MVT::Other,
                        &MemOpChains[0], MemOpChains.size());

  // If the callee is a GlobalAddress/ExternalSymbol node (quite common, every
  // direct call is) turn it into a TargetGlobalAddress/TargetExternalSymbol
  // node so that legalize doesn't hack it.
  unsigned char OpFlag;
  bool IsPICCall = (IsN64 || IsPIC); // true if calls are translated to jalr $25
  bool LoadSymAddr = false;
  SDValue CalleeLo;

  if (GlobalAddressSDNode *G = dyn_cast<GlobalAddressSDNode>(Callee)) {
    if (IsPICCall && G->getGlobal()->hasInternalLinkage()) {
      OpFlag = IsO32 ? MipsII::MO_GOT : MipsII::MO_GOT_PAGE;
      unsigned char LoFlag = IsO32 ? MipsII::MO_ABS_LO : MipsII::MO_GOT_OFST;
      Callee = DAG.getTargetGlobalAddress(G->getGlobal(), dl, getPointerTy(), 0,
                                          OpFlag);
      CalleeLo = DAG.getTargetGlobalAddress(G->getGlobal(), dl, getPointerTy(),
                                            0, LoFlag);
    } else {
      OpFlag = IsPICCall ? MipsII::MO_GOT_CALL : MipsII::MO_NO_FLAG;
      Callee = DAG.getTargetGlobalAddress(G->getGlobal(), dl,
                                          getPointerTy(), 0, OpFlag);
    }

    LoadSymAddr = true;
  }
  else if (ExternalSymbolSDNode *S = dyn_cast<ExternalSymbolSDNode>(Callee)) {
    if (IsN64 || (!IsO32 && IsPIC))
      OpFlag = MipsII::MO_GOT_DISP;
    else if (!IsPIC) // !N64 && static
      OpFlag = MipsII::MO_NO_FLAG;
    else // O32 & PIC
      OpFlag = MipsII::MO_GOT_CALL;
    Callee = DAG.getTargetExternalSymbol(S->getSymbol(),
                                         getPointerTy(), OpFlag);
    LoadSymAddr = true;
  }

  SDValue InFlag;

  // Create nodes that load address of callee and copy it to T9
  if (IsPICCall) {
    if (LoadSymAddr) {
      // Load callee address
      Callee = DAG.getNode(MipsISD::WrapperPIC, dl, getPointerTy(), Callee);
      SDValue LoadValue = DAG.getLoad(getPointerTy(), dl, DAG.getEntryNode(),
                                      Callee, MachinePointerInfo::getGOT(),
                                      false, false, false, 0);

      // Use GOT+LO if callee has internal linkage.
      if (CalleeLo.getNode()) {
        SDValue Lo = DAG.getNode(MipsISD::Lo, dl, getPointerTy(), CalleeLo);
        Callee = DAG.getNode(ISD::ADD, dl, getPointerTy(), LoadValue, Lo);
      } else
        Callee = LoadValue;
    }

    // copy to T9
    unsigned T9Reg = IsN64 ? Mips::T9_64 : Mips::T9;
    Chain = DAG.getCopyToReg(Chain, dl, T9Reg, Callee, SDValue(0, 0));
    InFlag = Chain.getValue(1);
    Callee = DAG.getRegister(T9Reg, getPointerTy());
  }

  // Build a sequence of copy-to-reg nodes chained together with token
  // chain and flag operands which copy the outgoing args into registers.
  // The InFlag in necessary since all emitted instructions must be
  // stuck together.
  for (unsigned i = 0, e = RegsToPass.size(); i != e; ++i) {
    Chain = DAG.getCopyToReg(Chain, dl, RegsToPass[i].first,
                             RegsToPass[i].second, InFlag);
    InFlag = Chain.getValue(1);
  }

  // MipsJmpLink = #chain, #target_address, #opt_in_flags...
  //             = Chain, Callee, Reg#1, Reg#2, ...
  //
  // Returns a chain & a flag for retval copy to use.
  SDVTList NodeTys = DAG.getVTList(MVT::Other, MVT::Glue);
  SmallVector<SDValue, 8> Ops;
  Ops.push_back(Chain);
  Ops.push_back(Callee);

  // Add argument registers to the end of the list so that they are
  // known live into the call.
  for (unsigned i = 0, e = RegsToPass.size(); i != e; ++i)
    Ops.push_back(DAG.getRegister(RegsToPass[i].first,
                                  RegsToPass[i].second.getValueType()));

  if (InFlag.getNode())
    Ops.push_back(InFlag);

  Chain  = DAG.getNode(MipsISD::JmpLink, dl, NodeTys, &Ops[0], Ops.size());
  InFlag = Chain.getValue(1);

  // Create the CALLSEQ_END node.
  Chain = DAG.getCALLSEQ_END(Chain,
                             DAG.getIntPtrConstant(NextStackOffset, true),
                             DAG.getIntPtrConstant(0, true), InFlag);
  InFlag = Chain.getValue(1);

  // Handle result values, copying them out of physregs into vregs that we
  // return.
  return LowerCallResult(Chain, InFlag, CallConv, isVarArg,
                         Ins, dl, DAG, InVals);
}

/// LowerCallResult - Lower the result values of a call into the
/// appropriate copies out of appropriate physical registers.
SDValue
MipsTargetLowering::LowerCallResult(SDValue Chain, SDValue InFlag,
                                    CallingConv::ID CallConv, bool isVarArg,
                                    const SmallVectorImpl<ISD::InputArg> &Ins,
                                    DebugLoc dl, SelectionDAG &DAG,
                                    SmallVectorImpl<SDValue> &InVals) const {
  // Assign locations to each value returned by this call.
  SmallVector<CCValAssign, 16> RVLocs;
  CCState CCInfo(CallConv, isVarArg, DAG.getMachineFunction(),
		 getTargetMachine(), RVLocs, *DAG.getContext());

  CCInfo.AnalyzeCallResult(Ins, RetCC_Mips);

  // Copy all of the result registers out of their specified physreg.
  for (unsigned i = 0; i != RVLocs.size(); ++i) {
    Chain = DAG.getCopyFromReg(Chain, dl, RVLocs[i].getLocReg(),
                               RVLocs[i].getValVT(), InFlag).getValue(1);
    InFlag = Chain.getValue(2);
    InVals.push_back(Chain.getValue(0));
  }

  return Chain;
}

//===----------------------------------------------------------------------===//
//             Formal Arguments Calling Convention Implementation
//===----------------------------------------------------------------------===//
static void ReadByValArg(MachineFunction &MF, SDValue Chain, DebugLoc dl,
                         std::vector<SDValue>& OutChains,
                         SelectionDAG &DAG, unsigned NumWords, SDValue FIN,
                         const CCValAssign &VA, const ISD::ArgFlagsTy& Flags) {
  unsigned LocMem = VA.getLocMemOffset();
  unsigned FirstWord = LocMem / 4;

  // copy register A0 - A3 to frame object
  for (unsigned i = 0; i < NumWords; ++i) {
    unsigned CurWord = FirstWord + i;
    if (CurWord >= O32IntRegsSize)
      break;

    unsigned SrcReg = O32IntRegs[CurWord];
    unsigned Reg = AddLiveIn(MF, SrcReg, Mips::CPURegsRegisterClass);
    SDValue StorePtr = DAG.getNode(ISD::ADD, dl, MVT::i32, FIN,
                                   DAG.getConstant(i * 4, MVT::i32));
    SDValue Store = DAG.getStore(Chain, dl, DAG.getRegister(Reg, MVT::i32),
                                 StorePtr, MachinePointerInfo(), false,
                                 false, 0);
    OutChains.push_back(Store);
  }
}

// Create frame object on stack and copy registers used for byval passing to it.
static unsigned
CopyMips64ByValRegs(MachineFunction &MF, SDValue Chain, DebugLoc dl,
                    std::vector<SDValue>& OutChains, SelectionDAG &DAG,
                    const CCValAssign &VA, const ISD::ArgFlagsTy& Flags,
                    MachineFrameInfo *MFI, bool IsRegLoc,
                    SmallVectorImpl<SDValue> &InVals, MipsFunctionInfo *MipsFI,
                    EVT PtrTy) {
  const unsigned *Reg = Mips64IntRegs + 8;
  int FOOffset; // Frame object offset from virtual frame pointer.

  if (IsRegLoc) {
    Reg = std::find(Mips64IntRegs, Mips64IntRegs + 8, VA.getLocReg());
    FOOffset = (Reg - Mips64IntRegs) * 8 - 8 * 8;
  }
  else
    FOOffset = VA.getLocMemOffset();

  // Create frame object.
  unsigned NumRegs = (Flags.getByValSize() + 7) / 8;
  unsigned LastFI = MFI->CreateFixedObject(NumRegs * 8, FOOffset, true);
  SDValue FIN = DAG.getFrameIndex(LastFI, PtrTy);
  InVals.push_back(FIN);

  // Copy arg registers.
  for (unsigned I = 0; (Reg != Mips64IntRegs + 8) && (I < NumRegs);
       ++Reg, ++I) {
    unsigned VReg = AddLiveIn(MF, *Reg, Mips::CPU64RegsRegisterClass);
    SDValue StorePtr = DAG.getNode(ISD::ADD, dl, PtrTy, FIN,
                                   DAG.getConstant(I * 8, PtrTy));
    SDValue Store = DAG.getStore(Chain, dl, DAG.getRegister(VReg, MVT::i64),
                                 StorePtr, MachinePointerInfo(), false,
                                 false, 0);
    OutChains.push_back(Store);
  }
  
  return LastFI;
}

/// LowerFormalArguments - transform physical registers into virtual registers
/// and generate load operations for arguments places on the stack.
SDValue
MipsTargetLowering::LowerFormalArguments(SDValue Chain,
                                         CallingConv::ID CallConv,
                                         bool isVarArg,
                                         const SmallVectorImpl<ISD::InputArg>
                                         &Ins,
                                         DebugLoc dl, SelectionDAG &DAG,
                                         SmallVectorImpl<SDValue> &InVals)
                                          const {
  MachineFunction &MF = DAG.getMachineFunction();
  MachineFrameInfo *MFI = MF.getFrameInfo();
  MipsFunctionInfo *MipsFI = MF.getInfo<MipsFunctionInfo>();

  MipsFI->setVarArgsFrameIndex(0);

  // Used with vargs to acumulate store chains.
  std::vector<SDValue> OutChains;

  // Assign locations to all of the incoming arguments.
  SmallVector<CCValAssign, 16> ArgLocs;
  CCState CCInfo(CallConv, isVarArg, DAG.getMachineFunction(),
		 getTargetMachine(), ArgLocs, *DAG.getContext());

  if (IsO32)
    CCInfo.AnalyzeFormalArguments(Ins, CC_MipsO32);
  else
    CCInfo.AnalyzeFormalArguments(Ins, CC_Mips);

  int LastFI = 0;// MipsFI->LastInArgFI is 0 at the entry of this function.

  for (unsigned i = 0, e = ArgLocs.size(); i != e; ++i) {
    CCValAssign &VA = ArgLocs[i];
    EVT ValVT = VA.getValVT();
<<<<<<< HEAD
=======
    ISD::ArgFlagsTy Flags = Ins[i].Flags;
    bool IsRegLoc = VA.isRegLoc();

    if (Flags.isByVal()) {
      assert(Flags.getByValSize() &&
             "ByVal args of size 0 should have been ignored by front-end.");
      if (IsO32) {
        unsigned NumWords = (Flags.getByValSize() + 3) / 4;
        LastFI = MFI->CreateFixedObject(NumWords * 4, VA.getLocMemOffset(),
                                        true);
        SDValue FIN = DAG.getFrameIndex(LastFI, getPointerTy());
        InVals.push_back(FIN);
        ReadByValArg(MF, Chain, dl, OutChains, DAG, NumWords, FIN, VA, Flags);
      } else // N32/64
        LastFI = CopyMips64ByValRegs(MF, Chain, dl, OutChains, DAG, VA, Flags,
                                     MFI, IsRegLoc, InVals, MipsFI,
                                     getPointerTy());
      continue;
    }
>>>>>>> bfc9429c

    // Arguments stored on registers
    if (IsRegLoc) {
      EVT RegVT = VA.getLocVT();
      unsigned ArgReg = VA.getLocReg();
      TargetRegisterClass *RC = 0;

      if (RegVT == MVT::i32)
        RC = Mips::CPURegsRegisterClass;
      else if (RegVT == MVT::i64)
        RC = Mips::CPU64RegsRegisterClass;
      else if (RegVT == MVT::f32)
        RC = Mips::FGR32RegisterClass;
      else if (RegVT == MVT::f64)
        RC = HasMips64 ? Mips::FGR64RegisterClass : Mips::AFGR64RegisterClass;
      else
        llvm_unreachable("RegVT not supported by FormalArguments Lowering");

      // Transform the arguments stored on
      // physical registers into virtual ones
      unsigned Reg = AddLiveIn(DAG.getMachineFunction(), ArgReg, RC);
      SDValue ArgValue = DAG.getCopyFromReg(Chain, dl, Reg, RegVT);

      // If this is an 8 or 16-bit value, it has been passed promoted
      // to 32 bits.  Insert an assert[sz]ext to capture this, then
      // truncate to the right size.
      if (VA.getLocInfo() != CCValAssign::Full) {
        unsigned Opcode = 0;
        if (VA.getLocInfo() == CCValAssign::SExt)
          Opcode = ISD::AssertSext;
        else if (VA.getLocInfo() == CCValAssign::ZExt)
          Opcode = ISD::AssertZext;
        if (Opcode)
          ArgValue = DAG.getNode(Opcode, dl, RegVT, ArgValue,
                                 DAG.getValueType(ValVT));
        ArgValue = DAG.getNode(ISD::TRUNCATE, dl, ValVT, ArgValue);
      }

      // Handle floating point arguments passed in integer registers.
      if ((RegVT == MVT::i32 && ValVT == MVT::f32) ||
          (RegVT == MVT::i64 && ValVT == MVT::f64))
        ArgValue = DAG.getNode(ISD::BITCAST, dl, ValVT, ArgValue);
      else if (IsO32 && RegVT == MVT::i32 && ValVT == MVT::f64) {
        unsigned Reg2 = AddLiveIn(DAG.getMachineFunction(),
                                  getNextIntArgReg(ArgReg), RC);
        SDValue ArgValue2 = DAG.getCopyFromReg(Chain, dl, Reg2, RegVT);
        if (!Subtarget->isLittle())
          std::swap(ArgValue, ArgValue2);
        ArgValue = DAG.getNode(MipsISD::BuildPairF64, dl, MVT::f64,
                               ArgValue, ArgValue2);
      }

      InVals.push_back(ArgValue);
    } else { // VA.isRegLoc()

      // sanity check
      assert(VA.isMemLoc());

<<<<<<< HEAD
      ISD::ArgFlagsTy Flags = Ins[i].Flags;

      if (Flags.isByVal()) {
        assert(IsO32 &&
               "No support for ByVal args by ABIs other than O32 yet.");
        assert(Flags.getByValSize() &&
               "ByVal args of size 0 should have been ignored by front-end.");
        unsigned NumWords = (Flags.getByValSize() + 3) / 4;
        LastFI = MFI->CreateFixedObject(NumWords * 4, VA.getLocMemOffset(),
                                        true);
        SDValue FIN = DAG.getFrameIndex(LastFI, getPointerTy());
        InVals.push_back(FIN);
        ReadByValArg(MF, Chain, dl, OutChains, DAG, NumWords, FIN, VA, Flags);

        continue;
      }

=======
>>>>>>> bfc9429c
      // The stack pointer offset is relative to the caller stack frame.
      LastFI = MFI->CreateFixedObject(ValVT.getSizeInBits()/8,
                                      VA.getLocMemOffset(), true);

      // Create load nodes to retrieve arguments from the stack
      SDValue FIN = DAG.getFrameIndex(LastFI, getPointerTy());
      InVals.push_back(DAG.getLoad(ValVT, dl, Chain, FIN,
                                   MachinePointerInfo::getFixedStack(LastFI),
                                   false, false, false, 0));
    }
  }

  // The mips ABIs for returning structs by value requires that we copy
  // the sret argument into $v0 for the return. Save the argument into
  // a virtual register so that we can access it from the return points.
  if (DAG.getMachineFunction().getFunction()->hasStructRetAttr()) {
    unsigned Reg = MipsFI->getSRetReturnReg();
    if (!Reg) {
      Reg = MF.getRegInfo().createVirtualRegister(getRegClassFor(MVT::i32));
      MipsFI->setSRetReturnReg(Reg);
    }
    SDValue Copy = DAG.getCopyToReg(DAG.getEntryNode(), dl, Reg, InVals[0]);
    Chain = DAG.getNode(ISD::TokenFactor, dl, MVT::Other, Copy, Chain);
  }

<<<<<<< HEAD
  if (isVarArg && IsO32) {
=======
  if (isVarArg) {
    unsigned NumOfRegs = IsO32 ? 4 : 8;
    const unsigned *ArgRegs = IsO32 ? O32IntRegs : Mips64IntRegs;
    unsigned Idx = CCInfo.getFirstUnallocated(ArgRegs, NumOfRegs);
    int FirstRegSlotOffset = IsO32 ? 0 : -64 ; // offset of $a0's slot.
    TargetRegisterClass *RC
      = IsO32 ? Mips::CPURegsRegisterClass : Mips::CPU64RegsRegisterClass;
    unsigned RegSize = RC->getSize();
    int RegSlotOffset = FirstRegSlotOffset + Idx * RegSize;

    // Offset of the first variable argument from stack pointer.
    int FirstVaArgOffset;

    if (IsO32 || (Idx == NumOfRegs)) {
      FirstVaArgOffset =
        (CCInfo.getNextStackOffset() + RegSize - 1) / RegSize * RegSize;
    } else
      FirstVaArgOffset = RegSlotOffset;

>>>>>>> bfc9429c
    // Record the frame index of the first variable argument
    // which is a value necessary to VASTART.
    LastFI = MFI->CreateFixedObject(RegSize, FirstVaArgOffset, true);
    MipsFI->setVarArgsFrameIndex(LastFI);

    // Copy the integer registers that have not been used for argument passing
    // to the argument register save area. For O32, the save area is allocated
    // in the caller's stack frame, while for N32/64, it is allocated in the
    // callee's stack frame.
    for (int StackOffset = RegSlotOffset;
         Idx < NumOfRegs; ++Idx, StackOffset += RegSize) {
      unsigned Reg = AddLiveIn(DAG.getMachineFunction(), ArgRegs[Idx], RC);
      SDValue ArgValue = DAG.getCopyFromReg(Chain, dl, Reg,
                                            MVT::getIntegerVT(RegSize * 8));
      LastFI = MFI->CreateFixedObject(RegSize, StackOffset, true);
      SDValue PtrOff = DAG.getFrameIndex(LastFI, getPointerTy());
      OutChains.push_back(DAG.getStore(Chain, dl, ArgValue, PtrOff,
                                       MachinePointerInfo(),
                                       false, false, 0));
    }
  }

  MipsFI->setLastInArgFI(LastFI);

  // All stores are grouped in one node to allow the matching between
  // the size of Ins and InVals. This only happens when on varg functions
  if (!OutChains.empty()) {
    OutChains.push_back(Chain);
    Chain = DAG.getNode(ISD::TokenFactor, dl, MVT::Other,
                        &OutChains[0], OutChains.size());
  }

  return Chain;
}

//===----------------------------------------------------------------------===//
//               Return Value Calling Convention Implementation
//===----------------------------------------------------------------------===//

SDValue
MipsTargetLowering::LowerReturn(SDValue Chain,
                                CallingConv::ID CallConv, bool isVarArg,
                                const SmallVectorImpl<ISD::OutputArg> &Outs,
                                const SmallVectorImpl<SDValue> &OutVals,
                                DebugLoc dl, SelectionDAG &DAG) const {

  // CCValAssign - represent the assignment of
  // the return value to a location
  SmallVector<CCValAssign, 16> RVLocs;

  // CCState - Info about the registers and stack slot.
  CCState CCInfo(CallConv, isVarArg, DAG.getMachineFunction(),
		 getTargetMachine(), RVLocs, *DAG.getContext());

  // Analize return values.
  CCInfo.AnalyzeReturn(Outs, RetCC_Mips);

  // If this is the first return lowered for this function, add
  // the regs to the liveout set for the function.
  if (DAG.getMachineFunction().getRegInfo().liveout_empty()) {
    for (unsigned i = 0; i != RVLocs.size(); ++i)
      if (RVLocs[i].isRegLoc())
        DAG.getMachineFunction().getRegInfo().addLiveOut(RVLocs[i].getLocReg());
  }

  SDValue Flag;

  // Copy the result values into the output registers.
  for (unsigned i = 0; i != RVLocs.size(); ++i) {
    CCValAssign &VA = RVLocs[i];
    assert(VA.isRegLoc() && "Can only return in registers!");

    Chain = DAG.getCopyToReg(Chain, dl, VA.getLocReg(),
                             OutVals[i], Flag);

    // guarantee that all emitted copies are
    // stuck together, avoiding something bad
    Flag = Chain.getValue(1);
  }

  // The mips ABIs for returning structs by value requires that we copy
  // the sret argument into $v0 for the return. We saved the argument into
  // a virtual register in the entry block, so now we copy the value out
  // and into $v0.
  if (DAG.getMachineFunction().getFunction()->hasStructRetAttr()) {
    MachineFunction &MF      = DAG.getMachineFunction();
    MipsFunctionInfo *MipsFI = MF.getInfo<MipsFunctionInfo>();
    unsigned Reg = MipsFI->getSRetReturnReg();

    if (!Reg)
      llvm_unreachable("sret virtual register not created in the entry block");
    SDValue Val = DAG.getCopyFromReg(Chain, dl, Reg, getPointerTy());

    Chain = DAG.getCopyToReg(Chain, dl, Mips::V0, Val, Flag);
    Flag = Chain.getValue(1);
  }

  // Return on Mips is always a "jr $ra"
  if (Flag.getNode())
    return DAG.getNode(MipsISD::Ret, dl, MVT::Other,
                       Chain, DAG.getRegister(Mips::RA, MVT::i32), Flag);
  else // Return Void
    return DAG.getNode(MipsISD::Ret, dl, MVT::Other,
                       Chain, DAG.getRegister(Mips::RA, MVT::i32));
}

//===----------------------------------------------------------------------===//
//                           Mips Inline Assembly Support
//===----------------------------------------------------------------------===//

/// getConstraintType - Given a constraint letter, return the type of
/// constraint it is for this target.
MipsTargetLowering::ConstraintType MipsTargetLowering::
getConstraintType(const std::string &Constraint) const
{
  // Mips specific constrainy
  // GCC config/mips/constraints.md
  //
  // 'd' : An address register. Equivalent to r
  //       unless generating MIPS16 code.
  // 'y' : Equivalent to r; retained for
  //       backwards compatibility.
  // 'f' : Floating Point registers.
  if (Constraint.size() == 1) {
    switch (Constraint[0]) {
      default : break;
      case 'd':
      case 'y':
      case 'f':
        return C_RegisterClass;
        break;
    }
  }
  return TargetLowering::getConstraintType(Constraint);
}

/// Examine constraint type and operand type and determine a weight value.
/// This object must already have been set up with the operand type
/// and the current alternative constraint selected.
TargetLowering::ConstraintWeight
MipsTargetLowering::getSingleConstraintMatchWeight(
    AsmOperandInfo &info, const char *constraint) const {
  ConstraintWeight weight = CW_Invalid;
  Value *CallOperandVal = info.CallOperandVal;
    // If we don't have a value, we can't do a match,
    // but allow it at the lowest weight.
  if (CallOperandVal == NULL)
    return CW_Default;
  Type *type = CallOperandVal->getType();
  // Look at the constraint type.
  switch (*constraint) {
  default:
    weight = TargetLowering::getSingleConstraintMatchWeight(info, constraint);
    break;
  case 'd':
  case 'y':
    if (type->isIntegerTy())
      weight = CW_Register;
    break;
  case 'f':
    if (type->isFloatTy())
      weight = CW_Register;
    break;
  }
  return weight;
}

/// Given a register class constraint, like 'r', if this corresponds directly
/// to an LLVM register class, return a register of 0 and the register class
/// pointer.
std::pair<unsigned, const TargetRegisterClass*> MipsTargetLowering::
getRegForInlineAsmConstraint(const std::string &Constraint, EVT VT) const
{
  if (Constraint.size() == 1) {
    switch (Constraint[0]) {
    case 'd': // Address register. Same as 'r' unless generating MIPS16 code.
    case 'y': // Same as 'r'. Exists for compatibility.
    case 'r':
      return std::make_pair(0U, Mips::CPURegsRegisterClass);
    case 'f':
      if (VT == MVT::f32)
        return std::make_pair(0U, Mips::FGR32RegisterClass);
      if (VT == MVT::f64)
        if ((!Subtarget->isSingleFloat()) && (!Subtarget->isFP64bit()))
          return std::make_pair(0U, Mips::AFGR64RegisterClass);
      break;
    }
  }
  return TargetLowering::getRegForInlineAsmConstraint(Constraint, VT);
}

bool
MipsTargetLowering::isOffsetFoldingLegal(const GlobalAddressSDNode *GA) const {
  // The Mips target isn't yet aware of offsets.
  return false;
}

bool MipsTargetLowering::isFPImmLegal(const APFloat &Imm, EVT VT) const {
  if (VT != MVT::f32 && VT != MVT::f64)
    return false;
  if (Imm.isNegZero())
    return false;
  return Imm.isZero();
}<|MERGE_RESOLUTION|>--- conflicted
+++ resolved
@@ -2222,8 +2222,6 @@
     SDValue Arg = OutVals[i];
     CCValAssign &VA = ArgLocs[i];
     MVT ValVT = VA.getValVT(), LocVT = VA.getLocVT();
-<<<<<<< HEAD
-=======
     ISD::ArgFlagsTy Flags = Outs[i].Flags;
 
     // ByVal Arg.
@@ -2240,7 +2238,6 @@
                        Subtarget->isLittle());
       continue;
     }
->>>>>>> bfc9429c
     
     // Promote the value if needed.
     switch (VA.getLocInfo()) {
@@ -2286,21 +2283,6 @@
     // Register can't get to this point...
     assert(VA.isMemLoc());
 
-<<<<<<< HEAD
-    // ByVal Arg.
-    ISD::ArgFlagsTy Flags = Outs[i].Flags;
-    if (Flags.isByVal()) {
-      assert(IsO32 &&
-             "No support for ByVal args by ABIs other than O32 yet.");
-      assert(Flags.getByValSize() &&
-             "ByVal args of size 0 should have been ignored by front-end.");
-      WriteByValArg(ByValChain, Chain, dl, RegsToPass, MemOpChains, LastFI, MFI,
-                    DAG, Arg, VA, Flags, getPointerTy(), Subtarget->isLittle());
-      continue;
-    }
-
-=======
->>>>>>> bfc9429c
     // Create the frame index object for this incoming parameter
     LastFI = MFI->CreateFixedObject(ValVT.getSizeInBits()/8,
                                     VA.getLocMemOffset(), true);
@@ -2563,8 +2545,6 @@
   for (unsigned i = 0, e = ArgLocs.size(); i != e; ++i) {
     CCValAssign &VA = ArgLocs[i];
     EVT ValVT = VA.getValVT();
-<<<<<<< HEAD
-=======
     ISD::ArgFlagsTy Flags = Ins[i].Flags;
     bool IsRegLoc = VA.isRegLoc();
 
@@ -2584,7 +2564,6 @@
                                      getPointerTy());
       continue;
     }
->>>>>>> bfc9429c
 
     // Arguments stored on registers
     if (IsRegLoc) {
@@ -2643,26 +2622,6 @@
       // sanity check
       assert(VA.isMemLoc());
 
-<<<<<<< HEAD
-      ISD::ArgFlagsTy Flags = Ins[i].Flags;
-
-      if (Flags.isByVal()) {
-        assert(IsO32 &&
-               "No support for ByVal args by ABIs other than O32 yet.");
-        assert(Flags.getByValSize() &&
-               "ByVal args of size 0 should have been ignored by front-end.");
-        unsigned NumWords = (Flags.getByValSize() + 3) / 4;
-        LastFI = MFI->CreateFixedObject(NumWords * 4, VA.getLocMemOffset(),
-                                        true);
-        SDValue FIN = DAG.getFrameIndex(LastFI, getPointerTy());
-        InVals.push_back(FIN);
-        ReadByValArg(MF, Chain, dl, OutChains, DAG, NumWords, FIN, VA, Flags);
-
-        continue;
-      }
-
-=======
->>>>>>> bfc9429c
       // The stack pointer offset is relative to the caller stack frame.
       LastFI = MFI->CreateFixedObject(ValVT.getSizeInBits()/8,
                                       VA.getLocMemOffset(), true);
@@ -2688,9 +2647,6 @@
     Chain = DAG.getNode(ISD::TokenFactor, dl, MVT::Other, Copy, Chain);
   }
 
-<<<<<<< HEAD
-  if (isVarArg && IsO32) {
-=======
   if (isVarArg) {
     unsigned NumOfRegs = IsO32 ? 4 : 8;
     const unsigned *ArgRegs = IsO32 ? O32IntRegs : Mips64IntRegs;
@@ -2710,7 +2666,6 @@
     } else
       FirstVaArgOffset = RegSlotOffset;
 
->>>>>>> bfc9429c
     // Record the frame index of the first variable argument
     // which is a value necessary to VASTART.
     LastFI = MFI->CreateFixedObject(RegSize, FirstVaArgOffset, true);
