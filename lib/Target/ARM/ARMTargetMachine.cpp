--- conflicted
+++ resolved
@@ -102,12 +102,8 @@
                std::string("e-p:32:32-f64:32:64-i64:32:64-"
                            "v128:32:128-v64:32:64-n32") :
                std::string("e-p:32:32-f64:64:64-i64:64:64-"
-<<<<<<< HEAD
-                           "v128:128:128-v64:64:64-n32")),
-=======
                            "v128:64:128-v64:64:64-n32")),
     ELFWriterInfo(*this),
->>>>>>> 1212b2fc
     TLInfo(*this),
     TSInfo(*this),
     FrameInfo(Subtarget) {
