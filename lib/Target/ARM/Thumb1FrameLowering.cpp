//===-- Thumb1FrameLowering.cpp - Thumb1 Frame Information ----------------===//
//
//                     The LLVM Compiler Infrastructure
//
// This file is distributed under the University of Illinois Open Source
// License. See LICENSE.TXT for details.
//
//===----------------------------------------------------------------------===//
//
// This file contains the Thumb1 implementation of TargetFrameLowering class.
//
//===----------------------------------------------------------------------===//

#include "Thumb1FrameLowering.h"
#include "ARMMachineFunctionInfo.h"
#include "llvm/CodeGen/LivePhysRegs.h"
#include "llvm/CodeGen/MachineFrameInfo.h"
#include "llvm/CodeGen/MachineFunction.h"
#include "llvm/CodeGen/MachineInstrBuilder.h"
#include "llvm/CodeGen/MachineModuleInfo.h"
#include "llvm/CodeGen/MachineRegisterInfo.h"

using namespace llvm;

Thumb1FrameLowering::Thumb1FrameLowering(const ARMSubtarget &sti)
    : ARMFrameLowering(sti) {}

bool Thumb1FrameLowering::hasReservedCallFrame(const MachineFunction &MF) const{
  const MachineFrameInfo *FFI = MF.getFrameInfo();
  unsigned CFSize = FFI->getMaxCallFrameSize();
  // It's not always a good idea to include the call frame as part of the
  // stack frame. ARM (especially Thumb) has small immediate offset to
  // address the stack frame. So a large call frame can cause poor codegen
  // and may even makes it impossible to scavenge a register.
  if (CFSize >= ((1 << 8) - 1) * 4 / 2) // Half of imm8 * 4
    return false;

  return !MF.getFrameInfo()->hasVarSizedObjects();
}

static void
emitSPUpdate(MachineBasicBlock &MBB,
             MachineBasicBlock::iterator &MBBI,
             const TargetInstrInfo &TII, DebugLoc dl,
             const ThumbRegisterInfo &MRI,
             int NumBytes, unsigned MIFlags = MachineInstr::NoFlags)  {
  emitThumbRegPlusImmediate(MBB, MBBI, dl, ARM::SP, ARM::SP, NumBytes, TII,
                            MRI, MIFlags);
}


void Thumb1FrameLowering::
eliminateCallFramePseudoInstr(MachineFunction &MF, MachineBasicBlock &MBB,
                              MachineBasicBlock::iterator I) const {
  const Thumb1InstrInfo &TII =
      *static_cast<const Thumb1InstrInfo *>(STI.getInstrInfo());
  const ThumbRegisterInfo *RegInfo =
      static_cast<const ThumbRegisterInfo *>(STI.getRegisterInfo());
  if (!hasReservedCallFrame(MF)) {
    // If we have alloca, convert as follows:
    // ADJCALLSTACKDOWN -> sub, sp, sp, amount
    // ADJCALLSTACKUP   -> add, sp, sp, amount
    MachineInstr *Old = I;
    DebugLoc dl = Old->getDebugLoc();
    unsigned Amount = Old->getOperand(0).getImm();
    if (Amount != 0) {
      // We need to keep the stack aligned properly.  To do this, we round the
      // amount of space needed for the outgoing arguments up to the next
      // alignment boundary.
      unsigned Align = getStackAlignment();
      Amount = (Amount+Align-1)/Align*Align;

      // Replace the pseudo instruction with a new instruction...
      unsigned Opc = Old->getOpcode();
      if (Opc == ARM::ADJCALLSTACKDOWN || Opc == ARM::tADJCALLSTACKDOWN) {
        emitSPUpdate(MBB, I, TII, dl, *RegInfo, -Amount);
      } else {
        assert(Opc == ARM::ADJCALLSTACKUP || Opc == ARM::tADJCALLSTACKUP);
        emitSPUpdate(MBB, I, TII, dl, *RegInfo, Amount);
      }
    }
  }
  MBB.erase(I);
}

void Thumb1FrameLowering::emitPrologue(MachineFunction &MF,
                                       MachineBasicBlock &MBB) const {
  MachineBasicBlock::iterator MBBI = MBB.begin();
  MachineFrameInfo  *MFI = MF.getFrameInfo();
  ARMFunctionInfo *AFI = MF.getInfo<ARMFunctionInfo>();
  MachineModuleInfo &MMI = MF.getMMI();
  const MCRegisterInfo *MRI = MMI.getContext().getRegisterInfo();
  const ThumbRegisterInfo *RegInfo =
      static_cast<const ThumbRegisterInfo *>(STI.getRegisterInfo());
  const Thumb1InstrInfo &TII =
      *static_cast<const Thumb1InstrInfo *>(STI.getInstrInfo());

  unsigned ArgRegsSaveSize = AFI->getArgRegsSaveSize();
  unsigned NumBytes = MFI->getStackSize();
  assert(NumBytes >= ArgRegsSaveSize &&
         "ArgRegsSaveSize is included in NumBytes");
  const std::vector<CalleeSavedInfo> &CSI = MFI->getCalleeSavedInfo();

  // Debug location must be unknown since the first debug location is used
  // to determine the end of the prologue.
  DebugLoc dl;
  
  unsigned FramePtr = RegInfo->getFrameRegister(MF);
  unsigned BasePtr = RegInfo->getBaseRegister();
  int CFAOffset = 0;

  // Thumb add/sub sp, imm8 instructions implicitly multiply the offset by 4.
  NumBytes = (NumBytes + 3) & ~3;
  MFI->setStackSize(NumBytes);

  // Determine the sizes of each callee-save spill areas and record which frame
  // belongs to which callee-save spill areas.
  unsigned GPRCS1Size = 0, GPRCS2Size = 0, DPRCSSize = 0;
  int FramePtrSpillFI = 0;

  if (ArgRegsSaveSize) {
    emitSPUpdate(MBB, MBBI, TII, dl, *RegInfo, -ArgRegsSaveSize,
                 MachineInstr::FrameSetup);
    CFAOffset -= ArgRegsSaveSize;
    unsigned CFIIndex = MMI.addFrameInst(
        MCCFIInstruction::createDefCfaOffset(nullptr, CFAOffset));
    BuildMI(MBB, MBBI, dl, TII.get(TargetOpcode::CFI_INSTRUCTION))
        .addCFIIndex(CFIIndex)
        .setMIFlags(MachineInstr::FrameSetup);
  }

  if (!AFI->hasStackFrame()) {
    if (NumBytes - ArgRegsSaveSize != 0) {
      emitSPUpdate(MBB, MBBI, TII, dl, *RegInfo, -(NumBytes - ArgRegsSaveSize),
                   MachineInstr::FrameSetup);
      CFAOffset -= NumBytes - ArgRegsSaveSize;
      unsigned CFIIndex = MMI.addFrameInst(
          MCCFIInstruction::createDefCfaOffset(nullptr, CFAOffset));
      BuildMI(MBB, MBBI, dl, TII.get(TargetOpcode::CFI_INSTRUCTION))
          .addCFIIndex(CFIIndex)
          .setMIFlags(MachineInstr::FrameSetup);
    }
    return;
  }

  for (unsigned i = 0, e = CSI.size(); i != e; ++i) {
    unsigned Reg = CSI[i].getReg();
    int FI = CSI[i].getFrameIdx();
    switch (Reg) {
    case ARM::R8:
    case ARM::R9:
    case ARM::R10:
    case ARM::R11:
      if (STI.isTargetMachO()) {
        GPRCS2Size += 4;
        break;
      }
      // fallthrough
    case ARM::R4:
    case ARM::R5:
    case ARM::R6:
    case ARM::R7:
    case ARM::LR:
      if (Reg == FramePtr)
        FramePtrSpillFI = FI;
      GPRCS1Size += 4;
      break;
    default:
      DPRCSSize += 8;
    }
  }

  if (MBBI != MBB.end() && MBBI->getOpcode() == ARM::tPUSH) {
    ++MBBI;
  }

  // Determine starting offsets of spill areas.
  unsigned DPRCSOffset  = NumBytes - ArgRegsSaveSize - (GPRCS1Size + GPRCS2Size + DPRCSSize);
  unsigned GPRCS2Offset = DPRCSOffset + DPRCSSize;
  unsigned GPRCS1Offset = GPRCS2Offset + GPRCS2Size;
  bool HasFP = hasFP(MF);
  if (HasFP)
    AFI->setFramePtrSpillOffset(MFI->getObjectOffset(FramePtrSpillFI) +
                                NumBytes);
  AFI->setGPRCalleeSavedArea1Offset(GPRCS1Offset);
  AFI->setGPRCalleeSavedArea2Offset(GPRCS2Offset);
  AFI->setDPRCalleeSavedAreaOffset(DPRCSOffset);
  NumBytes = DPRCSOffset;

  int FramePtrOffsetInBlock = 0;
  unsigned adjustedGPRCS1Size = GPRCS1Size;
  if (tryFoldSPUpdateIntoPushPop(STI, MF, std::prev(MBBI), NumBytes)) {
    FramePtrOffsetInBlock = NumBytes;
    adjustedGPRCS1Size += NumBytes;
    NumBytes = 0;
  }

  if (adjustedGPRCS1Size) {
    CFAOffset -= adjustedGPRCS1Size;
    unsigned CFIIndex = MMI.addFrameInst(
        MCCFIInstruction::createDefCfaOffset(nullptr, CFAOffset));
    BuildMI(MBB, MBBI, dl, TII.get(TargetOpcode::CFI_INSTRUCTION))
        .addCFIIndex(CFIIndex)
        .setMIFlags(MachineInstr::FrameSetup);
  }
  for (std::vector<CalleeSavedInfo>::const_iterator I = CSI.begin(),
         E = CSI.end(); I != E; ++I) {
    unsigned Reg = I->getReg();
    int FI = I->getFrameIdx();
    switch (Reg) {
    case ARM::R8:
    case ARM::R9:
    case ARM::R10:
    case ARM::R11:
    case ARM::R12:
      if (STI.isTargetMachO())
        break;
      // fallthough
    case ARM::R0:
    case ARM::R1:
    case ARM::R2:
    case ARM::R3:
    case ARM::R4:
    case ARM::R5:
    case ARM::R6:
    case ARM::R7:
    case ARM::LR:
      unsigned CFIIndex = MMI.addFrameInst(MCCFIInstruction::createOffset(
          nullptr, MRI->getDwarfRegNum(Reg, true), MFI->getObjectOffset(FI)));
      BuildMI(MBB, MBBI, dl, TII.get(TargetOpcode::CFI_INSTRUCTION))
          .addCFIIndex(CFIIndex)
          .setMIFlags(MachineInstr::FrameSetup);
      break;
    }
  }

  // Adjust FP so it point to the stack slot that contains the previous FP.
  if (HasFP) {
    FramePtrOffsetInBlock +=
        MFI->getObjectOffset(FramePtrSpillFI) + GPRCS1Size + ArgRegsSaveSize;
    AddDefaultPred(BuildMI(MBB, MBBI, dl, TII.get(ARM::tADDrSPi), FramePtr)
      .addReg(ARM::SP).addImm(FramePtrOffsetInBlock / 4)
      .setMIFlags(MachineInstr::FrameSetup));
    if(FramePtrOffsetInBlock) {
      CFAOffset += FramePtrOffsetInBlock;
      unsigned CFIIndex = MMI.addFrameInst(MCCFIInstruction::createDefCfa(
          nullptr, MRI->getDwarfRegNum(FramePtr, true), CFAOffset));
      BuildMI(MBB, MBBI, dl, TII.get(TargetOpcode::CFI_INSTRUCTION))
          .addCFIIndex(CFIIndex)
          .setMIFlags(MachineInstr::FrameSetup);
    } else {
      unsigned CFIIndex =
          MMI.addFrameInst(MCCFIInstruction::createDefCfaRegister(
              nullptr, MRI->getDwarfRegNum(FramePtr, true)));
      BuildMI(MBB, MBBI, dl, TII.get(TargetOpcode::CFI_INSTRUCTION))
          .addCFIIndex(CFIIndex)
          .setMIFlags(MachineInstr::FrameSetup);
    }
    if (NumBytes > 508)
      // If offset is > 508 then sp cannot be adjusted in a single instruction,
      // try restoring from fp instead.
      AFI->setShouldRestoreSPFromFP(true);
  }

  if (NumBytes) {
    // Insert it after all the callee-save spills.
    emitSPUpdate(MBB, MBBI, TII, dl, *RegInfo, -NumBytes,
                 MachineInstr::FrameSetup);
    if (!HasFP) {
      CFAOffset -= NumBytes;
      unsigned CFIIndex = MMI.addFrameInst(
          MCCFIInstruction::createDefCfaOffset(nullptr, CFAOffset));
      BuildMI(MBB, MBBI, dl, TII.get(TargetOpcode::CFI_INSTRUCTION))
          .addCFIIndex(CFIIndex)
          .setMIFlags(MachineInstr::FrameSetup);
    }
  }

  if (STI.isTargetELF() && HasFP)
    MFI->setOffsetAdjustment(MFI->getOffsetAdjustment() -
                             AFI->getFramePtrSpillOffset());

  AFI->setGPRCalleeSavedArea1Size(GPRCS1Size);
  AFI->setGPRCalleeSavedArea2Size(GPRCS2Size);
  AFI->setDPRCalleeSavedAreaSize(DPRCSSize);

  // Thumb1 does not currently support dynamic stack realignment.  Report a
  // fatal error rather then silently generate bad code.
  if (RegInfo->needsStackRealignment(MF))
      report_fatal_error("Dynamic stack realignment not supported for thumb1.");

  // If we need a base pointer, set it up here. It's whatever the value
  // of the stack pointer is at this point. Any variable size objects
  // will be allocated after this, so we can still use the base pointer
  // to reference locals.
  if (RegInfo->hasBasePointer(MF))
    AddDefaultPred(BuildMI(MBB, MBBI, dl, TII.get(ARM::tMOVr), BasePtr)
                   .addReg(ARM::SP));

  // If the frame has variable sized objects then the epilogue must restore
  // the sp from fp. We can assume there's an FP here since hasFP already
  // checks for hasVarSizedObjects.
  if (MFI->hasVarSizedObjects())
    AFI->setShouldRestoreSPFromFP(true);
}

static bool isCSRestore(MachineInstr *MI, const MCPhysReg *CSRegs) {
  if (MI->getOpcode() == ARM::tLDRspi &&
      MI->getOperand(1).isFI() &&
      isCalleeSavedRegister(MI->getOperand(0).getReg(), CSRegs))
    return true;
  else if (MI->getOpcode() == ARM::tPOP) {
    // The first two operands are predicates. The last two are
    // imp-def and imp-use of SP. Check everything in between.
    for (int i = 2, e = MI->getNumOperands() - 2; i != e; ++i)
      if (!isCalleeSavedRegister(MI->getOperand(i).getReg(), CSRegs))
        return false;
    return true;
  }
  return false;
}

void Thumb1FrameLowering::emitEpilogue(MachineFunction &MF,
                                   MachineBasicBlock &MBB) const {
  MachineBasicBlock::iterator MBBI = MBB.getFirstTerminator();
  DebugLoc dl = MBBI != MBB.end() ? MBBI->getDebugLoc() : DebugLoc();
  MachineFrameInfo *MFI = MF.getFrameInfo();
  ARMFunctionInfo *AFI = MF.getInfo<ARMFunctionInfo>();
  const ThumbRegisterInfo *RegInfo =
      static_cast<const ThumbRegisterInfo *>(STI.getRegisterInfo());
  const Thumb1InstrInfo &TII =
      *static_cast<const Thumb1InstrInfo *>(STI.getInstrInfo());

  unsigned ArgRegsSaveSize = AFI->getArgRegsSaveSize();
  int NumBytes = (int)MFI->getStackSize();
  assert((unsigned)NumBytes >= ArgRegsSaveSize &&
         "ArgRegsSaveSize is included in NumBytes");
  const MCPhysReg *CSRegs = RegInfo->getCalleeSavedRegs(&MF);
  unsigned FramePtr = RegInfo->getFrameRegister(MF);

  if (!AFI->hasStackFrame()) {
    if (NumBytes - ArgRegsSaveSize != 0)
      emitSPUpdate(MBB, MBBI, TII, dl, *RegInfo, NumBytes - ArgRegsSaveSize);
  } else {
    // Unwind MBBI to point to first LDR / VLDRD.
    if (MBBI != MBB.begin()) {
      do
        --MBBI;
      while (MBBI != MBB.begin() && isCSRestore(MBBI, CSRegs));
      if (!isCSRestore(MBBI, CSRegs))
        ++MBBI;
    }

    // Move SP to start of FP callee save spill area.
    NumBytes -= (AFI->getGPRCalleeSavedArea1Size() +
                 AFI->getGPRCalleeSavedArea2Size() +
                 AFI->getDPRCalleeSavedAreaSize() +
                 ArgRegsSaveSize);

    if (AFI->shouldRestoreSPFromFP()) {
      NumBytes = AFI->getFramePtrSpillOffset() - NumBytes;
      // Reset SP based on frame pointer only if the stack frame extends beyond
      // frame pointer stack slot, the target is ELF and the function has FP, or
      // the target uses var sized objects.
      if (NumBytes) {
        assert(!MFI->getPristineRegs(MF).test(ARM::R4) &&
               "No scratch register to restore SP from FP!");
        emitThumbRegPlusImmediate(MBB, MBBI, dl, ARM::R4, FramePtr, -NumBytes,
                                  TII, *RegInfo);
        AddDefaultPred(BuildMI(MBB, MBBI, dl, TII.get(ARM::tMOVr),
                               ARM::SP)
          .addReg(ARM::R4));
      } else
        AddDefaultPred(BuildMI(MBB, MBBI, dl, TII.get(ARM::tMOVr),
                               ARM::SP)
          .addReg(FramePtr));
    } else {
      if (MBBI != MBB.end() && MBBI->getOpcode() == ARM::tBX_RET &&
          &MBB.front() != MBBI && std::prev(MBBI)->getOpcode() == ARM::tPOP) {
        MachineBasicBlock::iterator PMBBI = std::prev(MBBI);
        if (!tryFoldSPUpdateIntoPushPop(STI, MF, PMBBI, NumBytes))
          emitSPUpdate(MBB, PMBBI, TII, dl, *RegInfo, NumBytes);
      } else if (!tryFoldSPUpdateIntoPushPop(STI, MF, MBBI, NumBytes))
        emitSPUpdate(MBB, MBBI, TII, dl, *RegInfo, NumBytes);
    }
  }

  if (needPopSpecialFixUp(MF)) {
    bool Done = emitPopSpecialFixUp(MBB, /* DoIt */ true);
    (void)Done;
    assert(Done && "Emission of the special fixup failed!?");
  }
}

bool Thumb1FrameLowering::canUseAsEpilogue(const MachineBasicBlock &MBB) const {
  if (!needPopSpecialFixUp(*MBB.getParent()))
    return true;

  MachineBasicBlock *TmpMBB = const_cast<MachineBasicBlock *>(&MBB);
  return emitPopSpecialFixUp(*TmpMBB, /* DoIt */ false);
}

bool Thumb1FrameLowering::needPopSpecialFixUp(const MachineFunction &MF) const {
  ARMFunctionInfo *AFI =
      const_cast<MachineFunction *>(&MF)->getInfo<ARMFunctionInfo>();
  if (AFI->getArgRegsSaveSize())
    return true;

  // LR cannot be encoded with Thumb1, i.e., it requires a special fix-up.
  for (const CalleeSavedInfo &CSI : MF.getFrameInfo()->getCalleeSavedInfo())
    if (CSI.getReg() == ARM::LR)
      return true;

  return false;
}

bool Thumb1FrameLowering::emitPopSpecialFixUp(MachineBasicBlock &MBB,
                                              bool DoIt) const {
  MachineFunction &MF = *MBB.getParent();
  ARMFunctionInfo *AFI = MF.getInfo<ARMFunctionInfo>();
  unsigned ArgRegsSaveSize = AFI->getArgRegsSaveSize();
  const TargetInstrInfo &TII = *STI.getInstrInfo();
  const ThumbRegisterInfo *RegInfo =
      static_cast<const ThumbRegisterInfo *>(STI.getRegisterInfo());

  // If MBBI is a return instruction, or is a tPOP followed by a return
  // instruction in the successor BB, we may be able to directly restore
  // LR in the PC.
  // This is only possible with v5T ops (v4T can't change the Thumb bit via
  // a POP PC instruction), and only if we do not need to emit any SP update.
  // Otherwise, we need a temporary register to pop the value
  // and copy that value into LR.
  auto MBBI = MBB.getFirstTerminator();
  bool CanRestoreDirectly = STI.hasV5TOps() && !ArgRegsSaveSize;
  if (CanRestoreDirectly) {
    if (MBBI != MBB.end() && MBBI->getOpcode() != ARM::tB)
      CanRestoreDirectly = (MBBI->getOpcode() == ARM::tBX_RET ||
                            MBBI->getOpcode() == ARM::tPOP_RET);
    else {
      auto MBBI_prev = MBBI;
      MBBI_prev--;
      assert(MBBI_prev->getOpcode() == ARM::tPOP);
      assert(MBB.succ_size() == 1);
      if ((*MBB.succ_begin())->begin()->getOpcode() == ARM::tBX_RET)
        MBBI = MBBI_prev; // Replace the final tPOP with a tPOP_RET.
      else
        CanRestoreDirectly = false;
    }
  }

  if (CanRestoreDirectly) {
    if (!DoIt || MBBI->getOpcode() == ARM::tPOP_RET)
      return true;
    MachineInstrBuilder MIB =
        AddDefaultPred(
            BuildMI(MBB, MBBI, MBBI->getDebugLoc(), TII.get(ARM::tPOP_RET)));
    // Copy implicit ops and popped registers, if any.
    for (auto MO: MBBI->operands())
      if (MO.isReg() && (MO.isImplicit() || MO.isDef()))
        MIB.addOperand(MO);
    MIB.addReg(ARM::PC, RegState::Define);
    // Erase the old instruction (tBX_RET or tPOP).
    MBB.erase(MBBI);
    return true;
  }

  // Look for a temporary register to use.
  // First, compute the liveness information.
  LivePhysRegs UsedRegs(STI.getRegisterInfo());
  UsedRegs.addLiveOuts(&MBB, /*AddPristines*/ true);
  // The semantic of pristines changed recently and now,
  // the callee-saved registers that are touched in the function
  // are not part of the pristines set anymore.
  // Add those callee-saved now.
  const TargetRegisterInfo *TRI = STI.getRegisterInfo();
  const MCPhysReg *CSRegs = TRI->getCalleeSavedRegs(&MF);
  for (unsigned i = 0; CSRegs[i]; ++i)
    UsedRegs.addReg(CSRegs[i]);

  DebugLoc dl = DebugLoc();
  if (MBBI != MBB.end()) {
    dl = MBBI->getDebugLoc();
    auto InstUpToMBBI = MBB.end();
    while (InstUpToMBBI != MBBI)
      // The pre-decrement is on purpose here.
      // We want to have the liveness right before MBBI.
      UsedRegs.stepBackward(*--InstUpToMBBI);
  }

  // Look for a register that can be directly use in the POP.
  unsigned PopReg = 0;
  // And some temporary register, just in case.
  unsigned TemporaryReg = 0;
  BitVector PopFriendly =
      TRI->getAllocatableSet(MF, TRI->getRegClass(ARM::tGPRRegClassID));
  assert(PopFriendly.any() && "No allocatable pop-friendly register?!");
  // Rebuild the GPRs from the high registers because they are removed
  // form the GPR reg class for thumb1.
  BitVector GPRsNoLRSP =
      TRI->getAllocatableSet(MF, TRI->getRegClass(ARM::hGPRRegClassID));
  GPRsNoLRSP |= PopFriendly;
  GPRsNoLRSP.reset(ARM::LR);
  GPRsNoLRSP.reset(ARM::SP);
  GPRsNoLRSP.reset(ARM::PC);
  for (int Register = GPRsNoLRSP.find_first(); Register != -1;
       Register = GPRsNoLRSP.find_next(Register)) {
    if (!UsedRegs.contains(Register)) {
      // Remember the first pop-friendly register and exit.
      if (PopFriendly.test(Register)) {
        PopReg = Register;
        TemporaryReg = 0;
        break;
      }
      // Otherwise, remember that the register will be available to
      // save a pop-friendly register.
      TemporaryReg = Register;
    }
  }

  if (!DoIt && !PopReg && !TemporaryReg)
    return false;

  assert((PopReg || TemporaryReg) && "Cannot get LR");

  if (TemporaryReg) {
    assert(!PopReg && "Unnecessary MOV is about to be inserted");
    PopReg = PopFriendly.find_first();
    AddDefaultPred(BuildMI(MBB, MBBI, dl, TII.get(ARM::tMOVr))
                       .addReg(TemporaryReg, RegState::Define)
                       .addReg(PopReg, RegState::Kill));
  }

  if (MBBI != MBB.end() && MBBI->getOpcode() == ARM::tPOP_RET) {
    // We couldn't use the direct restoration above, so
    // perform the opposite conversion: tPOP_RET to tPOP.
    MachineInstrBuilder MIB =
        AddDefaultPred(
            BuildMI(MBB, MBBI, MBBI->getDebugLoc(), TII.get(ARM::tPOP)));
    bool Popped = false;
    for (auto MO: MBBI->operands())
      if (MO.isReg() && (MO.isImplicit() || MO.isDef()) &&
          MO.getReg() != ARM::PC) {
        MIB.addOperand(MO);
        if (!MO.isImplicit())
          Popped = true;
      }
    // Is there anything left to pop?
    if (!Popped)
      MBB.erase(MIB.getInstr());
    // Erase the old instruction.
    MBB.erase(MBBI);
    MBBI = AddDefaultPred(BuildMI(MBB, MBB.end(), dl, TII.get(ARM::tBX_RET)));
  }

  assert(PopReg && "Do not know how to get LR");
  AddDefaultPred(BuildMI(MBB, MBBI, dl, TII.get(ARM::tPOP)))
      .addReg(PopReg, RegState::Define);

  emitSPUpdate(MBB, MBBI, TII, dl, *RegInfo, ArgRegsSaveSize);

  AddDefaultPred(BuildMI(MBB, MBBI, dl, TII.get(ARM::tMOVr))
                     .addReg(ARM::LR, RegState::Define)
                     .addReg(PopReg, RegState::Kill));

  if (TemporaryReg)
    AddDefaultPred(BuildMI(MBB, MBBI, dl, TII.get(ARM::tMOVr))
                       .addReg(PopReg, RegState::Define)
                       .addReg(TemporaryReg, RegState::Kill));

  return true;
}

bool Thumb1FrameLowering::
spillCalleeSavedRegisters(MachineBasicBlock &MBB,
                          MachineBasicBlock::iterator MI,
                          const std::vector<CalleeSavedInfo> &CSI,
                          const TargetRegisterInfo *TRI) const {
  if (CSI.empty())
    return false;

  DebugLoc DL;
  const TargetInstrInfo &TII = *STI.getInstrInfo();

  MachineInstrBuilder MIB = BuildMI(MBB, MI, DL, TII.get(ARM::tPUSH));
  AddDefaultPred(MIB);
  for (unsigned i = CSI.size(); i != 0; --i) {
    unsigned Reg = CSI[i-1].getReg();
    bool isKill = true;

    // Add the callee-saved register as live-in unless it's LR and
    // @llvm.returnaddress is called. If LR is returned for @llvm.returnaddress
    // then it's already added to the function and entry block live-in sets.
    if (Reg == ARM::LR) {
      MachineFunction &MF = *MBB.getParent();
      if (MF.getFrameInfo()->isReturnAddressTaken() &&
          MF.getRegInfo().isLiveIn(Reg))
        isKill = false;
    }

    if (isKill)
      MBB.addLiveIn(Reg);

    MIB.addReg(Reg, getKillRegState(isKill));
  }
  MIB.setMIFlags(MachineInstr::FrameSetup);
  return true;
}

bool Thumb1FrameLowering::
restoreCalleeSavedRegisters(MachineBasicBlock &MBB,
                            MachineBasicBlock::iterator MI,
                            const std::vector<CalleeSavedInfo> &CSI,
                            const TargetRegisterInfo *TRI) const {
  if (CSI.empty())
    return false;

  MachineFunction &MF = *MBB.getParent();
  ARMFunctionInfo *AFI = MF.getInfo<ARMFunctionInfo>();
  const TargetInstrInfo &TII = *STI.getInstrInfo();

  bool isVarArg = AFI->getArgRegsSaveSize() > 0;
  DebugLoc DL = MI != MBB.end() ? MI->getDebugLoc() : DebugLoc();
  MachineInstrBuilder MIB = BuildMI(MF, DL, TII.get(ARM::tPOP));
  AddDefaultPred(MIB);

  bool NeedsPop = false;
  for (unsigned i = CSI.size(); i != 0; --i) {
    unsigned Reg = CSI[i-1].getReg();
    if (Reg == ARM::LR) {
      if (MBB.succ_empty()) {
        // Special epilogue for vararg functions. See emitEpilogue
        if (isVarArg)
          continue;
        // ARMv4T requires BX, see emitEpilogue
        if (!STI.hasV5TOps())
          continue;
        Reg = ARM::PC;
        (*MIB).setDesc(TII.get(ARM::tPOP_RET));
        if (MI != MBB.end())
<<<<<<< HEAD
          MIB.copyImplicitOps(&*MI);
=======
          MIB.copyImplicitOps(*MI);
>>>>>>> 418032a1
        MI = MBB.erase(MI);
      } else
        // LR may only be popped into PC, as part of return sequence.
        // If this isn't the return sequence, we'll need emitPopSpecialFixUp
        // to restore LR the hard way.
        continue;
    }
    MIB.addReg(Reg, getDefRegState(true));
    NeedsPop = true;
  }

  // It's illegal to emit pop instruction without operands.
  if (NeedsPop)
    MBB.insert(MI, &*MIB);
  else
    MF.DeleteMachineInstr(MIB);

  return true;
}<|MERGE_RESOLUTION|>--- conflicted
+++ resolved
@@ -637,11 +637,7 @@
         Reg = ARM::PC;
         (*MIB).setDesc(TII.get(ARM::tPOP_RET));
         if (MI != MBB.end())
-<<<<<<< HEAD
-          MIB.copyImplicitOps(&*MI);
-=======
           MIB.copyImplicitOps(*MI);
->>>>>>> 418032a1
         MI = MBB.erase(MI);
       } else
         // LR may only be popped into PC, as part of return sequence.
