--- conflicted
+++ resolved
@@ -206,13 +206,11 @@
   /// NaCl TRAP instruction is generated instead of the regular TRAP.
   bool UseNaClTrap;
 
-<<<<<<< HEAD
   /// Force long to be a 64-bit type (RenderScript-specific)
   bool UseLong64;
-=======
+
   /// Generate calls via indirect call instructions.
   bool GenLongCalls;
->>>>>>> 48db91bc
 
   /// Target machine allowed unsafe FP math (such as use of NEON fp)
   bool UnsafeFPMath;
