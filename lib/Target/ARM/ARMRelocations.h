//===- ARMRelocations.h - ARM Code Relocations ------------------*- C++ -*-===//
//
//                     The LLVM Compiler Infrastructure
//
// This file is distributed under the University of Illinois Open Source
// License. See LICENSE.TXT for details.
//
//===----------------------------------------------------------------------===//
//
// This file defines the ARM target-specific relocation types.
//
//===----------------------------------------------------------------------===//

#ifndef ARMRELOCATIONS_H
#define ARMRELOCATIONS_H

#include "llvm/CodeGen/MachineRelocation.h"

namespace llvm {
  namespace ARM {
    enum RelocationType {
      // reloc_arm_absolute - Absolute relocation, just add the relocated value
      // to the value already in memory.
      reloc_arm_absolute,

      // reloc_arm_relative - PC relative relocation, add the relocated value to
      // the value already in memory, after we adjust it for where the PC is.
      reloc_arm_relative,

      // reloc_arm_cp_entry - PC relative relocation for constpool_entry's whose
      // addresses are kept locally in a map.
      reloc_arm_cp_entry,

      // reloc_arm_vfp_cp_entry - Same as reloc_arm_cp_entry except the offset
      // should be divided by 4.
      reloc_arm_vfp_cp_entry,

      // reloc_arm_machine_cp_entry - Relocation of a ARM machine constantpool
      // entry.
      reloc_arm_machine_cp_entry,

      // reloc_arm_jt_base - PC relative relocation for jump tables whose
      // addresses are kept locally in a map.
      reloc_arm_jt_base,

      // reloc_arm_pic_jt - PIC jump table entry relocation: dest bb - jt base.
      reloc_arm_pic_jt,

      // reloc_arm_branch - Branch address relocation.
      reloc_arm_branch,

      // reloc_arm_movt  - MOVT immediate relocation.
      reloc_arm_movt,

      // reloc_arm_movw  - MOVW immediate relocation.
<<<<<<< HEAD
      reloc_arm_movw,

      // reloc_arm_so_imm - ARM so_imm relocation.
      reloc_arm_so_imm
=======
      reloc_arm_movw
>>>>>>> 69494cf8
    };
  }
}

#endif<|MERGE_RESOLUTION|>--- conflicted
+++ resolved
@@ -53,16 +53,9 @@
       reloc_arm_movt,
 
       // reloc_arm_movw  - MOVW immediate relocation.
-<<<<<<< HEAD
-      reloc_arm_movw,
-
-      // reloc_arm_so_imm - ARM so_imm relocation.
-      reloc_arm_so_imm
-=======
       reloc_arm_movw
->>>>>>> 69494cf8
     };
   }
 }
 
-#endif+#endif
