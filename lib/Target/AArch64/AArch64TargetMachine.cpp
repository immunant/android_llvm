//===-- AArch64TargetMachine.cpp - Define TargetMachine for AArch64 -------===//
//
//                     The LLVM Compiler Infrastructure
//
// This file is distributed under the University of Illinois Open Source
// License. See LICENSE.TXT for details.
//
//===----------------------------------------------------------------------===//
//
//
//===----------------------------------------------------------------------===//

#include "AArch64.h"
#include "AArch64TargetMachine.h"
#include "AArch64TargetObjectFile.h"
#include "llvm/CodeGen/Passes.h"
#include "llvm/CodeGen/RegAllocRegistry.h"
#include "llvm/IR/Function.h"
#include "llvm/PassManager.h"
#include "llvm/Support/CommandLine.h"
#include "llvm/Support/TargetRegistry.h"
#include "llvm/Target/TargetOptions.h"
#include "llvm/Transforms/Scalar.h"
using namespace llvm;

static cl::opt<bool>
EnableCCMP("aarch64-ccmp", cl::desc("Enable the CCMP formation pass"),
           cl::init(true), cl::Hidden);

static cl::opt<bool> EnableMCR("aarch64-mcr",
                               cl::desc("Enable the machine combiner pass"),
                               cl::init(true), cl::Hidden);

static cl::opt<bool>
EnableStPairSuppress("aarch64-stp-suppress", cl::desc("Suppress STP for AArch64"),
                     cl::init(true), cl::Hidden);

static cl::opt<bool>
EnableAdvSIMDScalar("aarch64-simd-scalar", cl::desc("Enable use of AdvSIMD scalar"
                    " integer instructions"), cl::init(false), cl::Hidden);

static cl::opt<bool>
EnablePromoteConstant("aarch64-promote-const", cl::desc("Enable the promote "
                      "constant pass"), cl::init(true), cl::Hidden);

static cl::opt<bool>
EnableCollectLOH("aarch64-collect-loh", cl::desc("Enable the pass that emits the"
                 " linker optimization hints (LOH)"), cl::init(true),
                 cl::Hidden);

static cl::opt<bool>
EnableDeadRegisterElimination("aarch64-dead-def-elimination", cl::Hidden,
                              cl::desc("Enable the pass that removes dead"
                                       " definitons and replaces stores to"
                                       " them with stores to the zero"
                                       " register"),
                              cl::init(true));

static cl::opt<bool>
EnableLoadStoreOpt("aarch64-load-store-opt", cl::desc("Enable the load/store pair"
                   " optimization pass"), cl::init(true), cl::Hidden);

static cl::opt<bool>
EnableAtomicTidy("aarch64-atomic-cfg-tidy", cl::Hidden,
                 cl::desc("Run SimplifyCFG after expanding atomic operations"
                          " to make use of cmpxchg flow-based information"),
                 cl::init(true));

static cl::opt<bool>
EnableEarlyIfConversion("aarch64-enable-early-ifcvt", cl::Hidden,
                        cl::desc("Run early if-conversion"),
                        cl::init(true));

<<<<<<< HEAD
=======
static cl::opt<bool>
EnableCondOpt("aarch64-condopt",
              cl::desc("Enable the condition optimizer pass"),
              cl::init(true), cl::Hidden);
>>>>>>> d90eb552

static cl::opt<bool>
EnableA53Fix835769("aarch64-fix-cortex-a53-835769", cl::Hidden,
                cl::desc("Work around Cortex-A53 erratum 835769"),
                cl::init(false));

<<<<<<< HEAD
=======
static cl::opt<bool>
EnableGEPOpt("aarch64-gep-opt", cl::Hidden,
             cl::desc("Enable optimizations on complex GEPs"),
             cl::init(true));

>>>>>>> d90eb552
extern "C" void LLVMInitializeAArch64Target() {
  // Register the target.
  RegisterTargetMachine<AArch64leTargetMachine> X(TheAArch64leTarget);
  RegisterTargetMachine<AArch64beTargetMachine> Y(TheAArch64beTarget);
  RegisterTargetMachine<AArch64leTargetMachine> Z(TheARM64Target);
}

//===----------------------------------------------------------------------===//
// AArch64 Lowering public interface.
//===----------------------------------------------------------------------===//
static std::unique_ptr<TargetLoweringObjectFile> createTLOF(const Triple &TT) {
  if (TT.isOSBinFormatMachO())
    return make_unique<AArch64_MachoTargetObjectFile>();

  return make_unique<AArch64_ELFTargetObjectFile>();
}

/// TargetMachine ctor - Create an AArch64 architecture model.
///
AArch64TargetMachine::AArch64TargetMachine(const Target &T, StringRef TT,
                                           StringRef CPU, StringRef FS,
                                           const TargetOptions &Options,
                                           Reloc::Model RM, CodeModel::Model CM,
                                           CodeGenOpt::Level OL,
                                           bool LittleEndian)
    : LLVMTargetMachine(T, TT, CPU, FS, Options, RM, CM, OL),
      TLOF(createTLOF(Triple(getTargetTriple()))),
      Subtarget(TT, CPU, FS, *this, LittleEndian), isLittle(LittleEndian) {
  initAsmInfo();
}

AArch64TargetMachine::~AArch64TargetMachine() {}

const AArch64Subtarget *
AArch64TargetMachine::getSubtargetImpl(const Function &F) const {
  AttributeSet FnAttrs = F.getAttributes();
  Attribute CPUAttr =
      FnAttrs.getAttribute(AttributeSet::FunctionIndex, "target-cpu");
  Attribute FSAttr =
      FnAttrs.getAttribute(AttributeSet::FunctionIndex, "target-features");

  std::string CPU = !CPUAttr.hasAttribute(Attribute::None)
                        ? CPUAttr.getValueAsString().str()
                        : TargetCPU;
  std::string FS = !FSAttr.hasAttribute(Attribute::None)
                       ? FSAttr.getValueAsString().str()
                       : TargetFS;

  auto &I = SubtargetMap[CPU + FS];
  if (!I) {
    // This needs to be done before we create a new subtarget since any
    // creation will depend on the TM and the code generation flags on the
    // function that reside in TargetOptions.
    resetTargetOptions(F);
    I = llvm::make_unique<AArch64Subtarget>(TargetTriple, CPU, FS, *this, isLittle);
  }
  return I.get();
}

void AArch64leTargetMachine::anchor() { }

AArch64leTargetMachine::
AArch64leTargetMachine(const Target &T, StringRef TT,
                       StringRef CPU, StringRef FS, const TargetOptions &Options,
                       Reloc::Model RM, CodeModel::Model CM,
                       CodeGenOpt::Level OL)
  : AArch64TargetMachine(T, TT, CPU, FS, Options, RM, CM, OL, true) {}

void AArch64beTargetMachine::anchor() { }

AArch64beTargetMachine::
AArch64beTargetMachine(const Target &T, StringRef TT,
                       StringRef CPU, StringRef FS, const TargetOptions &Options,
                       Reloc::Model RM, CodeModel::Model CM,
                       CodeGenOpt::Level OL)
  : AArch64TargetMachine(T, TT, CPU, FS, Options, RM, CM, OL, false) {}

namespace {
/// AArch64 Code Generator Pass Configuration Options.
class AArch64PassConfig : public TargetPassConfig {
public:
  AArch64PassConfig(AArch64TargetMachine *TM, PassManagerBase &PM)
      : TargetPassConfig(TM, PM) {
    if (TM->getOptLevel() != CodeGenOpt::None)
      substitutePass(&PostRASchedulerID, &PostMachineSchedulerID);
  }

  AArch64TargetMachine &getAArch64TargetMachine() const {
    return getTM<AArch64TargetMachine>();
  }

  void addIRPasses()  override;
  bool addPreISel() override;
  bool addInstSelector() override;
  bool addILPOpts() override;
  bool addPreRegAlloc() override;
  bool addPostRegAlloc() override;
  bool addPreSched2() override;
  bool addPreEmitPass() override;
};
} // namespace

void AArch64TargetMachine::addAnalysisPasses(PassManagerBase &PM) {
  // Add first the target-independent BasicTTI pass, then our AArch64 pass. This
  // allows the AArch64 pass to delegate to the target independent layer when
  // appropriate.
  PM.add(createBasicTargetTransformInfoPass(this));
  PM.add(createAArch64TargetTransformInfoPass(this));
}

TargetPassConfig *AArch64TargetMachine::createPassConfig(PassManagerBase &PM) {
  return new AArch64PassConfig(this, PM);
}

void AArch64PassConfig::addIRPasses() {
  // Always expand atomic operations, we don't deal with atomicrmw or cmpxchg
  // ourselves.
  addPass(createAtomicExpandPass(TM));

  // Cmpxchg instructions are often used with a subsequent comparison to
  // determine whether it succeeded. We can exploit existing control-flow in
  // ldrex/strex loops to simplify this, but it needs tidying up.
  if (TM->getOptLevel() != CodeGenOpt::None && EnableAtomicTidy)
    addPass(createCFGSimplificationPass());

  TargetPassConfig::addIRPasses();

  if (TM->getOptLevel() == CodeGenOpt::Aggressive && EnableGEPOpt) {
    // Call SeparateConstOffsetFromGEP pass to extract constants within indices
    // and lower a GEP with multiple indices to either arithmetic operations or
    // multiple GEPs with single index.
    addPass(createSeparateConstOffsetFromGEPPass(TM, true));
    // Call EarlyCSE pass to find and remove subexpressions in the lowered
    // result.
    addPass(createEarlyCSEPass());
    // Do loop invariant code motion in case part of the lowered result is
    // invariant.
    addPass(createLICMPass());
  }
}

// Pass Pipeline Configuration
bool AArch64PassConfig::addPreISel() {
  // Run promote constant before global merge, so that the promoted constants
  // get a chance to be merged
  if (TM->getOptLevel() != CodeGenOpt::None && EnablePromoteConstant)
    addPass(createAArch64PromoteConstantPass());
  if (TM->getOptLevel() != CodeGenOpt::None)
    addPass(createGlobalMergePass(TM));
  if (TM->getOptLevel() != CodeGenOpt::None)
    addPass(createAArch64AddressTypePromotionPass());

  return false;
}

bool AArch64PassConfig::addInstSelector() {
  addPass(createAArch64ISelDag(getAArch64TargetMachine(), getOptLevel()));

  // For ELF, cleanup any local-dynamic TLS accesses (i.e. combine as many
  // references to _TLS_MODULE_BASE_ as possible.
  if (TM->getSubtarget<AArch64Subtarget>().isTargetELF() &&
      getOptLevel() != CodeGenOpt::None)
    addPass(createAArch64CleanupLocalDynamicTLSPass());

  return false;
}

bool AArch64PassConfig::addILPOpts() {
  if (EnableCondOpt)
    addPass(createAArch64ConditionOptimizerPass());
  if (EnableCCMP)
    addPass(createAArch64ConditionalCompares());
<<<<<<< HEAD
=======
  if (EnableMCR)
    addPass(&MachineCombinerID);
>>>>>>> d90eb552
  if (EnableEarlyIfConversion)
    addPass(&EarlyIfConverterID);
  if (EnableStPairSuppress)
    addPass(createAArch64StorePairSuppressPass());
  return true;
}

bool AArch64PassConfig::addPreRegAlloc() {
  // Use AdvSIMD scalar instructions whenever profitable.
  if (TM->getOptLevel() != CodeGenOpt::None && EnableAdvSIMDScalar) {
    addPass(createAArch64AdvSIMDScalar());
    // The AdvSIMD pass may produce copies that can be rewritten to
    // be register coaleascer friendly.
    addPass(&PeepholeOptimizerID);
  }
  return true;
}

bool AArch64PassConfig::addPostRegAlloc() {
  // Change dead register definitions to refer to the zero register.
  if (TM->getOptLevel() != CodeGenOpt::None && EnableDeadRegisterElimination)
    addPass(createAArch64DeadRegisterDefinitions());
  if (TM->getOptLevel() != CodeGenOpt::None &&
<<<<<<< HEAD
      TM->getSubtarget<AArch64Subtarget>().isCortexA57())
=======
      (TM->getSubtarget<AArch64Subtarget>().isCortexA53() ||
       TM->getSubtarget<AArch64Subtarget>().isCortexA57()) &&
      usingDefaultRegAlloc())
>>>>>>> d90eb552
    // Improve performance for some FP/SIMD code for A57.
    addPass(createAArch64A57FPLoadBalancing());
  return true;
}

bool AArch64PassConfig::addPreSched2() {
  // Expand some pseudo instructions to allow proper scheduling.
  addPass(createAArch64ExpandPseudoPass());
  // Use load/store pair instructions when possible.
  if (TM->getOptLevel() != CodeGenOpt::None && EnableLoadStoreOpt)
    addPass(createAArch64LoadStoreOptimizationPass());
  return true;
}

bool AArch64PassConfig::addPreEmitPass() {
  if (EnableA53Fix835769)
    addPass(createAArch64A53Fix835769());
  // Relax conditional branch instructions if they're otherwise out of
  // range of their destination.
  addPass(createAArch64BranchRelaxation());
  if (TM->getOptLevel() != CodeGenOpt::None && EnableCollectLOH &&
      TM->getSubtarget<AArch64Subtarget>().isTargetMachO())
    addPass(createAArch64CollectLOHPass());
  return true;
}<|MERGE_RESOLUTION|>--- conflicted
+++ resolved
@@ -71,27 +71,21 @@
                         cl::desc("Run early if-conversion"),
                         cl::init(true));
 
-<<<<<<< HEAD
-=======
 static cl::opt<bool>
 EnableCondOpt("aarch64-condopt",
               cl::desc("Enable the condition optimizer pass"),
               cl::init(true), cl::Hidden);
->>>>>>> d90eb552
 
 static cl::opt<bool>
 EnableA53Fix835769("aarch64-fix-cortex-a53-835769", cl::Hidden,
                 cl::desc("Work around Cortex-A53 erratum 835769"),
                 cl::init(false));
 
-<<<<<<< HEAD
-=======
 static cl::opt<bool>
 EnableGEPOpt("aarch64-gep-opt", cl::Hidden,
              cl::desc("Enable optimizations on complex GEPs"),
              cl::init(true));
 
->>>>>>> d90eb552
 extern "C" void LLVMInitializeAArch64Target() {
   // Register the target.
   RegisterTargetMachine<AArch64leTargetMachine> X(TheAArch64leTarget);
@@ -264,11 +258,8 @@
     addPass(createAArch64ConditionOptimizerPass());
   if (EnableCCMP)
     addPass(createAArch64ConditionalCompares());
-<<<<<<< HEAD
-=======
   if (EnableMCR)
     addPass(&MachineCombinerID);
->>>>>>> d90eb552
   if (EnableEarlyIfConversion)
     addPass(&EarlyIfConverterID);
   if (EnableStPairSuppress)
@@ -292,13 +283,9 @@
   if (TM->getOptLevel() != CodeGenOpt::None && EnableDeadRegisterElimination)
     addPass(createAArch64DeadRegisterDefinitions());
   if (TM->getOptLevel() != CodeGenOpt::None &&
-<<<<<<< HEAD
-      TM->getSubtarget<AArch64Subtarget>().isCortexA57())
-=======
       (TM->getSubtarget<AArch64Subtarget>().isCortexA53() ||
        TM->getSubtarget<AArch64Subtarget>().isCortexA57()) &&
       usingDefaultRegAlloc())
->>>>>>> d90eb552
     // Improve performance for some FP/SIMD code for A57.
     addPass(createAArch64A57FPLoadBalancing());
   return true;
