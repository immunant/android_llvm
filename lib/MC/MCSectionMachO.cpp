//===- lib/MC/MCSectionMachO.cpp - MachO Code Section Representation ------===//
//
//                     The LLVM Compiler Infrastructure
//
// This file is distributed under the University of Illinois Open Source
// License. See LICENSE.TXT for details.
//
//===----------------------------------------------------------------------===//

#include "llvm/MC/MCSectionMachO.h"
#include "llvm/MC/MCContext.h"
#include "llvm/Support/raw_ostream.h"
<<<<<<< HEAD
#include <ctype.h>
=======
#include <cctype>
>>>>>>> d01f50f4
using namespace llvm;

/// SectionTypeDescriptors - These are strings that describe the various section
/// types.  This *must* be kept in order with and stay synchronized with the
/// section type list.
static const struct {
  const char *AssemblerName, *EnumName;
} SectionTypeDescriptors[MCSectionMachO::LAST_KNOWN_SECTION_TYPE+1] = {
  { "regular",                  "S_REGULAR" },                    // 0x00
  { 0,                          "S_ZEROFILL" },                   // 0x01
  { "cstring_literals",         "S_CSTRING_LITERALS" },           // 0x02
  { "4byte_literals",           "S_4BYTE_LITERALS" },             // 0x03
  { "8byte_literals",           "S_8BYTE_LITERALS" },             // 0x04
  { "literal_pointers",         "S_LITERAL_POINTERS" },           // 0x05
  { "non_lazy_symbol_pointers", "S_NON_LAZY_SYMBOL_POINTERS" },   // 0x06
  { "lazy_symbol_pointers",     "S_LAZY_SYMBOL_POINTERS" },       // 0x07
  { "symbol_stubs",             "S_SYMBOL_STUBS" },               // 0x08
  { "mod_init_funcs",           "S_MOD_INIT_FUNC_POINTERS" },     // 0x09
  { "mod_term_funcs",           "S_MOD_TERM_FUNC_POINTERS" },     // 0x0A
  { "coalesced",                "S_COALESCED" },                  // 0x0B
  { 0, /*FIXME??*/              "S_GB_ZEROFILL" },                // 0x0C
  { "interposing",              "S_INTERPOSING" },                // 0x0D
  { "16byte_literals",          "S_16BYTE_LITERALS" },            // 0x0E
  { 0, /*FIXME??*/              "S_DTRACE_DOF" },                 // 0x0F
  { 0, /*FIXME??*/              "S_LAZY_DYLIB_SYMBOL_POINTERS" }, // 0x10
  { "thread_local_regular",     "S_THREAD_LOCAL_REGULAR" },       // 0x11
  { "thread_local_zerofill",    "S_THREAD_LOCAL_ZEROFILL" },      // 0x12
  { "thread_local_variables",   "S_THREAD_LOCAL_VARIABLES" },     // 0x13
  { "thread_local_variable_pointers",
    "S_THREAD_LOCAL_VARIABLE_POINTERS" },                         // 0x14
  { "thread_local_init_function_pointers",
    "S_THREAD_LOCAL_INIT_FUNCTION_POINTERS"},                     // 0x15
};


/// SectionAttrDescriptors - This is an array of descriptors for section
/// attributes.  Unlike the SectionTypeDescriptors, this is not directly indexed
/// by attribute, instead it is searched.  The last entry has an AttrFlagEnd
/// AttrFlag value.
static const struct {
  unsigned AttrFlag;
  const char *AssemblerName, *EnumName;
} SectionAttrDescriptors[] = {
#define ENTRY(ASMNAME, ENUM) \
  { MCSectionMachO::ENUM, ASMNAME, #ENUM },
ENTRY("pure_instructions",   S_ATTR_PURE_INSTRUCTIONS)
ENTRY("no_toc",              S_ATTR_NO_TOC)
ENTRY("strip_static_syms",   S_ATTR_STRIP_STATIC_SYMS)
ENTRY("no_dead_strip",       S_ATTR_NO_DEAD_STRIP)
ENTRY("live_support",        S_ATTR_LIVE_SUPPORT)
ENTRY("self_modifying_code", S_ATTR_SELF_MODIFYING_CODE)
ENTRY("debug",               S_ATTR_DEBUG)
ENTRY(0 /*FIXME*/,           S_ATTR_SOME_INSTRUCTIONS)
ENTRY(0 /*FIXME*/,           S_ATTR_EXT_RELOC)
ENTRY(0 /*FIXME*/,           S_ATTR_LOC_RELOC)
#undef ENTRY
  { 0, "none", 0 }, // used if section has no attributes but has a stub size
#define AttrFlagEnd 0xffffffff // non legal value, multiple attribute bits set
  { AttrFlagEnd, 0, 0 }
};

MCSectionMachO::MCSectionMachO(StringRef Segment, StringRef Section,
                               unsigned TAA, unsigned reserved2, SectionKind K)
  : MCSection(SV_MachO, K), TypeAndAttributes(TAA), Reserved2(reserved2) {
  assert(Segment.size() <= 16 && Section.size() <= 16 &&
         "Segment or section string too long");
  for (unsigned i = 0; i != 16; ++i) {
    if (i < Segment.size())
      SegmentName[i] = Segment[i];
    else
      SegmentName[i] = 0;

    if (i < Section.size())
      SectionName[i] = Section[i];
    else
      SectionName[i] = 0;
  }
}

void MCSectionMachO::PrintSwitchToSection(const MCAsmInfo &MAI,
                                          raw_ostream &OS) const {
  OS << "\t.section\t" << getSegmentName() << ',' << getSectionName();

  // Get the section type and attributes.
  unsigned TAA = getTypeAndAttributes();
  if (TAA == 0) {
    OS << '\n';
    return;
  }

  unsigned SectionType = TAA & MCSectionMachO::SECTION_TYPE;
  assert(SectionType <= MCSectionMachO::LAST_KNOWN_SECTION_TYPE &&
         "Invalid SectionType specified!");

  if (SectionTypeDescriptors[SectionType].AssemblerName) {
    OS << ',';
    OS << SectionTypeDescriptors[SectionType].AssemblerName;
  } else {
    // If we have no name for the attribute, stop here.
    OS << '\n';
    return;
  }

  // If we don't have any attributes, we're done.
  unsigned SectionAttrs = TAA & MCSectionMachO::SECTION_ATTRIBUTES;
  if (SectionAttrs == 0) {
    // If we have a S_SYMBOL_STUBS size specified, print it along with 'none' as
    // the attribute specifier.
    if (Reserved2 != 0)
      OS << ",none," << Reserved2;
    OS << '\n';
    return;
  }

  // Check each attribute to see if we have it.
  char Separator = ',';
  for (unsigned i = 0;
       SectionAttrs != 0 && SectionAttrDescriptors[i].AttrFlag;
       ++i) {
    // Check to see if we have this attribute.
    if ((SectionAttrDescriptors[i].AttrFlag & SectionAttrs) == 0)
      continue;

    // Yep, clear it and print it.
    SectionAttrs &= ~SectionAttrDescriptors[i].AttrFlag;

    OS << Separator;
    if (SectionAttrDescriptors[i].AssemblerName)
      OS << SectionAttrDescriptors[i].AssemblerName;
    else
      OS << "<<" << SectionAttrDescriptors[i].EnumName << ">>";
    Separator = '+';
  }

  assert(SectionAttrs == 0 && "Unknown section attributes!");

  // If we have a S_SYMBOL_STUBS size specified, print it.
  if (Reserved2 != 0)
    OS << ',' << Reserved2;
  OS << '\n';
}

bool MCSectionMachO::UseCodeAlign() const {
  return hasAttribute(MCSectionMachO::S_ATTR_PURE_INSTRUCTIONS);
}

bool MCSectionMachO::isVirtualSection() const {
  return (getType() == MCSectionMachO::S_ZEROFILL ||
          getType() == MCSectionMachO::S_GB_ZEROFILL ||
          getType() == MCSectionMachO::S_THREAD_LOCAL_ZEROFILL);
}

/// StripSpaces - This removes leading and trailing spaces from the StringRef.
static void StripSpaces(StringRef &Str) {
  while (!Str.empty() && isspace(Str[0]))
    Str = Str.substr(1);
  while (!Str.empty() && isspace(Str.back()))
    Str = Str.substr(0, Str.size()-1);
}

/// ParseSectionSpecifier - Parse the section specifier indicated by "Spec".
/// This is a string that can appear after a .section directive in a mach-o
/// flavored .s file.  If successful, this fills in the specified Out
/// parameters and returns an empty string.  When an invalid section
/// specifier is present, this returns a string indicating the problem.
std::string MCSectionMachO::ParseSectionSpecifier(StringRef Spec,        // In.
                                                  StringRef &Segment,    // Out.
                                                  StringRef &Section,    // Out.
                                                  unsigned  &TAA,        // Out.
                                                  unsigned  &StubSize) { // Out.
  // Find the first comma.
  std::pair<StringRef, StringRef> Comma = Spec.split(',');

  // If there is no comma, we fail.
  if (Comma.second.empty())
    return "mach-o section specifier requires a segment and section "
           "separated by a comma";

  // Capture segment, remove leading and trailing whitespace.
  Segment = Comma.first;
  StripSpaces(Segment);

  // Verify that the segment is present and not too long.
  if (Segment.empty() || Segment.size() > 16)
    return "mach-o section specifier requires a segment whose length is "
           "between 1 and 16 characters";

  // Split the section name off from any attributes if present.
  Comma = Comma.second.split(',');

  // Capture section, remove leading and trailing whitespace.
  Section = Comma.first;
  StripSpaces(Section);

  // Verify that the section is present and not too long.
  if (Section.empty() || Section.size() > 16)
    return "mach-o section specifier requires a section whose length is "
           "between 1 and 16 characters";

  // If there is no comma after the section, we're done.
  StubSize = 0;
  if (Comma.second.empty())
    return "";

  // Otherwise, we need to parse the section type and attributes.
  Comma = Comma.second.split(',');

  // Get the section type.
  StringRef SectionType = Comma.first;
  StripSpaces(SectionType);

  // Figure out which section type it is.
  unsigned TypeID;
  for (TypeID = 0; TypeID !=MCSectionMachO::LAST_KNOWN_SECTION_TYPE+1; ++TypeID)
    if (SectionTypeDescriptors[TypeID].AssemblerName &&
        SectionType == SectionTypeDescriptors[TypeID].AssemblerName)
      break;

  // If we didn't find the section type, reject it.
  if (TypeID > MCSectionMachO::LAST_KNOWN_SECTION_TYPE)
    return "mach-o section specifier uses an unknown section type";

  // Remember the TypeID.
  TAA = TypeID;

  // If we have no comma after the section type, there are no attributes.
  if (Comma.second.empty()) {
    // S_SYMBOL_STUBS always require a symbol stub size specifier.
    if (TAA == MCSectionMachO::S_SYMBOL_STUBS)
      return "mach-o section specifier of type 'symbol_stubs' requires a size "
             "specifier";
    return "";
  }

  // Otherwise, we do have some attributes.  Split off the size specifier if
  // present.
  Comma = Comma.second.split(',');
  StringRef Attrs = Comma.first;

  // The attribute list is a '+' separated list of attributes.
  std::pair<StringRef, StringRef> Plus = Attrs.split('+');

  while (1) {
    StringRef Attr = Plus.first;
    StripSpaces(Attr);

    // Look up the attribute.
    for (unsigned i = 0; ; ++i) {
      if (SectionAttrDescriptors[i].AttrFlag == AttrFlagEnd)
        return "mach-o section specifier has invalid attribute";

      if (SectionAttrDescriptors[i].AssemblerName &&
          Attr == SectionAttrDescriptors[i].AssemblerName) {
        TAA |= SectionAttrDescriptors[i].AttrFlag;
        break;
      }
    }

    if (Plus.second.empty()) break;
    Plus = Plus.second.split('+');
  };

  // Okay, we've parsed the section attributes, see if we have a stub size spec.
  if (Comma.second.empty()) {
    // S_SYMBOL_STUBS always require a symbol stub size specifier.
    if (TAA == MCSectionMachO::S_SYMBOL_STUBS)
      return "mach-o section specifier of type 'symbol_stubs' requires a size "
      "specifier";
    return "";
  }

  // If we have a stub size spec, we must have a sectiontype of S_SYMBOL_STUBS.
  if ((TAA & MCSectionMachO::SECTION_TYPE) != MCSectionMachO::S_SYMBOL_STUBS)
    return "mach-o section specifier cannot have a stub size specified because "
           "it does not have type 'symbol_stubs'";

  // Okay, if we do, it must be a number.
  StringRef StubSizeStr = Comma.second;
  StripSpaces(StubSizeStr);

  // Convert the stub size from a string to an integer.
  if (StubSizeStr.getAsInteger(0, StubSize))
    return "mach-o section specifier has a malformed stub size";

  return "";
}<|MERGE_RESOLUTION|>--- conflicted
+++ resolved
@@ -10,11 +10,7 @@
 #include "llvm/MC/MCSectionMachO.h"
 #include "llvm/MC/MCContext.h"
 #include "llvm/Support/raw_ostream.h"
-<<<<<<< HEAD
-#include <ctype.h>
-=======
 #include <cctype>
->>>>>>> d01f50f4
 using namespace llvm;
 
 /// SectionTypeDescriptors - These are strings that describe the various section
