//===- AsmParser.cpp - Parser for Assembly Files --------------------------===//
//
//                     The LLVM Compiler Infrastructure
//
// This file is distributed under the University of Illinois Open Source
// License. See LICENSE.TXT for details.
//
//===----------------------------------------------------------------------===//
//
// This class implements the parser for assembly files.
//
//===----------------------------------------------------------------------===//

#include "llvm/ADT/APFloat.h"
#include "llvm/ADT/STLExtras.h"
#include "llvm/ADT/SmallString.h"
#include "llvm/ADT/StringMap.h"
#include "llvm/ADT/Twine.h"
#include "llvm/MC/MCAsmInfo.h"
#include "llvm/MC/MCContext.h"
#include "llvm/MC/MCDwarf.h"
#include "llvm/MC/MCExpr.h"
#include "llvm/MC/MCInstPrinter.h"
#include "llvm/MC/MCInstrInfo.h"
#include "llvm/MC/MCObjectFileInfo.h"
#include "llvm/MC/MCParser/AsmCond.h"
#include "llvm/MC/MCParser/AsmLexer.h"
#include "llvm/MC/MCParser/MCAsmParser.h"
#include "llvm/MC/MCParser/MCAsmParserUtils.h"
#include "llvm/MC/MCParser/MCParsedAsmOperand.h"
#include "llvm/MC/MCParser/MCTargetAsmParser.h"
#include "llvm/MC/MCRegisterInfo.h"
#include "llvm/MC/MCSectionMachO.h"
#include "llvm/MC/MCStreamer.h"
#include "llvm/MC/MCSymbol.h"
#include "llvm/MC/MCValue.h"
#include "llvm/Support/ErrorHandling.h"
#include "llvm/Support/MathExtras.h"
#include "llvm/Support/MemoryBuffer.h"
#include "llvm/Support/SourceMgr.h"
#include "llvm/Support/raw_ostream.h"
#include <cctype>
#include <deque>
#include <string>
#include <vector>
using namespace llvm;

MCAsmParserSemaCallback::~MCAsmParserSemaCallback() {}

namespace {
/// \brief Helper types for tracking macro definitions.
typedef std::vector<AsmToken> MCAsmMacroArgument;
typedef std::vector<MCAsmMacroArgument> MCAsmMacroArguments;

struct MCAsmMacroParameter {
  StringRef Name;
  MCAsmMacroArgument Value;
  bool Required;
  bool Vararg;

  MCAsmMacroParameter() : Required(false), Vararg(false) {}
};

typedef std::vector<MCAsmMacroParameter> MCAsmMacroParameters;

struct MCAsmMacro {
  StringRef Name;
  StringRef Body;
  MCAsmMacroParameters Parameters;

public:
  MCAsmMacro(StringRef N, StringRef B, MCAsmMacroParameters P)
      : Name(N), Body(B), Parameters(std::move(P)) {}
};

/// \brief Helper class for storing information about an active macro
/// instantiation.
struct MacroInstantiation {
  /// The location of the instantiation.
  SMLoc InstantiationLoc;

  /// The buffer where parsing should resume upon instantiation completion.
  int ExitBuffer;

  /// The location where parsing should resume upon instantiation completion.
  SMLoc ExitLoc;

  /// The depth of TheCondStack at the start of the instantiation.
  size_t CondStackDepth;

public:
  MacroInstantiation(SMLoc IL, int EB, SMLoc EL, size_t CondStackDepth);
};

struct ParseStatementInfo {
  /// \brief The parsed operands from the last parsed statement.
  SmallVector<std::unique_ptr<MCParsedAsmOperand>, 8> ParsedOperands;

  /// \brief The opcode from the last parsed instruction.
  unsigned Opcode;

  /// \brief Was there an error parsing the inline assembly?
  bool ParseError;

  SmallVectorImpl<AsmRewrite> *AsmRewrites;

  ParseStatementInfo() : Opcode(~0U), ParseError(false), AsmRewrites(nullptr) {}
  ParseStatementInfo(SmallVectorImpl<AsmRewrite> *rewrites)
    : Opcode(~0), ParseError(false), AsmRewrites(rewrites) {}
};

/// \brief The concrete assembly parser instance.
class AsmParser : public MCAsmParser {
  AsmParser(const AsmParser &) = delete;
  void operator=(const AsmParser &) = delete;
private:
  AsmLexer Lexer;
  MCContext &Ctx;
  MCStreamer &Out;
  const MCAsmInfo &MAI;
  SourceMgr &SrcMgr;
  SourceMgr::DiagHandlerTy SavedDiagHandler;
  void *SavedDiagContext;
  std::unique_ptr<MCAsmParserExtension> PlatformParser;

  /// This is the current buffer index we're lexing from as managed by the
  /// SourceMgr object.
  unsigned CurBuffer;

  AsmCond TheCondState;
  std::vector<AsmCond> TheCondStack;

  /// \brief maps directive names to handler methods in parser
  /// extensions. Extensions register themselves in this map by calling
  /// addDirectiveHandler.
  StringMap<ExtensionDirectiveHandler> ExtensionDirectiveMap;

  /// \brief Map of currently defined macros.
  StringMap<MCAsmMacro> MacroMap;

  /// \brief Stack of active macro instantiations.
  std::vector<MacroInstantiation*> ActiveMacros;

  /// \brief List of bodies of anonymous macros.
  std::deque<MCAsmMacro> MacroLikeBodies;

  /// Boolean tracking whether macro substitution is enabled.
  unsigned MacrosEnabledFlag : 1;

  /// \brief Keeps track of how many .macro's have been instantiated.
  unsigned NumOfMacroInstantiations;

  /// Flag tracking whether any errors have been encountered.
  unsigned HadError : 1;

  /// The values from the last parsed cpp hash file line comment if any.
  struct CppHashInfoTy {
    StringRef Filename;
    int64_t LineNumber = 0;
    SMLoc Loc;
    unsigned Buf = 0;
  };
  CppHashInfoTy CppHashInfo;

  /// \brief List of forward directional labels for diagnosis at the end.
  SmallVector<std::tuple<SMLoc, CppHashInfoTy, MCSymbol *>, 4> DirLabels;

  /// When generating dwarf for assembly source files we need to calculate the
  /// logical line number based on the last parsed cpp hash file line comment
  /// and current line. Since this is slow and messes up the SourceMgr's
  /// cache we save the last info we queried with SrcMgr.FindLineNumber().
  SMLoc LastQueryIDLoc;
  unsigned LastQueryBuffer;
  unsigned LastQueryLine;

  /// AssemblerDialect. ~OU means unset value and use value provided by MAI.
  unsigned AssemblerDialect;

  /// \brief is Darwin compatibility enabled?
  bool IsDarwin;

  /// \brief Are we parsing ms-style inline assembly?
  bool ParsingInlineAsm;

public:
  AsmParser(SourceMgr &SM, MCContext &Ctx, MCStreamer &Out,
            const MCAsmInfo &MAI);
  ~AsmParser() override;

  bool Run(bool NoInitialTextSection, bool NoFinalize = false) override;

  void addDirectiveHandler(StringRef Directive,
                           ExtensionDirectiveHandler Handler) override {
    ExtensionDirectiveMap[Directive] = Handler;
  }

  void addAliasForDirective(StringRef Directive, StringRef Alias) override {
    DirectiveKindMap[Directive] = DirectiveKindMap[Alias];
  }

public:
  /// @name MCAsmParser Interface
  /// {

  SourceMgr &getSourceManager() override { return SrcMgr; }
  MCAsmLexer &getLexer() override { return Lexer; }
  MCContext &getContext() override { return Ctx; }
  MCStreamer &getStreamer() override { return Out; }
  unsigned getAssemblerDialect() override {
    if (AssemblerDialect == ~0U)
      return MAI.getAssemblerDialect();
    else
      return AssemblerDialect;
  }
  void setAssemblerDialect(unsigned i) override {
    AssemblerDialect = i;
  }

  void Note(SMLoc L, const Twine &Msg,
            ArrayRef<SMRange> Ranges = None) override;
  bool Warning(SMLoc L, const Twine &Msg,
               ArrayRef<SMRange> Ranges = None) override;
  bool Error(SMLoc L, const Twine &Msg,
             ArrayRef<SMRange> Ranges = None) override;

  const AsmToken &Lex() override;

  void setParsingInlineAsm(bool V) override { ParsingInlineAsm = V; }
  bool isParsingInlineAsm() override { return ParsingInlineAsm; }

  bool parseMSInlineAsm(void *AsmLoc, std::string &AsmString,
                        unsigned &NumOutputs, unsigned &NumInputs,
                        SmallVectorImpl<std::pair<void *,bool> > &OpDecls,
                        SmallVectorImpl<std::string> &Constraints,
                        SmallVectorImpl<std::string> &Clobbers,
                        const MCInstrInfo *MII, const MCInstPrinter *IP,
                        MCAsmParserSemaCallback &SI) override;

  bool parseExpression(const MCExpr *&Res);
  bool parseExpression(const MCExpr *&Res, SMLoc &EndLoc) override;
  bool parsePrimaryExpr(const MCExpr *&Res, SMLoc &EndLoc) override;
  bool parseParenExpression(const MCExpr *&Res, SMLoc &EndLoc) override;
  bool parseParenExprOfDepth(unsigned ParenDepth, const MCExpr *&Res,
                             SMLoc &EndLoc) override;
  bool parseAbsoluteExpression(int64_t &Res) override;

  /// \brief Parse an identifier or string (as a quoted identifier)
  /// and set \p Res to the identifier contents.
  bool parseIdentifier(StringRef &Res) override;
  void eatToEndOfStatement() override;

  void checkForValidSection() override;

  bool getTokenLoc(SMLoc &Loc) {
    Loc = getTok().getLoc();
    return false;
  }

  bool parseEOL(const Twine &ErrMsg) {
    if (getTok().getKind() == AsmToken::Hash) {
      StringRef CommentStr = parseStringToEndOfStatement();
      Lexer.Lex();
      Lexer.UnLex(AsmToken(AsmToken::EndOfStatement, CommentStr));
    }
    if (getTok().getKind() != AsmToken::EndOfStatement)
      return TokError(ErrMsg);
    Lex();
    return false;
  }

  /// parseToken - If current token has the specified kind, eat it and
  /// return success.  Otherwise, emit the specified error and return failure.
  bool parseToken(AsmToken::TokenKind T, const Twine &ErrMsg) {
    if (T == AsmToken::EndOfStatement)
      return parseEOL(ErrMsg);
    if (getTok().getKind() != T)
      return TokError(ErrMsg);
    Lex();
    return false;
  }

  bool parseIntToken(int64_t &V, const Twine &ErrMsg) {
    if (getTok().getKind() != AsmToken::Integer)
      return TokError(ErrMsg);
    V = getTok().getIntVal();
    Lex();
    return false;
  }

  /// }

private:

  bool parseStatement(ParseStatementInfo &Info,
                      MCAsmParserSemaCallback *SI);
  bool parseCurlyBlockScope(SmallVectorImpl<AsmRewrite>& AsmStrRewrites);
  bool parseCppHashLineFilenameComment(SMLoc L);

  void checkForBadMacro(SMLoc DirectiveLoc, StringRef Name, StringRef Body,
                        ArrayRef<MCAsmMacroParameter> Parameters);
  bool expandMacro(raw_svector_ostream &OS, StringRef Body,
                   ArrayRef<MCAsmMacroParameter> Parameters,
                   ArrayRef<MCAsmMacroArgument> A, bool EnableAtPseudoVariable,
                   SMLoc L);

  /// \brief Are macros enabled in the parser?
  bool areMacrosEnabled() {return MacrosEnabledFlag;}

  /// \brief Control a flag in the parser that enables or disables macros.
  void setMacrosEnabled(bool Flag) {MacrosEnabledFlag = Flag;}

  /// \brief Lookup a previously defined macro.
  /// \param Name Macro name.
  /// \returns Pointer to macro. NULL if no such macro was defined.
  const MCAsmMacro* lookupMacro(StringRef Name);

  /// \brief Define a new macro with the given name and information.
  void defineMacro(StringRef Name, MCAsmMacro Macro);

  /// \brief Undefine a macro. If no such macro was defined, it's a no-op.
  void undefineMacro(StringRef Name);

  /// \brief Are we inside a macro instantiation?
  bool isInsideMacroInstantiation() {return !ActiveMacros.empty();}

  /// \brief Handle entry to macro instantiation.
  ///
  /// \param M The macro.
  /// \param NameLoc Instantiation location.
  bool handleMacroEntry(const MCAsmMacro *M, SMLoc NameLoc);

  /// \brief Handle exit from macro instantiation.
  void handleMacroExit();

  /// \brief Extract AsmTokens for a macro argument.
  bool parseMacroArgument(MCAsmMacroArgument &MA, bool Vararg);

  /// \brief Parse all macro arguments for a given macro.
  bool parseMacroArguments(const MCAsmMacro *M, MCAsmMacroArguments &A);

  void printMacroInstantiations();
  void printMessage(SMLoc Loc, SourceMgr::DiagKind Kind, const Twine &Msg,
                    ArrayRef<SMRange> Ranges = None) const {
    SrcMgr.PrintMessage(Loc, Kind, Msg, Ranges);
  }
  static void DiagHandler(const SMDiagnostic &Diag, void *Context);

  /// \brief Enter the specified file. This returns true on failure.
  bool enterIncludeFile(const std::string &Filename);

  /// \brief Process the specified file for the .incbin directive.
  /// This returns true on failure.
  bool processIncbinFile(const std::string &Filename);

  /// \brief Reset the current lexer position to that given by \p Loc. The
  /// current token is not set; clients should ensure Lex() is called
  /// subsequently.
  ///
  /// \param InBuffer If not 0, should be the known buffer id that contains the
  /// location.
  void jumpToLoc(SMLoc Loc, unsigned InBuffer = 0);

  /// \brief Parse up to the end of statement and a return the contents from the
  /// current token until the end of the statement; the current token on exit
  /// will be either the EndOfStatement or EOF.
  StringRef parseStringToEndOfStatement() override;

  /// \brief Parse until the end of a statement or a comma is encountered,
  /// return the contents from the current token up to the end or comma.
  StringRef parseStringToComma();

  bool parseAssignment(StringRef Name, bool allow_redef,
                       bool NoDeadStrip = false);

  unsigned getBinOpPrecedence(AsmToken::TokenKind K,
                              MCBinaryExpr::Opcode &Kind);

  bool parseBinOpRHS(unsigned Precedence, const MCExpr *&Res, SMLoc &EndLoc);
  bool parseParenExpr(const MCExpr *&Res, SMLoc &EndLoc);
  bool parseBracketExpr(const MCExpr *&Res, SMLoc &EndLoc);

  bool parseRegisterOrRegisterNumber(int64_t &Register, SMLoc DirectiveLoc);

  // Generic (target and platform independent) directive parsing.
  enum DirectiveKind {
    DK_NO_DIRECTIVE, // Placeholder
    DK_SET, DK_EQU, DK_EQUIV, DK_ASCII, DK_ASCIZ, DK_STRING, DK_BYTE, DK_SHORT,
    DK_RELOC,
    DK_VALUE, DK_2BYTE, DK_LONG, DK_INT, DK_4BYTE, DK_QUAD, DK_8BYTE, DK_OCTA,
    DK_SINGLE, DK_FLOAT, DK_DOUBLE, DK_ALIGN, DK_ALIGN32, DK_BALIGN, DK_BALIGNW,
    DK_BALIGNL, DK_P2ALIGN, DK_P2ALIGNW, DK_P2ALIGNL, DK_ORG, DK_FILL, DK_ENDR,
    DK_BUNDLE_ALIGN_MODE, DK_BUNDLE_LOCK, DK_BUNDLE_UNLOCK,
    DK_ZERO, DK_EXTERN, DK_GLOBL, DK_GLOBAL,
    DK_LAZY_REFERENCE, DK_NO_DEAD_STRIP, DK_SYMBOL_RESOLVER,
    DK_PRIVATE_EXTERN, DK_REFERENCE, DK_WEAK_DEFINITION, DK_WEAK_REFERENCE,
    DK_WEAK_DEF_CAN_BE_HIDDEN, DK_COMM, DK_COMMON, DK_LCOMM, DK_ABORT,
    DK_INCLUDE, DK_INCBIN, DK_CODE16, DK_CODE16GCC, DK_REPT, DK_IRP, DK_IRPC,
    DK_IF, DK_IFEQ, DK_IFGE, DK_IFGT, DK_IFLE, DK_IFLT, DK_IFNE, DK_IFB,
    DK_IFNB, DK_IFC, DK_IFEQS, DK_IFNC, DK_IFNES, DK_IFDEF, DK_IFNDEF,
    DK_IFNOTDEF, DK_ELSEIF, DK_ELSE, DK_ENDIF,
    DK_SPACE, DK_SKIP, DK_FILE, DK_LINE, DK_LOC, DK_STABS,
    DK_CV_FILE, DK_CV_LOC, DK_CV_LINETABLE, DK_CV_INLINE_LINETABLE,
    DK_CV_DEF_RANGE, DK_CV_STRINGTABLE, DK_CV_FILECHECKSUMS,
    DK_CFI_SECTIONS, DK_CFI_STARTPROC, DK_CFI_ENDPROC, DK_CFI_DEF_CFA,
    DK_CFI_DEF_CFA_OFFSET, DK_CFI_ADJUST_CFA_OFFSET, DK_CFI_DEF_CFA_REGISTER,
    DK_CFI_OFFSET, DK_CFI_REL_OFFSET, DK_CFI_PERSONALITY, DK_CFI_LSDA,
    DK_CFI_REMEMBER_STATE, DK_CFI_RESTORE_STATE, DK_CFI_SAME_VALUE,
    DK_CFI_RESTORE, DK_CFI_ESCAPE, DK_CFI_SIGNAL_FRAME, DK_CFI_UNDEFINED,
    DK_CFI_REGISTER, DK_CFI_WINDOW_SAVE,
    DK_MACROS_ON, DK_MACROS_OFF,
    DK_MACRO, DK_EXITM, DK_ENDM, DK_ENDMACRO, DK_PURGEM,
    DK_SLEB128, DK_ULEB128,
    DK_ERR, DK_ERROR, DK_WARNING,
    DK_END
  };

  /// \brief Maps directive name --> DirectiveKind enum, for
  /// directives parsed by this class.
  StringMap<DirectiveKind> DirectiveKindMap;

  // ".ascii", ".asciz", ".string"
  bool parseDirectiveAscii(StringRef IDVal, bool ZeroTerminated);
  bool parseDirectiveReloc(SMLoc DirectiveLoc); // ".reloc"
  bool parseDirectiveValue(unsigned Size); // ".byte", ".long", ...
  bool parseDirectiveOctaValue(); // ".octa"
  bool parseDirectiveRealValue(const fltSemantics &); // ".single", ...
  bool parseDirectiveFill(); // ".fill"
  bool parseDirectiveZero(); // ".zero"
  // ".set", ".equ", ".equiv"
  bool parseDirectiveSet(StringRef IDVal, bool allow_redef);
  bool parseDirectiveOrg(); // ".org"
  // ".align{,32}", ".p2align{,w,l}"
  bool parseDirectiveAlign(bool IsPow2, unsigned ValueSize);

  // ".file", ".line", ".loc", ".stabs"
  bool parseDirectiveFile(SMLoc DirectiveLoc);
  bool parseDirectiveLine();
  bool parseDirectiveLoc();
  bool parseDirectiveStabs();

  // ".cv_file", ".cv_loc", ".cv_linetable", "cv_inline_linetable",
  // ".cv_def_range"
  bool parseDirectiveCVFile();
  bool parseDirectiveCVLoc();
  bool parseDirectiveCVLinetable();
  bool parseDirectiveCVInlineLinetable();
  bool parseDirectiveCVDefRange();
  bool parseDirectiveCVStringTable();
  bool parseDirectiveCVFileChecksums();

  // .cfi directives
  bool parseDirectiveCFIRegister(SMLoc DirectiveLoc);
  bool parseDirectiveCFIWindowSave();
  bool parseDirectiveCFISections();
  bool parseDirectiveCFIStartProc();
  bool parseDirectiveCFIEndProc();
  bool parseDirectiveCFIDefCfaOffset();
  bool parseDirectiveCFIDefCfa(SMLoc DirectiveLoc);
  bool parseDirectiveCFIAdjustCfaOffset();
  bool parseDirectiveCFIDefCfaRegister(SMLoc DirectiveLoc);
  bool parseDirectiveCFIOffset(SMLoc DirectiveLoc);
  bool parseDirectiveCFIRelOffset(SMLoc DirectiveLoc);
  bool parseDirectiveCFIPersonalityOrLsda(bool IsPersonality);
  bool parseDirectiveCFIRememberState();
  bool parseDirectiveCFIRestoreState();
  bool parseDirectiveCFISameValue(SMLoc DirectiveLoc);
  bool parseDirectiveCFIRestore(SMLoc DirectiveLoc);
  bool parseDirectiveCFIEscape();
  bool parseDirectiveCFISignalFrame();
  bool parseDirectiveCFIUndefined(SMLoc DirectiveLoc);

  // macro directives
  bool parseDirectivePurgeMacro(SMLoc DirectiveLoc);
  bool parseDirectiveExitMacro(StringRef Directive);
  bool parseDirectiveEndMacro(StringRef Directive);
  bool parseDirectiveMacro(SMLoc DirectiveLoc);
  bool parseDirectiveMacrosOnOff(StringRef Directive);

  // ".bundle_align_mode"
  bool parseDirectiveBundleAlignMode();
  // ".bundle_lock"
  bool parseDirectiveBundleLock();
  // ".bundle_unlock"
  bool parseDirectiveBundleUnlock();

  // ".space", ".skip"
  bool parseDirectiveSpace(StringRef IDVal);

  // .sleb128 (Signed=true) and .uleb128 (Signed=false)
  bool parseDirectiveLEB128(bool Signed);

  /// \brief Parse a directive like ".globl" which
  /// accepts a single symbol (which should be a label or an external).
  bool parseDirectiveSymbolAttribute(MCSymbolAttr Attr);

  bool parseDirectiveComm(bool IsLocal); // ".comm" and ".lcomm"

  bool parseDirectiveAbort(); // ".abort"
  bool parseDirectiveInclude(); // ".include"
  bool parseDirectiveIncbin(); // ".incbin"

  // ".if", ".ifeq", ".ifge", ".ifgt" , ".ifle", ".iflt" or ".ifne"
  bool parseDirectiveIf(SMLoc DirectiveLoc, DirectiveKind DirKind);
  // ".ifb" or ".ifnb", depending on ExpectBlank.
  bool parseDirectiveIfb(SMLoc DirectiveLoc, bool ExpectBlank);
  // ".ifc" or ".ifnc", depending on ExpectEqual.
  bool parseDirectiveIfc(SMLoc DirectiveLoc, bool ExpectEqual);
  // ".ifeqs" or ".ifnes", depending on ExpectEqual.
  bool parseDirectiveIfeqs(SMLoc DirectiveLoc, bool ExpectEqual);
  // ".ifdef" or ".ifndef", depending on expect_defined
  bool parseDirectiveIfdef(SMLoc DirectiveLoc, bool expect_defined);
  bool parseDirectiveElseIf(SMLoc DirectiveLoc); // ".elseif"
  bool parseDirectiveElse(SMLoc DirectiveLoc); // ".else"
  bool parseDirectiveEndIf(SMLoc DirectiveLoc); // .endif
  bool parseEscapedString(std::string &Data) override;

  const MCExpr *applyModifierToExpr(const MCExpr *E,
                                    MCSymbolRefExpr::VariantKind Variant);

  // Macro-like directives
  MCAsmMacro *parseMacroLikeBody(SMLoc DirectiveLoc);
  void instantiateMacroLikeBody(MCAsmMacro *M, SMLoc DirectiveLoc,
                                raw_svector_ostream &OS);
  bool parseDirectiveRept(SMLoc DirectiveLoc, StringRef Directive);
  bool parseDirectiveIrp(SMLoc DirectiveLoc);  // ".irp"
  bool parseDirectiveIrpc(SMLoc DirectiveLoc); // ".irpc"
  bool parseDirectiveEndr(SMLoc DirectiveLoc); // ".endr"

  // "_emit" or "__emit"
  bool parseDirectiveMSEmit(SMLoc DirectiveLoc, ParseStatementInfo &Info,
                            size_t Len);

  // "align"
  bool parseDirectiveMSAlign(SMLoc DirectiveLoc, ParseStatementInfo &Info);

  // "end"
  bool parseDirectiveEnd(SMLoc DirectiveLoc);

  // ".err" or ".error"
  bool parseDirectiveError(SMLoc DirectiveLoc, bool WithMessage);

  // ".warning"
  bool parseDirectiveWarning(SMLoc DirectiveLoc);

  void initializeDirectiveKindMap();
};
}

namespace llvm {

extern MCAsmParserExtension *createDarwinAsmParser();
extern MCAsmParserExtension *createELFAsmParser();
extern MCAsmParserExtension *createCOFFAsmParser();

}

enum { DEFAULT_ADDRSPACE = 0 };

AsmParser::AsmParser(SourceMgr &SM, MCContext &Ctx, MCStreamer &Out,
                     const MCAsmInfo &MAI)
    : Lexer(MAI), Ctx(Ctx), Out(Out), MAI(MAI), SrcMgr(SM),
      PlatformParser(nullptr), CurBuffer(SM.getMainFileID()),
      MacrosEnabledFlag(true), HadError(false), CppHashInfo(),
      AssemblerDialect(~0U), IsDarwin(false), ParsingInlineAsm(false) {
  // Save the old handler.
  SavedDiagHandler = SrcMgr.getDiagHandler();
  SavedDiagContext = SrcMgr.getDiagContext();
  // Set our own handler which calls the saved handler.
  SrcMgr.setDiagHandler(DiagHandler, this);
  Lexer.setBuffer(SrcMgr.getMemoryBuffer(CurBuffer)->getBuffer());

  // Initialize the platform / file format parser.
  switch (Ctx.getObjectFileInfo()->getObjectFileType()) {
  case MCObjectFileInfo::IsCOFF:
    PlatformParser.reset(createCOFFAsmParser());
    break;
  case MCObjectFileInfo::IsMachO:
    PlatformParser.reset(createDarwinAsmParser());
    IsDarwin = true;
    break;
  case MCObjectFileInfo::IsELF:
    PlatformParser.reset(createELFAsmParser());
    break;
  }

  PlatformParser->Initialize(*this);
  initializeDirectiveKindMap();

  NumOfMacroInstantiations = 0;
}

AsmParser::~AsmParser() {
  assert((HadError || ActiveMacros.empty()) &&
         "Unexpected active macro instantiation!");
}

void AsmParser::printMacroInstantiations() {
  // Print the active macro instantiation stack.
  for (std::vector<MacroInstantiation *>::const_reverse_iterator
           it = ActiveMacros.rbegin(),
           ie = ActiveMacros.rend();
       it != ie; ++it)
    printMessage((*it)->InstantiationLoc, SourceMgr::DK_Note,
                 "while in macro instantiation");
}

void AsmParser::Note(SMLoc L, const Twine &Msg, ArrayRef<SMRange> Ranges) {
  printMessage(L, SourceMgr::DK_Note, Msg, Ranges);
  printMacroInstantiations();
}

bool AsmParser::Warning(SMLoc L, const Twine &Msg, ArrayRef<SMRange> Ranges) {
  if(getTargetParser().getTargetOptions().MCNoWarn)
    return false;
  if (getTargetParser().getTargetOptions().MCFatalWarnings)
    return Error(L, Msg, Ranges);
  printMessage(L, SourceMgr::DK_Warning, Msg, Ranges);
  printMacroInstantiations();
  return false;
}

bool AsmParser::Error(SMLoc L, const Twine &Msg, ArrayRef<SMRange> Ranges) {
  HadError = true;
  printMessage(L, SourceMgr::DK_Error, Msg, Ranges);
  printMacroInstantiations();
  return true;
}

bool AsmParser::enterIncludeFile(const std::string &Filename) {
  std::string IncludedFile;
  unsigned NewBuf =
      SrcMgr.AddIncludeFile(Filename, Lexer.getLoc(), IncludedFile);
  if (!NewBuf)
    return true;

  CurBuffer = NewBuf;
  Lexer.setBuffer(SrcMgr.getMemoryBuffer(CurBuffer)->getBuffer());
  return false;
}

/// Process the specified .incbin file by searching for it in the include paths
/// then just emitting the byte contents of the file to the streamer. This
/// returns true on failure.
bool AsmParser::processIncbinFile(const std::string &Filename) {
  std::string IncludedFile;
  unsigned NewBuf =
      SrcMgr.AddIncludeFile(Filename, Lexer.getLoc(), IncludedFile);
  if (!NewBuf)
    return true;

  // Pick up the bytes from the file and emit them.
  getStreamer().EmitBytes(SrcMgr.getMemoryBuffer(NewBuf)->getBuffer());
  return false;
}

void AsmParser::jumpToLoc(SMLoc Loc, unsigned InBuffer) {
  CurBuffer = InBuffer ? InBuffer : SrcMgr.FindBufferContainingLoc(Loc);
  Lexer.setBuffer(SrcMgr.getMemoryBuffer(CurBuffer)->getBuffer(),
                  Loc.getPointer());
}

const AsmToken &AsmParser::Lex() {
  if (Lexer.getTok().is(AsmToken::Error))
    Error(Lexer.getErrLoc(), Lexer.getErr());

  // if it's a end of statement with a comment in it
  if (getTok().is(AsmToken::EndOfStatement)) {
    // if this is a line comment output it.
    if (getTok().getString().front() != '\n' &&
        getTok().getString().front() != '\r' && MAI.preserveAsmComments())
      Out.addExplicitComment(Twine(getTok().getString()));
  }

  const AsmToken *tok = &Lexer.Lex();

  // Parse comments here to be deferred until end of next statement.
  while (tok->is(AsmToken::Comment)) {
    if (MAI.preserveAsmComments())
      Out.addExplicitComment(Twine(tok->getString()));
    tok = &Lexer.Lex();
  }

  if (tok->is(AsmToken::Eof)) {
    // If this is the end of an included file, pop the parent file off the
    // include stack.
    SMLoc ParentIncludeLoc = SrcMgr.getParentIncludeLoc(CurBuffer);
    if (ParentIncludeLoc != SMLoc()) {
      jumpToLoc(ParentIncludeLoc);
      return Lex();
    }
  }


  return *tok;
}

bool AsmParser::Run(bool NoInitialTextSection, bool NoFinalize) {
  // Create the initial section, if requested.
  if (!NoInitialTextSection)
    Out.InitSections(false);

  // Prime the lexer.
  Lex();

  HadError = false;
  AsmCond StartingCondState = TheCondState;

  // If we are generating dwarf for assembly source files save the initial text
  // section and generate a .file directive.
  if (getContext().getGenDwarfForAssembly()) {
    MCSection *Sec = getStreamer().getCurrentSection().first;
    if (!Sec->getBeginSymbol()) {
      MCSymbol *SectionStartSym = getContext().createTempSymbol();
      getStreamer().EmitLabel(SectionStartSym);
      Sec->setBeginSymbol(SectionStartSym);
    }
    bool InsertResult = getContext().addGenDwarfSection(Sec);
    assert(InsertResult && ".text section should not have debug info yet");
    (void)InsertResult;
    getContext().setGenDwarfFileNumber(getStreamer().EmitDwarfFileDirective(
        0, StringRef(), getContext().getMainFileName()));
  }

  // While we have input, parse each statement.
  while (Lexer.isNot(AsmToken::Eof)) {
    ParseStatementInfo Info;
    if (!parseStatement(Info, nullptr))
      continue;

    // If we've failed, but on a Error Token, but did not consume it in
    // favor of a better message, emit it now.
    if (Lexer.getTok().is(AsmToken::Error)) {
      Lex();
    }

    // We had an error, validate that one was emitted and recover by skipping to
    // the next line.
    assert(HadError && "Parse statement returned an error, but none emitted!");
    eatToEndOfStatement();
  }

  if (TheCondState.TheCond != StartingCondState.TheCond ||
      TheCondState.Ignore != StartingCondState.Ignore)
    return TokError("unmatched .ifs or .elses");

  // Check to see there are no empty DwarfFile slots.
  const auto &LineTables = getContext().getMCDwarfLineTables();
  if (!LineTables.empty()) {
    unsigned Index = 0;
    for (const auto &File : LineTables.begin()->second.getMCDwarfFiles()) {
      if (File.Name.empty() && Index != 0)
        TokError("unassigned file number: " + Twine(Index) +
                 " for .file directives");
      ++Index;
    }
  }

  // Check to see that all assembler local symbols were actually defined.
  // Targets that don't do subsections via symbols may not want this, though,
  // so conservatively exclude them. Only do this if we're finalizing, though,
  // as otherwise we won't necessarilly have seen everything yet.
  if (!NoFinalize) {
    if (MAI.hasSubsectionsViaSymbols()) {
      for (const auto &TableEntry : getContext().getSymbols()) {
        MCSymbol *Sym = TableEntry.getValue();
        // Variable symbols may not be marked as defined, so check those
        // explicitly. If we know it's a variable, we have a definition for
        // the purposes of this check.
        if (Sym->isTemporary() && !Sym->isVariable() && !Sym->isDefined())
          // FIXME: We would really like to refer back to where the symbol was
          // first referenced for a source location. We need to add something
          // to track that. Currently, we just point to the end of the file.
          HadError |=
              Error(getTok().getLoc(), "assembler local symbol '" +
                                           Sym->getName() + "' not defined");
      }
    }

    // Temporary symbols like the ones for directional jumps don't go in the
    // symbol table. They also need to be diagnosed in all (final) cases.
    for (std::tuple<SMLoc, CppHashInfoTy, MCSymbol *> &LocSym : DirLabels) {
      if (std::get<2>(LocSym)->isUndefined()) {
        // Reset the state of any "# line file" directives we've seen to the
        // context as it was at the diagnostic site.
        CppHashInfo = std::get<1>(LocSym);
        HadError |= Error(std::get<0>(LocSym), "directional label undefined");
      }
    }
  }

  // Finalize the output stream if there are no errors and if the client wants
  // us to.
  if (!HadError && !NoFinalize)
    Out.Finish();

  return HadError || getContext().hadError();
}

void AsmParser::checkForValidSection() {
  if (!ParsingInlineAsm && !getStreamer().getCurrentSection().first) {
    TokError("expected section directive before assembly directive");
    Out.InitSections(false);
  }
}

/// \brief Throw away the rest of the line for testing purposes.
void AsmParser::eatToEndOfStatement() {
  while (Lexer.isNot(AsmToken::EndOfStatement) && Lexer.isNot(AsmToken::Eof))
    Lexer.Lex();

  // Eat EOL.
  if (Lexer.is(AsmToken::EndOfStatement))
    Lexer.Lex();
}

StringRef AsmParser::parseStringToEndOfStatement() {
  const char *Start = getTok().getLoc().getPointer();

  while (Lexer.isNot(AsmToken::EndOfStatement) && Lexer.isNot(AsmToken::Eof))
    Lexer.Lex();

  const char *End = getTok().getLoc().getPointer();
  return StringRef(Start, End - Start);
}

StringRef AsmParser::parseStringToComma() {
  const char *Start = getTok().getLoc().getPointer();

  while (Lexer.isNot(AsmToken::EndOfStatement) &&
         Lexer.isNot(AsmToken::Comma) && Lexer.isNot(AsmToken::Eof))
    Lexer.Lex();

  const char *End = getTok().getLoc().getPointer();
  return StringRef(Start, End - Start);
}

/// \brief Parse a paren expression and return it.
/// NOTE: This assumes the leading '(' has already been consumed.
///
/// parenexpr ::= expr)
///
bool AsmParser::parseParenExpr(const MCExpr *&Res, SMLoc &EndLoc) {
  if (parseExpression(Res))
    return true;
  if (Lexer.isNot(AsmToken::RParen))
    return TokError("expected ')' in parentheses expression");
  EndLoc = Lexer.getTok().getEndLoc();
  Lex();
  return false;
}

/// \brief Parse a bracket expression and return it.
/// NOTE: This assumes the leading '[' has already been consumed.
///
/// bracketexpr ::= expr]
///
bool AsmParser::parseBracketExpr(const MCExpr *&Res, SMLoc &EndLoc) {
  if (parseExpression(Res))
    return true;
  if (Lexer.isNot(AsmToken::RBrac))
    return TokError("expected ']' in brackets expression");
  EndLoc = Lexer.getTok().getEndLoc();
  Lex();
  return false;
}

/// \brief Parse a primary expression and return it.
///  primaryexpr ::= (parenexpr
///  primaryexpr ::= symbol
///  primaryexpr ::= number
///  primaryexpr ::= '.'
///  primaryexpr ::= ~,+,- primaryexpr
bool AsmParser::parsePrimaryExpr(const MCExpr *&Res, SMLoc &EndLoc) {
  SMLoc FirstTokenLoc = getLexer().getLoc();
  AsmToken::TokenKind FirstTokenKind = Lexer.getKind();
  switch (FirstTokenKind) {
  default:
    return TokError("unknown token in expression");
  // If we have an error assume that we've already handled it.
  case AsmToken::Error:
    return true;
  case AsmToken::Exclaim:
    Lex(); // Eat the operator.
    if (parsePrimaryExpr(Res, EndLoc))
      return true;
    Res = MCUnaryExpr::createLNot(Res, getContext());
    return false;
  case AsmToken::Dollar:
  case AsmToken::At:
  case AsmToken::String:
  case AsmToken::Identifier: {
    StringRef Identifier;
    if (parseIdentifier(Identifier)) {
      if (FirstTokenKind == AsmToken::Dollar) {
        if (Lexer.getMAI().getDollarIsPC()) {
          // This is a '$' reference, which references the current PC.  Emit a
          // temporary label to the streamer and refer to it.
          MCSymbol *Sym = Ctx.createTempSymbol();
          Out.EmitLabel(Sym);
          Res = MCSymbolRefExpr::create(Sym, MCSymbolRefExpr::VK_None,
                                        getContext());
          EndLoc = FirstTokenLoc;
          return false;
        }
        return Error(FirstTokenLoc, "invalid token in expression");
      }
    }
    // Parse symbol variant
    std::pair<StringRef, StringRef> Split;
    if (!MAI.useParensForSymbolVariant()) {
      if (FirstTokenKind == AsmToken::String) {
        if (Lexer.is(AsmToken::At)) {
          Lex(); // eat @
          SMLoc AtLoc = getLexer().getLoc();
          StringRef VName;
          if (parseIdentifier(VName))
            return Error(AtLoc, "expected symbol variant after '@'");

          Split = std::make_pair(Identifier, VName);
        }
      } else {
        Split = Identifier.split('@');
      }
    } else if (Lexer.is(AsmToken::LParen)) {
      Lex(); // eat '('.
      StringRef VName;
      parseIdentifier(VName);
      if (Lexer.isNot(AsmToken::RParen)) {
          return Error(Lexer.getTok().getLoc(),
                       "unexpected token in variant, expected ')'");
      }
      Lex(); // eat ')'.
      Split = std::make_pair(Identifier, VName);
    }

    EndLoc = SMLoc::getFromPointer(Identifier.end());

    // This is a symbol reference.
    StringRef SymbolName = Identifier;
    MCSymbolRefExpr::VariantKind Variant = MCSymbolRefExpr::VK_None;

    // Lookup the symbol variant if used.
    if (Split.second.size()) {
      Variant = MCSymbolRefExpr::getVariantKindForName(Split.second);
      if (Variant != MCSymbolRefExpr::VK_Invalid) {
        SymbolName = Split.first;
      } else if (MAI.doesAllowAtInName() && !MAI.useParensForSymbolVariant()) {
        Variant = MCSymbolRefExpr::VK_None;
      } else {
        return Error(SMLoc::getFromPointer(Split.second.begin()),
                     "invalid variant '" + Split.second + "'");
      }
    }

    MCSymbol *Sym = getContext().getOrCreateSymbol(SymbolName);

    // If this is an absolute variable reference, substitute it now to preserve
    // semantics in the face of reassignment.
    if (Sym->isVariable() &&
        isa<MCConstantExpr>(Sym->getVariableValue(/*SetUsed*/ false))) {
      if (Variant)
        return Error(EndLoc, "unexpected modifier on variable reference");

      Res = Sym->getVariableValue(/*SetUsed*/ false);
      return false;
    }

    // Otherwise create a symbol ref.
    Res = MCSymbolRefExpr::create(Sym, Variant, getContext());
    return false;
  }
  case AsmToken::BigNum:
    return TokError("literal value out of range for directive");
  case AsmToken::Integer: {
    SMLoc Loc = getTok().getLoc();
    int64_t IntVal = getTok().getIntVal();
    Res = MCConstantExpr::create(IntVal, getContext());
    EndLoc = Lexer.getTok().getEndLoc();
    Lex(); // Eat token.
    // Look for 'b' or 'f' following an Integer as a directional label
    if (Lexer.getKind() == AsmToken::Identifier) {
      StringRef IDVal = getTok().getString();
      // Lookup the symbol variant if used.
      std::pair<StringRef, StringRef> Split = IDVal.split('@');
      MCSymbolRefExpr::VariantKind Variant = MCSymbolRefExpr::VK_None;
      if (Split.first.size() != IDVal.size()) {
        Variant = MCSymbolRefExpr::getVariantKindForName(Split.second);
        if (Variant == MCSymbolRefExpr::VK_Invalid)
          return TokError("invalid variant '" + Split.second + "'");
        IDVal = Split.first;
      }
      if (IDVal == "f" || IDVal == "b") {
        MCSymbol *Sym =
            Ctx.getDirectionalLocalSymbol(IntVal, IDVal == "b");
        Res = MCSymbolRefExpr::create(Sym, Variant, getContext());
        if (IDVal == "b" && Sym->isUndefined())
          return Error(Loc, "directional label undefined");
        DirLabels.push_back(std::make_tuple(Loc, CppHashInfo, Sym));
        EndLoc = Lexer.getTok().getEndLoc();
        Lex(); // Eat identifier.
      }
    }
    return false;
  }
  case AsmToken::Real: {
    APFloat RealVal(APFloat::IEEEdouble, getTok().getString());
    uint64_t IntVal = RealVal.bitcastToAPInt().getZExtValue();
    Res = MCConstantExpr::create(IntVal, getContext());
    EndLoc = Lexer.getTok().getEndLoc();
    Lex(); // Eat token.
    return false;
  }
  case AsmToken::Dot: {
    // This is a '.' reference, which references the current PC.  Emit a
    // temporary label to the streamer and refer to it.
    MCSymbol *Sym = Ctx.createTempSymbol();
    Out.EmitLabel(Sym);
    Res = MCSymbolRefExpr::create(Sym, MCSymbolRefExpr::VK_None, getContext());
    EndLoc = Lexer.getTok().getEndLoc();
    Lex(); // Eat identifier.
    return false;
  }
  case AsmToken::LParen:
    Lex(); // Eat the '('.
    return parseParenExpr(Res, EndLoc);
  case AsmToken::LBrac:
    if (!PlatformParser->HasBracketExpressions())
      return TokError("brackets expression not supported on this target");
    Lex(); // Eat the '['.
    return parseBracketExpr(Res, EndLoc);
  case AsmToken::Minus:
    Lex(); // Eat the operator.
    if (parsePrimaryExpr(Res, EndLoc))
      return true;
    Res = MCUnaryExpr::createMinus(Res, getContext());
    return false;
  case AsmToken::Plus:
    Lex(); // Eat the operator.
    if (parsePrimaryExpr(Res, EndLoc))
      return true;
    Res = MCUnaryExpr::createPlus(Res, getContext());
    return false;
  case AsmToken::Tilde:
    Lex(); // Eat the operator.
    if (parsePrimaryExpr(Res, EndLoc))
      return true;
    Res = MCUnaryExpr::createNot(Res, getContext());
    return false;
  }
}

bool AsmParser::parseExpression(const MCExpr *&Res) {
  SMLoc EndLoc;
  return parseExpression(Res, EndLoc);
}

const MCExpr *
AsmParser::applyModifierToExpr(const MCExpr *E,
                               MCSymbolRefExpr::VariantKind Variant) {
  // Ask the target implementation about this expression first.
  const MCExpr *NewE = getTargetParser().applyModifierToExpr(E, Variant, Ctx);
  if (NewE)
    return NewE;
  // Recurse over the given expression, rebuilding it to apply the given variant
  // if there is exactly one symbol.
  switch (E->getKind()) {
  case MCExpr::Target:
  case MCExpr::Constant:
    return nullptr;

  case MCExpr::SymbolRef: {
    const MCSymbolRefExpr *SRE = cast<MCSymbolRefExpr>(E);

    if (SRE->getKind() != MCSymbolRefExpr::VK_None) {
      TokError("invalid variant on expression '" + getTok().getIdentifier() +
               "' (already modified)");
      return E;
    }

    return MCSymbolRefExpr::create(&SRE->getSymbol(), Variant, getContext());
  }

  case MCExpr::Unary: {
    const MCUnaryExpr *UE = cast<MCUnaryExpr>(E);
    const MCExpr *Sub = applyModifierToExpr(UE->getSubExpr(), Variant);
    if (!Sub)
      return nullptr;
    return MCUnaryExpr::create(UE->getOpcode(), Sub, getContext());
  }

  case MCExpr::Binary: {
    const MCBinaryExpr *BE = cast<MCBinaryExpr>(E);
    const MCExpr *LHS = applyModifierToExpr(BE->getLHS(), Variant);
    const MCExpr *RHS = applyModifierToExpr(BE->getRHS(), Variant);

    if (!LHS && !RHS)
      return nullptr;

    if (!LHS)
      LHS = BE->getLHS();
    if (!RHS)
      RHS = BE->getRHS();

    return MCBinaryExpr::create(BE->getOpcode(), LHS, RHS, getContext());
  }
  }

  llvm_unreachable("Invalid expression kind!");
}

/// \brief Parse an expression and return it.
///
///  expr ::= expr &&,|| expr               -> lowest.
///  expr ::= expr |,^,&,! expr
///  expr ::= expr ==,!=,<>,<,<=,>,>= expr
///  expr ::= expr <<,>> expr
///  expr ::= expr +,- expr
///  expr ::= expr *,/,% expr               -> highest.
///  expr ::= primaryexpr
///
bool AsmParser::parseExpression(const MCExpr *&Res, SMLoc &EndLoc) {
  // Parse the expression.
  Res = nullptr;
  if (parsePrimaryExpr(Res, EndLoc) || parseBinOpRHS(1, Res, EndLoc))
    return true;

  // As a special case, we support 'a op b @ modifier' by rewriting the
  // expression to include the modifier. This is inefficient, but in general we
  // expect users to use 'a@modifier op b'.
  if (Lexer.getKind() == AsmToken::At) {
    Lex();

    if (Lexer.isNot(AsmToken::Identifier))
      return TokError("unexpected symbol modifier following '@'");

    MCSymbolRefExpr::VariantKind Variant =
        MCSymbolRefExpr::getVariantKindForName(getTok().getIdentifier());
    if (Variant == MCSymbolRefExpr::VK_Invalid)
      return TokError("invalid variant '" + getTok().getIdentifier() + "'");

    const MCExpr *ModifiedRes = applyModifierToExpr(Res, Variant);
    if (!ModifiedRes) {
      return TokError("invalid modifier '" + getTok().getIdentifier() +
                      "' (no symbols present)");
    }

    Res = ModifiedRes;
    Lex();
  }

  // Try to constant fold it up front, if possible.
  int64_t Value;
  if (Res->evaluateAsAbsolute(Value))
    Res = MCConstantExpr::create(Value, getContext());

  return false;
}

bool AsmParser::parseParenExpression(const MCExpr *&Res, SMLoc &EndLoc) {
  Res = nullptr;
  return parseParenExpr(Res, EndLoc) || parseBinOpRHS(1, Res, EndLoc);
}

bool AsmParser::parseParenExprOfDepth(unsigned ParenDepth, const MCExpr *&Res,
                                      SMLoc &EndLoc) {
  if (parseParenExpr(Res, EndLoc))
    return true;

  for (; ParenDepth > 0; --ParenDepth) {
    if (parseBinOpRHS(1, Res, EndLoc))
      return true;

    // We don't Lex() the last RParen.
    // This is the same behavior as parseParenExpression().
    if (ParenDepth - 1 > 0) {
      if (Lexer.isNot(AsmToken::RParen))
        return TokError("expected ')' in parentheses expression");
      EndLoc = Lexer.getTok().getEndLoc();
      Lex();
    }
  }
  return false;
}

bool AsmParser::parseAbsoluteExpression(int64_t &Res) {
  const MCExpr *Expr;

  SMLoc StartLoc = Lexer.getLoc();
  if (parseExpression(Expr))
    return true;

  if (!Expr->evaluateAsAbsolute(Res))
    return Error(StartLoc, "expected absolute expression");

  return false;
}

static unsigned getDarwinBinOpPrecedence(AsmToken::TokenKind K,
                                         MCBinaryExpr::Opcode &Kind,
                                         bool ShouldUseLogicalShr) {
  switch (K) {
  default:
    return 0; // not a binop.

  // Lowest Precedence: &&, ||
  case AsmToken::AmpAmp:
    Kind = MCBinaryExpr::LAnd;
    return 1;
  case AsmToken::PipePipe:
    Kind = MCBinaryExpr::LOr;
    return 1;

  // Low Precedence: |, &, ^
  //
  // FIXME: gas seems to support '!' as an infix operator?
  case AsmToken::Pipe:
    Kind = MCBinaryExpr::Or;
    return 2;
  case AsmToken::Caret:
    Kind = MCBinaryExpr::Xor;
    return 2;
  case AsmToken::Amp:
    Kind = MCBinaryExpr::And;
    return 2;

  // Low Intermediate Precedence: ==, !=, <>, <, <=, >, >=
  case AsmToken::EqualEqual:
    Kind = MCBinaryExpr::EQ;
    return 3;
  case AsmToken::ExclaimEqual:
  case AsmToken::LessGreater:
    Kind = MCBinaryExpr::NE;
    return 3;
  case AsmToken::Less:
    Kind = MCBinaryExpr::LT;
    return 3;
  case AsmToken::LessEqual:
    Kind = MCBinaryExpr::LTE;
    return 3;
  case AsmToken::Greater:
    Kind = MCBinaryExpr::GT;
    return 3;
  case AsmToken::GreaterEqual:
    Kind = MCBinaryExpr::GTE;
    return 3;

  // Intermediate Precedence: <<, >>
  case AsmToken::LessLess:
    Kind = MCBinaryExpr::Shl;
    return 4;
  case AsmToken::GreaterGreater:
    Kind = ShouldUseLogicalShr ? MCBinaryExpr::LShr : MCBinaryExpr::AShr;
    return 4;

  // High Intermediate Precedence: +, -
  case AsmToken::Plus:
    Kind = MCBinaryExpr::Add;
    return 5;
  case AsmToken::Minus:
    Kind = MCBinaryExpr::Sub;
    return 5;

  // Highest Precedence: *, /, %
  case AsmToken::Star:
    Kind = MCBinaryExpr::Mul;
    return 6;
  case AsmToken::Slash:
    Kind = MCBinaryExpr::Div;
    return 6;
  case AsmToken::Percent:
    Kind = MCBinaryExpr::Mod;
    return 6;
  }
}

static unsigned getGNUBinOpPrecedence(AsmToken::TokenKind K,
                                      MCBinaryExpr::Opcode &Kind,
                                      bool ShouldUseLogicalShr) {
  switch (K) {
  default:
    return 0; // not a binop.

  // Lowest Precedence: &&, ||
  case AsmToken::AmpAmp:
    Kind = MCBinaryExpr::LAnd;
    return 2;
  case AsmToken::PipePipe:
    Kind = MCBinaryExpr::LOr;
    return 1;

  // Low Precedence: ==, !=, <>, <, <=, >, >=
  case AsmToken::EqualEqual:
    Kind = MCBinaryExpr::EQ;
    return 3;
  case AsmToken::ExclaimEqual:
  case AsmToken::LessGreater:
    Kind = MCBinaryExpr::NE;
    return 3;
  case AsmToken::Less:
    Kind = MCBinaryExpr::LT;
    return 3;
  case AsmToken::LessEqual:
    Kind = MCBinaryExpr::LTE;
    return 3;
  case AsmToken::Greater:
    Kind = MCBinaryExpr::GT;
    return 3;
  case AsmToken::GreaterEqual:
    Kind = MCBinaryExpr::GTE;
    return 3;

  // Low Intermediate Precedence: +, -
  case AsmToken::Plus:
    Kind = MCBinaryExpr::Add;
    return 4;
  case AsmToken::Minus:
    Kind = MCBinaryExpr::Sub;
    return 4;

  // High Intermediate Precedence: |, &, ^
  //
  // FIXME: gas seems to support '!' as an infix operator?
  case AsmToken::Pipe:
    Kind = MCBinaryExpr::Or;
    return 5;
  case AsmToken::Caret:
    Kind = MCBinaryExpr::Xor;
    return 5;
  case AsmToken::Amp:
    Kind = MCBinaryExpr::And;
    return 5;

  // Highest Precedence: *, /, %, <<, >>
  case AsmToken::Star:
    Kind = MCBinaryExpr::Mul;
    return 6;
  case AsmToken::Slash:
    Kind = MCBinaryExpr::Div;
    return 6;
  case AsmToken::Percent:
    Kind = MCBinaryExpr::Mod;
    return 6;
  case AsmToken::LessLess:
    Kind = MCBinaryExpr::Shl;
    return 6;
  case AsmToken::GreaterGreater:
    Kind = ShouldUseLogicalShr ? MCBinaryExpr::LShr : MCBinaryExpr::AShr;
    return 6;
  }
}

unsigned AsmParser::getBinOpPrecedence(AsmToken::TokenKind K,
                                       MCBinaryExpr::Opcode &Kind) {
  bool ShouldUseLogicalShr = MAI.shouldUseLogicalShr();
  return IsDarwin ? getDarwinBinOpPrecedence(K, Kind, ShouldUseLogicalShr)
                  : getGNUBinOpPrecedence(K, Kind, ShouldUseLogicalShr);
}

/// \brief Parse all binary operators with precedence >= 'Precedence'.
/// Res contains the LHS of the expression on input.
bool AsmParser::parseBinOpRHS(unsigned Precedence, const MCExpr *&Res,
                              SMLoc &EndLoc) {
  while (1) {
    MCBinaryExpr::Opcode Kind = MCBinaryExpr::Add;
    unsigned TokPrec = getBinOpPrecedence(Lexer.getKind(), Kind);

    // If the next token is lower precedence than we are allowed to eat, return
    // successfully with what we ate already.
    if (TokPrec < Precedence)
      return false;

    Lex();

    // Eat the next primary expression.
    const MCExpr *RHS;
    if (parsePrimaryExpr(RHS, EndLoc))
      return true;

    // If BinOp binds less tightly with RHS than the operator after RHS, let
    // the pending operator take RHS as its LHS.
    MCBinaryExpr::Opcode Dummy;
    unsigned NextTokPrec = getBinOpPrecedence(Lexer.getKind(), Dummy);
    if (TokPrec < NextTokPrec && parseBinOpRHS(TokPrec + 1, RHS, EndLoc))
      return true;

    // Merge LHS and RHS according to operator.
    Res = MCBinaryExpr::create(Kind, Res, RHS, getContext());
  }
}

/// ParseStatement:
///   ::= EndOfStatement
///   ::= Label* Directive ...Operands... EndOfStatement
///   ::= Label* Identifier OperandList* EndOfStatement
bool AsmParser::parseStatement(ParseStatementInfo &Info,
                               MCAsmParserSemaCallback *SI) {
  // Eat initial spaces and comments
  while (Lexer.is(AsmToken::Space))
    Lex();
  if (Lexer.is(AsmToken::EndOfStatement)) {
    // if this is a line comment we can drop it safely
    if (getTok().getString().front() == '\r' ||
        getTok().getString().front() == '\n')
      Out.AddBlankLine();
    Lex();
    return false;
  }
  if (Lexer.is(AsmToken::Hash)) {
    // Seeing a hash here means that it was an end-of-line comment in
    // an asm syntax where hash's are not comment and the previous
    // statement parser did not check the end of statement. Relex as
    // EndOfStatement.
    StringRef CommentStr = parseStringToEndOfStatement();
    Lexer.Lex();
    Lexer.UnLex(AsmToken(AsmToken::EndOfStatement, CommentStr));
    return false;
  }
  // Statements always start with an identifier.
  AsmToken ID = getTok();
  SMLoc IDLoc = ID.getLoc();
  StringRef IDVal;
  int64_t LocalLabelVal = -1;
  if (Lexer.is(AsmToken::HashDirective))
    return parseCppHashLineFilenameComment(IDLoc);
  // Allow an integer followed by a ':' as a directional local label.
  if (Lexer.is(AsmToken::Integer)) {
    LocalLabelVal = getTok().getIntVal();
    if (LocalLabelVal < 0) {
      if (!TheCondState.Ignore)
        return TokError("unexpected token at start of statement");
      IDVal = "";
    } else {
      IDVal = getTok().getString();
      Lex(); // Consume the integer token to be used as an identifier token.
      if (Lexer.getKind() != AsmToken::Colon) {
        if (!TheCondState.Ignore)
          return TokError("unexpected token at start of statement");
      }
    }
  } else if (Lexer.is(AsmToken::Dot)) {
    // Treat '.' as a valid identifier in this context.
    Lex();
    IDVal = ".";
  } else if (Lexer.is(AsmToken::LCurly)) {
    // Treat '{' as a valid identifier in this context.
    Lex();
    IDVal = "{";

  } else if (Lexer.is(AsmToken::RCurly)) {
    // Treat '}' as a valid identifier in this context.
    Lex();
    IDVal = "}";
  } else if (parseIdentifier(IDVal)) {
    if (!TheCondState.Ignore)
      return TokError("unexpected token at start of statement");
    IDVal = "";
  }

  // Handle conditional assembly here before checking for skipping.  We
  // have to do this so that .endif isn't skipped in a ".if 0" block for
  // example.
  StringMap<DirectiveKind>::const_iterator DirKindIt =
      DirectiveKindMap.find(IDVal);
  DirectiveKind DirKind = (DirKindIt == DirectiveKindMap.end())
                              ? DK_NO_DIRECTIVE
                              : DirKindIt->getValue();
  switch (DirKind) {
  default:
    break;
  case DK_IF:
  case DK_IFEQ:
  case DK_IFGE:
  case DK_IFGT:
  case DK_IFLE:
  case DK_IFLT:
  case DK_IFNE:
    return parseDirectiveIf(IDLoc, DirKind);
  case DK_IFB:
    return parseDirectiveIfb(IDLoc, true);
  case DK_IFNB:
    return parseDirectiveIfb(IDLoc, false);
  case DK_IFC:
    return parseDirectiveIfc(IDLoc, true);
  case DK_IFEQS:
    return parseDirectiveIfeqs(IDLoc, true);
  case DK_IFNC:
    return parseDirectiveIfc(IDLoc, false);
  case DK_IFNES:
    return parseDirectiveIfeqs(IDLoc, false);
  case DK_IFDEF:
    return parseDirectiveIfdef(IDLoc, true);
  case DK_IFNDEF:
  case DK_IFNOTDEF:
    return parseDirectiveIfdef(IDLoc, false);
  case DK_ELSEIF:
    return parseDirectiveElseIf(IDLoc);
  case DK_ELSE:
    return parseDirectiveElse(IDLoc);
  case DK_ENDIF:
    return parseDirectiveEndIf(IDLoc);
  }

  // Ignore the statement if in the middle of inactive conditional
  // (e.g. ".if 0").
  if (TheCondState.Ignore) {
    eatToEndOfStatement();
    return false;
  }

  // FIXME: Recurse on local labels?

  // See what kind of statement we have.
  switch (Lexer.getKind()) {
  case AsmToken::Colon: {
    if (!getTargetParser().isLabel(ID))
      break;
    checkForValidSection();

    // identifier ':'   -> Label.
    Lex();

    // Diagnose attempt to use '.' as a label.
    if (IDVal == ".")
      return Error(IDLoc, "invalid use of pseudo-symbol '.' as a label");

    // Diagnose attempt to use a variable as a label.
    //
    // FIXME: Diagnostics. Note the location of the definition as a label.
    // FIXME: This doesn't diagnose assignment to a symbol which has been
    // implicitly marked as external.
    MCSymbol *Sym;
    if (LocalLabelVal == -1) {
      if (ParsingInlineAsm && SI) {
        StringRef RewrittenLabel =
            SI->LookupInlineAsmLabel(IDVal, getSourceManager(), IDLoc, true);
        assert(RewrittenLabel.size() &&
               "We should have an internal name here.");
        Info.AsmRewrites->emplace_back(AOK_Label, IDLoc, IDVal.size(),
                                       RewrittenLabel);
        IDVal = RewrittenLabel;
      }
      Sym = getContext().getOrCreateSymbol(IDVal);
    } else
      Sym = Ctx.createDirectionalLocalSymbol(LocalLabelVal);

    Sym->redefineIfPossible();

    if (!Sym->isUndefined() || Sym->isVariable())
      return Error(IDLoc, "invalid symbol redefinition");

<<<<<<< HEAD
    // End of Labels should be treated as end of line for lexing
    // purposes but that information is not available to the Lexer who
    // does not understand Labels. This may cause us to see a Hash
    // here instead of a preprocessor line comment.
    if (getTok().is(AsmToken::Hash)) {
      StringRef CommentStr = parseStringToEndOfStatement();
      Lexer.Lex();
      Lexer.UnLex(AsmToken(AsmToken::EndOfStatement, CommentStr));
    }

=======
>>>>>>> ef2acb50
    // Consume any end of statement token, if present, to avoid spurious
    // AddBlankLine calls().
    if (getTok().is(AsmToken::EndOfStatement)) {
      Lex();
    }

    // Emit the label.
    if (!ParsingInlineAsm)
      Out.EmitLabel(Sym);

    // If we are generating dwarf for assembly source files then gather the
    // info to make a dwarf label entry for this label if needed.
    if (getContext().getGenDwarfForAssembly())
      MCGenDwarfLabelEntry::Make(Sym, &getStreamer(), getSourceManager(),
                                 IDLoc);

    getTargetParser().onLabelParsed(Sym);



    return false;
  }

  case AsmToken::Equal:
    if (!getTargetParser().equalIsAsmAssignment())
      break;
    // identifier '=' ... -> assignment statement
    Lex();

    return parseAssignment(IDVal, true);

  default: // Normal instruction or directive.
    break;
  }

  // If macros are enabled, check to see if this is a macro instantiation.
  if (areMacrosEnabled())
    if (const MCAsmMacro *M = lookupMacro(IDVal)) {
      return handleMacroEntry(M, IDLoc);
    }

  // Otherwise, we have a normal instruction or directive.

  // Directives start with "."
  if (IDVal[0] == '.' && IDVal != ".") {
    // There are several entities interested in parsing directives:
    //
    // 1. The target-specific assembly parser. Some directives are target
    //    specific or may potentially behave differently on certain targets.
    // 2. Asm parser extensions. For example, platform-specific parsers
    //    (like the ELF parser) register themselves as extensions.
    // 3. The generic directive parser implemented by this class. These are
    //    all the directives that behave in a target and platform independent
    //    manner, or at least have a default behavior that's shared between
    //    all targets and platforms.

    // First query the target-specific parser. It will return 'true' if it
    // isn't interested in this directive.
    if (!getTargetParser().ParseDirective(ID))
      return false;

    // Next, check the extension directive map to see if any extension has
    // registered itself to parse this directive.
    std::pair<MCAsmParserExtension *, DirectiveHandler> Handler =
        ExtensionDirectiveMap.lookup(IDVal);
    if (Handler.first)
      return (*Handler.second)(Handler.first, IDVal, IDLoc);

    // Finally, if no one else is interested in this directive, it must be
    // generic and familiar to this class.
    switch (DirKind) {
    default:
      break;
    case DK_SET:
    case DK_EQU:
      return parseDirectiveSet(IDVal, true);
    case DK_EQUIV:
      return parseDirectiveSet(IDVal, false);
    case DK_ASCII:
      return parseDirectiveAscii(IDVal, false);
    case DK_ASCIZ:
    case DK_STRING:
      return parseDirectiveAscii(IDVal, true);
    case DK_BYTE:
      return parseDirectiveValue(1);
    case DK_SHORT:
    case DK_VALUE:
    case DK_2BYTE:
      return parseDirectiveValue(2);
    case DK_LONG:
    case DK_INT:
    case DK_4BYTE:
      return parseDirectiveValue(4);
    case DK_QUAD:
    case DK_8BYTE:
      return parseDirectiveValue(8);
    case DK_OCTA:
      return parseDirectiveOctaValue();
    case DK_SINGLE:
    case DK_FLOAT:
      return parseDirectiveRealValue(APFloat::IEEEsingle);
    case DK_DOUBLE:
      return parseDirectiveRealValue(APFloat::IEEEdouble);
    case DK_ALIGN: {
      bool IsPow2 = !getContext().getAsmInfo()->getAlignmentIsInBytes();
      return parseDirectiveAlign(IsPow2, /*ExprSize=*/1);
    }
    case DK_ALIGN32: {
      bool IsPow2 = !getContext().getAsmInfo()->getAlignmentIsInBytes();
      return parseDirectiveAlign(IsPow2, /*ExprSize=*/4);
    }
    case DK_BALIGN:
      return parseDirectiveAlign(/*IsPow2=*/false, /*ExprSize=*/1);
    case DK_BALIGNW:
      return parseDirectiveAlign(/*IsPow2=*/false, /*ExprSize=*/2);
    case DK_BALIGNL:
      return parseDirectiveAlign(/*IsPow2=*/false, /*ExprSize=*/4);
    case DK_P2ALIGN:
      return parseDirectiveAlign(/*IsPow2=*/true, /*ExprSize=*/1);
    case DK_P2ALIGNW:
      return parseDirectiveAlign(/*IsPow2=*/true, /*ExprSize=*/2);
    case DK_P2ALIGNL:
      return parseDirectiveAlign(/*IsPow2=*/true, /*ExprSize=*/4);
    case DK_ORG:
      return parseDirectiveOrg();
    case DK_FILL:
      return parseDirectiveFill();
    case DK_ZERO:
      return parseDirectiveZero();
    case DK_EXTERN:
      eatToEndOfStatement(); // .extern is the default, ignore it.
      return false;
    case DK_GLOBL:
    case DK_GLOBAL:
      return parseDirectiveSymbolAttribute(MCSA_Global);
    case DK_LAZY_REFERENCE:
      return parseDirectiveSymbolAttribute(MCSA_LazyReference);
    case DK_NO_DEAD_STRIP:
      return parseDirectiveSymbolAttribute(MCSA_NoDeadStrip);
    case DK_SYMBOL_RESOLVER:
      return parseDirectiveSymbolAttribute(MCSA_SymbolResolver);
    case DK_PRIVATE_EXTERN:
      return parseDirectiveSymbolAttribute(MCSA_PrivateExtern);
    case DK_REFERENCE:
      return parseDirectiveSymbolAttribute(MCSA_Reference);
    case DK_WEAK_DEFINITION:
      return parseDirectiveSymbolAttribute(MCSA_WeakDefinition);
    case DK_WEAK_REFERENCE:
      return parseDirectiveSymbolAttribute(MCSA_WeakReference);
    case DK_WEAK_DEF_CAN_BE_HIDDEN:
      return parseDirectiveSymbolAttribute(MCSA_WeakDefAutoPrivate);
    case DK_COMM:
    case DK_COMMON:
      return parseDirectiveComm(/*IsLocal=*/false);
    case DK_LCOMM:
      return parseDirectiveComm(/*IsLocal=*/true);
    case DK_ABORT:
      return parseDirectiveAbort();
    case DK_INCLUDE:
      return parseDirectiveInclude();
    case DK_INCBIN:
      return parseDirectiveIncbin();
    case DK_CODE16:
    case DK_CODE16GCC:
      return TokError(Twine(IDVal) +
                      " not currently supported for this target");
    case DK_REPT:
      return parseDirectiveRept(IDLoc, IDVal);
    case DK_IRP:
      return parseDirectiveIrp(IDLoc);
    case DK_IRPC:
      return parseDirectiveIrpc(IDLoc);
    case DK_ENDR:
      return parseDirectiveEndr(IDLoc);
    case DK_BUNDLE_ALIGN_MODE:
      return parseDirectiveBundleAlignMode();
    case DK_BUNDLE_LOCK:
      return parseDirectiveBundleLock();
    case DK_BUNDLE_UNLOCK:
      return parseDirectiveBundleUnlock();
    case DK_SLEB128:
      return parseDirectiveLEB128(true);
    case DK_ULEB128:
      return parseDirectiveLEB128(false);
    case DK_SPACE:
    case DK_SKIP:
      return parseDirectiveSpace(IDVal);
    case DK_FILE:
      return parseDirectiveFile(IDLoc);
    case DK_LINE:
      return parseDirectiveLine();
    case DK_LOC:
      return parseDirectiveLoc();
    case DK_STABS:
      return parseDirectiveStabs();
    case DK_CV_FILE:
      return parseDirectiveCVFile();
    case DK_CV_LOC:
      return parseDirectiveCVLoc();
    case DK_CV_LINETABLE:
      return parseDirectiveCVLinetable();
    case DK_CV_INLINE_LINETABLE:
      return parseDirectiveCVInlineLinetable();
    case DK_CV_DEF_RANGE:
      return parseDirectiveCVDefRange();
    case DK_CV_STRINGTABLE:
      return parseDirectiveCVStringTable();
    case DK_CV_FILECHECKSUMS:
      return parseDirectiveCVFileChecksums();
    case DK_CFI_SECTIONS:
      return parseDirectiveCFISections();
    case DK_CFI_STARTPROC:
      return parseDirectiveCFIStartProc();
    case DK_CFI_ENDPROC:
      return parseDirectiveCFIEndProc();
    case DK_CFI_DEF_CFA:
      return parseDirectiveCFIDefCfa(IDLoc);
    case DK_CFI_DEF_CFA_OFFSET:
      return parseDirectiveCFIDefCfaOffset();
    case DK_CFI_ADJUST_CFA_OFFSET:
      return parseDirectiveCFIAdjustCfaOffset();
    case DK_CFI_DEF_CFA_REGISTER:
      return parseDirectiveCFIDefCfaRegister(IDLoc);
    case DK_CFI_OFFSET:
      return parseDirectiveCFIOffset(IDLoc);
    case DK_CFI_REL_OFFSET:
      return parseDirectiveCFIRelOffset(IDLoc);
    case DK_CFI_PERSONALITY:
      return parseDirectiveCFIPersonalityOrLsda(true);
    case DK_CFI_LSDA:
      return parseDirectiveCFIPersonalityOrLsda(false);
    case DK_CFI_REMEMBER_STATE:
      return parseDirectiveCFIRememberState();
    case DK_CFI_RESTORE_STATE:
      return parseDirectiveCFIRestoreState();
    case DK_CFI_SAME_VALUE:
      return parseDirectiveCFISameValue(IDLoc);
    case DK_CFI_RESTORE:
      return parseDirectiveCFIRestore(IDLoc);
    case DK_CFI_ESCAPE:
      return parseDirectiveCFIEscape();
    case DK_CFI_SIGNAL_FRAME:
      return parseDirectiveCFISignalFrame();
    case DK_CFI_UNDEFINED:
      return parseDirectiveCFIUndefined(IDLoc);
    case DK_CFI_REGISTER:
      return parseDirectiveCFIRegister(IDLoc);
    case DK_CFI_WINDOW_SAVE:
      return parseDirectiveCFIWindowSave();
    case DK_MACROS_ON:
    case DK_MACROS_OFF:
      return parseDirectiveMacrosOnOff(IDVal);
    case DK_MACRO:
      return parseDirectiveMacro(IDLoc);
    case DK_EXITM:
      return parseDirectiveExitMacro(IDVal);
    case DK_ENDM:
    case DK_ENDMACRO:
      return parseDirectiveEndMacro(IDVal);
    case DK_PURGEM:
      return parseDirectivePurgeMacro(IDLoc);
    case DK_END:
      return parseDirectiveEnd(IDLoc);
    case DK_ERR:
      return parseDirectiveError(IDLoc, false);
    case DK_ERROR:
      return parseDirectiveError(IDLoc, true);
    case DK_WARNING:
      return parseDirectiveWarning(IDLoc);
    case DK_RELOC:
      return parseDirectiveReloc(IDLoc);
    }

    return Error(IDLoc, "unknown directive");
  }

  // __asm _emit or __asm __emit
  if (ParsingInlineAsm && (IDVal == "_emit" || IDVal == "__emit" ||
                           IDVal == "_EMIT" || IDVal == "__EMIT"))
    return parseDirectiveMSEmit(IDLoc, Info, IDVal.size());

  // __asm align
  if (ParsingInlineAsm && (IDVal == "align" || IDVal == "ALIGN"))
    return parseDirectiveMSAlign(IDLoc, Info);

  if (ParsingInlineAsm && (IDVal == "even"))
    Info.AsmRewrites->emplace_back(AOK_EVEN, IDLoc, 4);
  checkForValidSection();

  // Canonicalize the opcode to lower case.
  std::string OpcodeStr = IDVal.lower();
  ParseInstructionInfo IInfo(Info.AsmRewrites);
  bool HadError = getTargetParser().ParseInstruction(IInfo, OpcodeStr, ID,
                                                     Info.ParsedOperands);
  Info.ParseError = HadError;

  // Dump the parsed representation, if requested.
  if (getShowParsedOperands()) {
    SmallString<256> Str;
    raw_svector_ostream OS(Str);
    OS << "parsed instruction: [";
    for (unsigned i = 0; i != Info.ParsedOperands.size(); ++i) {
      if (i != 0)
        OS << ", ";
      Info.ParsedOperands[i]->print(OS);
    }
    OS << "]";

    printMessage(IDLoc, SourceMgr::DK_Note, OS.str());
  }

  // If we are generating dwarf for the current section then generate a .loc
  // directive for the instruction.
  if (!HadError && getContext().getGenDwarfForAssembly() &&
      getContext().getGenDwarfSectionSyms().count(
          getStreamer().getCurrentSection().first)) {
    unsigned Line;
    if (ActiveMacros.empty())
      Line = SrcMgr.FindLineNumber(IDLoc, CurBuffer);
    else
      Line = SrcMgr.FindLineNumber(ActiveMacros.front()->InstantiationLoc,
                                   ActiveMacros.front()->ExitBuffer);

    // If we previously parsed a cpp hash file line comment then make sure the
    // current Dwarf File is for the CppHashFilename if not then emit the
    // Dwarf File table for it and adjust the line number for the .loc.
    if (CppHashInfo.Filename.size()) {
      unsigned FileNumber = getStreamer().EmitDwarfFileDirective(
          0, StringRef(), CppHashInfo.Filename);
      getContext().setGenDwarfFileNumber(FileNumber);

      // Since SrcMgr.FindLineNumber() is slow and messes up the SourceMgr's
      // cache with the different Loc from the call above we save the last
      // info we queried here with SrcMgr.FindLineNumber().
      unsigned CppHashLocLineNo;
      if (LastQueryIDLoc == CppHashInfo.Loc &&
          LastQueryBuffer == CppHashInfo.Buf)
        CppHashLocLineNo = LastQueryLine;
      else {
        CppHashLocLineNo =
            SrcMgr.FindLineNumber(CppHashInfo.Loc, CppHashInfo.Buf);
        LastQueryLine = CppHashLocLineNo;
        LastQueryIDLoc = CppHashInfo.Loc;
        LastQueryBuffer = CppHashInfo.Buf;
      }
      Line = CppHashInfo.LineNumber - 1 + (Line - CppHashLocLineNo);
    }

    getStreamer().EmitDwarfLocDirective(
        getContext().getGenDwarfFileNumber(), Line, 0,
        DWARF2_LINE_DEFAULT_IS_STMT ? DWARF2_FLAG_IS_STMT : 0, 0, 0,
        StringRef());
  }

  // If parsing succeeded, match the instruction.
  if (!HadError) {
    uint64_t ErrorInfo;
    getTargetParser().MatchAndEmitInstruction(IDLoc, Info.Opcode,
                                              Info.ParsedOperands, Out,
                                              ErrorInfo, ParsingInlineAsm);
  }

  // Don't skip the rest of the line, the instruction parser is responsible for
  // that.
  return false;
}

// Parse and erase curly braces marking block start/end
bool 
AsmParser::parseCurlyBlockScope(SmallVectorImpl<AsmRewrite> &AsmStrRewrites) {
  // Identify curly brace marking block start/end
  if (Lexer.isNot(AsmToken::LCurly) && Lexer.isNot(AsmToken::RCurly))
    return false;

  SMLoc StartLoc = Lexer.getLoc();
  Lex(); // Eat the brace
  if (Lexer.is(AsmToken::EndOfStatement))
    Lex(); // Eat EndOfStatement following the brace

  // Erase the block start/end brace from the output asm string
  AsmStrRewrites.emplace_back(AOK_Skip, StartLoc, Lexer.getLoc().getPointer() -
                                                  StartLoc.getPointer());
  return true;
}

/// parseCppHashLineFilenameComment as this:
///   ::= # number "filename"
bool AsmParser::parseCppHashLineFilenameComment(SMLoc L) {
  Lex(); // Eat the hash token.
  // Lexer only ever emits HashDirective if it fully formed if it's
  // done the checking already so this is an internal error.
  assert(getTok().is(AsmToken::Integer) &&
         "Lexing Cpp line comment: Expected Integer");
  int64_t LineNumber = getTok().getIntVal();
  Lex();
  assert(getTok().is(AsmToken::String) &&
         "Lexing Cpp line comment: Expected String");
  StringRef Filename = getTok().getString();
  Lex();
  // Get rid of the enclosing quotes.
  Filename = Filename.substr(1, Filename.size() - 2);

  // Save the SMLoc, Filename and LineNumber for later use by diagnostics.
  CppHashInfo.Loc = L;
  CppHashInfo.Filename = Filename;
  CppHashInfo.LineNumber = LineNumber;
  CppHashInfo.Buf = CurBuffer;
  return false;
}

/// \brief will use the last parsed cpp hash line filename comment
/// for the Filename and LineNo if any in the diagnostic.
void AsmParser::DiagHandler(const SMDiagnostic &Diag, void *Context) {
  const AsmParser *Parser = static_cast<const AsmParser *>(Context);
  raw_ostream &OS = errs();

  const SourceMgr &DiagSrcMgr = *Diag.getSourceMgr();
  SMLoc DiagLoc = Diag.getLoc();
  unsigned DiagBuf = DiagSrcMgr.FindBufferContainingLoc(DiagLoc);
  unsigned CppHashBuf =
      Parser->SrcMgr.FindBufferContainingLoc(Parser->CppHashInfo.Loc);

  // Like SourceMgr::printMessage() we need to print the include stack if any
  // before printing the message.
  unsigned DiagCurBuffer = DiagSrcMgr.FindBufferContainingLoc(DiagLoc);
  if (!Parser->SavedDiagHandler && DiagCurBuffer &&
      DiagCurBuffer != DiagSrcMgr.getMainFileID()) {
    SMLoc ParentIncludeLoc = DiagSrcMgr.getParentIncludeLoc(DiagCurBuffer);
    DiagSrcMgr.PrintIncludeStack(ParentIncludeLoc, OS);
  }

  // If we have not parsed a cpp hash line filename comment or the source
  // manager changed or buffer changed (like in a nested include) then just
  // print the normal diagnostic using its Filename and LineNo.
  if (!Parser->CppHashInfo.LineNumber || &DiagSrcMgr != &Parser->SrcMgr ||
      DiagBuf != CppHashBuf) {
    if (Parser->SavedDiagHandler)
      Parser->SavedDiagHandler(Diag, Parser->SavedDiagContext);
    else
      Diag.print(nullptr, OS);
    return;
  }

  // Use the CppHashFilename and calculate a line number based on the
  // CppHashInfo.Loc and CppHashInfo.LineNumber relative to this Diag's SMLoc
  // for the diagnostic.
  const std::string &Filename = Parser->CppHashInfo.Filename;

  int DiagLocLineNo = DiagSrcMgr.FindLineNumber(DiagLoc, DiagBuf);
  int CppHashLocLineNo =
      Parser->SrcMgr.FindLineNumber(Parser->CppHashInfo.Loc, CppHashBuf);
  int LineNo =
      Parser->CppHashInfo.LineNumber - 1 + (DiagLocLineNo - CppHashLocLineNo);

  SMDiagnostic NewDiag(*Diag.getSourceMgr(), Diag.getLoc(), Filename, LineNo,
                       Diag.getColumnNo(), Diag.getKind(), Diag.getMessage(),
                       Diag.getLineContents(), Diag.getRanges());

  if (Parser->SavedDiagHandler)
    Parser->SavedDiagHandler(NewDiag, Parser->SavedDiagContext);
  else
    NewDiag.print(nullptr, OS);
}

// FIXME: This is mostly duplicated from the function in AsmLexer.cpp. The
// difference being that that function accepts '@' as part of identifiers and
// we can't do that. AsmLexer.cpp should probably be changed to handle
// '@' as a special case when needed.
static bool isIdentifierChar(char c) {
  return isalnum(static_cast<unsigned char>(c)) || c == '_' || c == '$' ||
         c == '.';
}

bool AsmParser::expandMacro(raw_svector_ostream &OS, StringRef Body,
                            ArrayRef<MCAsmMacroParameter> Parameters,
                            ArrayRef<MCAsmMacroArgument> A,
                            bool EnableAtPseudoVariable, SMLoc L) {
  unsigned NParameters = Parameters.size();
  bool HasVararg = NParameters ? Parameters.back().Vararg : false;
  if ((!IsDarwin || NParameters != 0) && NParameters != A.size())
    return Error(L, "Wrong number of arguments");

  // A macro without parameters is handled differently on Darwin:
  // gas accepts no arguments and does no substitutions
  while (!Body.empty()) {
    // Scan for the next substitution.
    std::size_t End = Body.size(), Pos = 0;
    for (; Pos != End; ++Pos) {
      // Check for a substitution or escape.
      if (IsDarwin && !NParameters) {
        // This macro has no parameters, look for $0, $1, etc.
        if (Body[Pos] != '$' || Pos + 1 == End)
          continue;

        char Next = Body[Pos + 1];
        if (Next == '$' || Next == 'n' ||
            isdigit(static_cast<unsigned char>(Next)))
          break;
      } else {
        // This macro has parameters, look for \foo, \bar, etc.
        if (Body[Pos] == '\\' && Pos + 1 != End)
          break;
      }
    }

    // Add the prefix.
    OS << Body.slice(0, Pos);

    // Check if we reached the end.
    if (Pos == End)
      break;

    if (IsDarwin && !NParameters) {
      switch (Body[Pos + 1]) {
      // $$ => $
      case '$':
        OS << '$';
        break;

      // $n => number of arguments
      case 'n':
        OS << A.size();
        break;

      // $[0-9] => argument
      default: {
        // Missing arguments are ignored.
        unsigned Index = Body[Pos + 1] - '0';
        if (Index >= A.size())
          break;

        // Otherwise substitute with the token values, with spaces eliminated.
        for (const AsmToken &Token : A[Index])
          OS << Token.getString();
        break;
      }
      }
      Pos += 2;
    } else {
      unsigned I = Pos + 1;

      // Check for the \@ pseudo-variable.
      if (EnableAtPseudoVariable && Body[I] == '@' && I + 1 != End)
        ++I;
      else
        while (isIdentifierChar(Body[I]) && I + 1 != End)
          ++I;

      const char *Begin = Body.data() + Pos + 1;
      StringRef Argument(Begin, I - (Pos + 1));
      unsigned Index = 0;

      if (Argument == "@") {
        OS << NumOfMacroInstantiations;
        Pos += 2;
      } else {
        for (; Index < NParameters; ++Index)
          if (Parameters[Index].Name == Argument)
            break;

        if (Index == NParameters) {
          if (Body[Pos + 1] == '(' && Body[Pos + 2] == ')')
            Pos += 3;
          else {
            OS << '\\' << Argument;
            Pos = I;
          }
        } else {
          bool VarargParameter = HasVararg && Index == (NParameters - 1);
          for (const AsmToken &Token : A[Index])
            // We expect no quotes around the string's contents when
            // parsing for varargs.
            if (Token.getKind() != AsmToken::String || VarargParameter)
              OS << Token.getString();
            else
              OS << Token.getStringContents();

          Pos += 1 + Argument.size();
        }
      }
    }
    // Update the scan point.
    Body = Body.substr(Pos);
  }

  return false;
}

MacroInstantiation::MacroInstantiation(SMLoc IL, int EB, SMLoc EL,
                                       size_t CondStackDepth)
    : InstantiationLoc(IL), ExitBuffer(EB), ExitLoc(EL),
      CondStackDepth(CondStackDepth) {}

static bool isOperator(AsmToken::TokenKind kind) {
  switch (kind) {
  default:
    return false;
  case AsmToken::Plus:
  case AsmToken::Minus:
  case AsmToken::Tilde:
  case AsmToken::Slash:
  case AsmToken::Star:
  case AsmToken::Dot:
  case AsmToken::Equal:
  case AsmToken::EqualEqual:
  case AsmToken::Pipe:
  case AsmToken::PipePipe:
  case AsmToken::Caret:
  case AsmToken::Amp:
  case AsmToken::AmpAmp:
  case AsmToken::Exclaim:
  case AsmToken::ExclaimEqual:
  case AsmToken::Less:
  case AsmToken::LessEqual:
  case AsmToken::LessLess:
  case AsmToken::LessGreater:
  case AsmToken::Greater:
  case AsmToken::GreaterEqual:
  case AsmToken::GreaterGreater:
    return true;
  }
}

namespace {
class AsmLexerSkipSpaceRAII {
public:
  AsmLexerSkipSpaceRAII(AsmLexer &Lexer, bool SkipSpace) : Lexer(Lexer) {
    Lexer.setSkipSpace(SkipSpace);
  }

  ~AsmLexerSkipSpaceRAII() {
    Lexer.setSkipSpace(true);
  }

private:
  AsmLexer &Lexer;
};
}

bool AsmParser::parseMacroArgument(MCAsmMacroArgument &MA, bool Vararg) {

  if (Vararg) {
    if (Lexer.isNot(AsmToken::EndOfStatement)) {
      StringRef Str = parseStringToEndOfStatement();
      MA.emplace_back(AsmToken::String, Str);
    }
    return false;
  }

  unsigned ParenLevel = 0;

  // Darwin doesn't use spaces to delmit arguments.
  AsmLexerSkipSpaceRAII ScopedSkipSpace(Lexer, IsDarwin);

  bool SpaceEaten;

  for (;;) {
    SpaceEaten = false;
    if (Lexer.is(AsmToken::Eof) || Lexer.is(AsmToken::Equal))
      return TokError("unexpected token in macro instantiation");

    if (ParenLevel == 0) {

      if (Lexer.is(AsmToken::Comma))
        break;

      if (Lexer.is(AsmToken::Space)) {
        SpaceEaten = true;
        Lexer.Lex(); // Eat spaces
      }

      // Spaces can delimit parameters, but could also be part an expression.
      // If the token after a space is an operator, add the token and the next
      // one into this argument
      if (!IsDarwin) {
        if (isOperator(Lexer.getKind())) {
          MA.push_back(getTok());
          Lexer.Lex();

          // Whitespace after an operator can be ignored.
          if (Lexer.is(AsmToken::Space))
            Lexer.Lex();

          continue;
        }
      }
      if (SpaceEaten)
        break;
    }

    // handleMacroEntry relies on not advancing the lexer here
    // to be able to fill in the remaining default parameter values
    if (Lexer.is(AsmToken::EndOfStatement))
      break;

    // Adjust the current parentheses level.
    if (Lexer.is(AsmToken::LParen))
      ++ParenLevel;
    else if (Lexer.is(AsmToken::RParen) && ParenLevel)
      --ParenLevel;

    // Append the token to the current argument list.
    MA.push_back(getTok());
    Lexer.Lex();
  }

  if (ParenLevel != 0)
    return TokError("unbalanced parentheses in macro argument");
  return false;
}

// Parse the macro instantiation arguments.
bool AsmParser::parseMacroArguments(const MCAsmMacro *M,
                                    MCAsmMacroArguments &A) {
  const unsigned NParameters = M ? M->Parameters.size() : 0;
  bool NamedParametersFound = false;
  SmallVector<SMLoc, 4> FALocs;

  A.resize(NParameters);
  FALocs.resize(NParameters);

  // Parse two kinds of macro invocations:
  // - macros defined without any parameters accept an arbitrary number of them
  // - macros defined with parameters accept at most that many of them
  bool HasVararg = NParameters ? M->Parameters.back().Vararg : false;
  for (unsigned Parameter = 0; !NParameters || Parameter < NParameters;
       ++Parameter) {
    SMLoc IDLoc = Lexer.getLoc();
    MCAsmMacroParameter FA;

    if (Lexer.is(AsmToken::Identifier) && Lexer.peekTok().is(AsmToken::Equal)) {
      if (parseIdentifier(FA.Name)) {
        Error(IDLoc, "invalid argument identifier for formal argument");
        eatToEndOfStatement();
        return true;
      }

      if (!Lexer.is(AsmToken::Equal)) {
        TokError("expected '=' after formal parameter identifier");
        eatToEndOfStatement();
        return true;
      }
      Lex();

      NamedParametersFound = true;
    }

    if (NamedParametersFound && FA.Name.empty()) {
      Error(IDLoc, "cannot mix positional and keyword arguments");
      eatToEndOfStatement();
      return true;
    }

    bool Vararg = HasVararg && Parameter == (NParameters - 1);
    if (parseMacroArgument(FA.Value, Vararg))
      return true;

    unsigned PI = Parameter;
    if (!FA.Name.empty()) {
      unsigned FAI = 0;
      for (FAI = 0; FAI < NParameters; ++FAI)
        if (M->Parameters[FAI].Name == FA.Name)
          break;

      if (FAI >= NParameters) {
        assert(M && "expected macro to be defined");
        Error(IDLoc,
              "parameter named '" + FA.Name + "' does not exist for macro '" +
              M->Name + "'");
        return true;
      }
      PI = FAI;
    }

    if (!FA.Value.empty()) {
      if (A.size() <= PI)
        A.resize(PI + 1);
      A[PI] = FA.Value;

      if (FALocs.size() <= PI)
        FALocs.resize(PI + 1);

      FALocs[PI] = Lexer.getLoc();
    }

    // At the end of the statement, fill in remaining arguments that have
    // default values. If there aren't any, then the next argument is
    // required but missing
    if (Lexer.is(AsmToken::EndOfStatement)) {
      bool Failure = false;
      for (unsigned FAI = 0; FAI < NParameters; ++FAI) {
        if (A[FAI].empty()) {
          if (M->Parameters[FAI].Required) {
            Error(FALocs[FAI].isValid() ? FALocs[FAI] : Lexer.getLoc(),
                  "missing value for required parameter "
                  "'" + M->Parameters[FAI].Name + "' in macro '" + M->Name + "'");
            Failure = true;
          }

          if (!M->Parameters[FAI].Value.empty())
            A[FAI] = M->Parameters[FAI].Value;
        }
      }
      return Failure;
    }

    if (Lexer.is(AsmToken::Comma))
      Lex();
  }

  return TokError("too many positional arguments");
}

const MCAsmMacro *AsmParser::lookupMacro(StringRef Name) {
  StringMap<MCAsmMacro>::iterator I = MacroMap.find(Name);
  return (I == MacroMap.end()) ? nullptr : &I->getValue();
}

void AsmParser::defineMacro(StringRef Name, MCAsmMacro Macro) {
  MacroMap.insert(std::make_pair(Name, std::move(Macro)));
}

void AsmParser::undefineMacro(StringRef Name) { MacroMap.erase(Name); }

bool AsmParser::handleMacroEntry(const MCAsmMacro *M, SMLoc NameLoc) {
  // Arbitrarily limit macro nesting depth, to match 'as'. We can eliminate
  // this, although we should protect against infinite loops.
  if (ActiveMacros.size() == 20)
    return TokError("macros cannot be nested more than 20 levels deep");

  MCAsmMacroArguments A;
  if (parseMacroArguments(M, A))
    return true;

  // Macro instantiation is lexical, unfortunately. We construct a new buffer
  // to hold the macro body with substitutions.
  SmallString<256> Buf;
  StringRef Body = M->Body;
  raw_svector_ostream OS(Buf);

  if (expandMacro(OS, Body, M->Parameters, A, true, getTok().getLoc()))
    return true;

  // We include the .endmacro in the buffer as our cue to exit the macro
  // instantiation.
  OS << ".endmacro\n";

  std::unique_ptr<MemoryBuffer> Instantiation =
      MemoryBuffer::getMemBufferCopy(OS.str(), "<instantiation>");

  // Create the macro instantiation object and add to the current macro
  // instantiation stack.
  MacroInstantiation *MI = new MacroInstantiation(
      NameLoc, CurBuffer, getTok().getLoc(), TheCondStack.size());
  ActiveMacros.push_back(MI);

  ++NumOfMacroInstantiations;

  // Jump to the macro instantiation and prime the lexer.
  CurBuffer = SrcMgr.AddNewSourceBuffer(std::move(Instantiation), SMLoc());
  Lexer.setBuffer(SrcMgr.getMemoryBuffer(CurBuffer)->getBuffer());
  Lex();

  return false;
}

void AsmParser::handleMacroExit() {
  // Jump to the EndOfStatement we should return to, and consume it.
  jumpToLoc(ActiveMacros.back()->ExitLoc, ActiveMacros.back()->ExitBuffer);
  Lex();

  // Pop the instantiation entry.
  delete ActiveMacros.back();
  ActiveMacros.pop_back();
}

bool AsmParser::parseAssignment(StringRef Name, bool allow_redef,
                                bool NoDeadStrip) {
  MCSymbol *Sym;
  const MCExpr *Value;
  if (MCParserUtils::parseAssignmentExpression(Name, allow_redef, *this, Sym,
                                               Value))
    return true;

  if (!Sym) {
    // In the case where we parse an expression starting with a '.', we will
    // not generate an error, nor will we create a symbol.  In this case we
    // should just return out.
    return false;
  }

  // Do the assignment.
  Out.EmitAssignment(Sym, Value);
  if (NoDeadStrip)
    Out.EmitSymbolAttribute(Sym, MCSA_NoDeadStrip);

  return false;
}

/// parseIdentifier:
///   ::= identifier
///   ::= string
bool AsmParser::parseIdentifier(StringRef &Res) {
  // The assembler has relaxed rules for accepting identifiers, in particular we
  // allow things like '.globl $foo' and '.def @feat.00', which would normally be
  // separate tokens. At this level, we have already lexed so we cannot (currently)
  // handle this as a context dependent token, instead we detect adjacent tokens
  // and return the combined identifier.
  if (Lexer.is(AsmToken::Dollar) || Lexer.is(AsmToken::At)) {
    SMLoc PrefixLoc = getLexer().getLoc();

    // Consume the prefix character, and check for a following identifier.
    Lexer.Lex(); // Lexer's Lex guarantees consecutive token.
    if (Lexer.isNot(AsmToken::Identifier))
      return true;

    // We have a '$' or '@' followed by an identifier, make sure they are adjacent.
    if (PrefixLoc.getPointer() + 1 != getTok().getLoc().getPointer())
      return true;

    // Construct the joined identifier and consume the token.
    Res =
        StringRef(PrefixLoc.getPointer(), getTok().getIdentifier().size() + 1);
    Lex(); // Parser Lex to maintain invariants.
    return false;
  }

  if (Lexer.isNot(AsmToken::Identifier) && Lexer.isNot(AsmToken::String))
    return true;

  Res = getTok().getIdentifier();

  Lex(); // Consume the identifier token.

  return false;
}

/// parseDirectiveSet:
///   ::= .equ identifier ',' expression
///   ::= .equiv identifier ',' expression
///   ::= .set identifier ',' expression
bool AsmParser::parseDirectiveSet(StringRef IDVal, bool allow_redef) {
  StringRef Name;

  if (parseIdentifier(Name))
    return TokError("expected identifier after '" + Twine(IDVal) + "'");

  if (getLexer().isNot(AsmToken::Comma))
    return TokError("unexpected token in '" + Twine(IDVal) + "'");
  Lex();

  return parseAssignment(Name, allow_redef, true);
}

bool AsmParser::parseEscapedString(std::string &Data) {
  assert(getLexer().is(AsmToken::String) && "Unexpected current token!");

  Data = "";
  StringRef Str = getTok().getStringContents();
  for (unsigned i = 0, e = Str.size(); i != e; ++i) {
    if (Str[i] != '\\') {
      Data += Str[i];
      continue;
    }

    // Recognize escaped characters. Note that this escape semantics currently
    // loosely follows Darwin 'as'. Notably, it doesn't support hex escapes.
    ++i;
    if (i == e)
      return TokError("unexpected backslash at end of string");

    // Recognize octal sequences.
    if ((unsigned)(Str[i] - '0') <= 7) {
      // Consume up to three octal characters.
      unsigned Value = Str[i] - '0';

      if (i + 1 != e && ((unsigned)(Str[i + 1] - '0')) <= 7) {
        ++i;
        Value = Value * 8 + (Str[i] - '0');

        if (i + 1 != e && ((unsigned)(Str[i + 1] - '0')) <= 7) {
          ++i;
          Value = Value * 8 + (Str[i] - '0');
        }
      }

      if (Value > 255)
        return TokError("invalid octal escape sequence (out of range)");

      Data += (unsigned char)Value;
      continue;
    }

    // Otherwise recognize individual escapes.
    switch (Str[i]) {
    default:
      // Just reject invalid escape sequences for now.
      return TokError("invalid escape sequence (unrecognized character)");

    case 'b': Data += '\b'; break;
    case 'f': Data += '\f'; break;
    case 'n': Data += '\n'; break;
    case 'r': Data += '\r'; break;
    case 't': Data += '\t'; break;
    case '"': Data += '"'; break;
    case '\\': Data += '\\'; break;
    }
  }

  return false;
}

/// parseDirectiveAscii:
///   ::= ( .ascii | .asciz | .string ) [ "string" ( , "string" )* ]
bool AsmParser::parseDirectiveAscii(StringRef IDVal, bool ZeroTerminated) {
  if (getLexer().isNot(AsmToken::EndOfStatement)) {
    checkForValidSection();

    for (;;) {
      if (getLexer().isNot(AsmToken::String))
        return TokError("expected string in '" + Twine(IDVal) + "' directive");

      std::string Data;
      if (parseEscapedString(Data))
        return true;

      getStreamer().EmitBytes(Data);
      if (ZeroTerminated)
        getStreamer().EmitBytes(StringRef("\0", 1));

      Lex();

      if (getLexer().is(AsmToken::EndOfStatement))
        break;

      if (getLexer().isNot(AsmToken::Comma))
        return TokError("unexpected token in '" + Twine(IDVal) + "' directive");
      Lex();
    }
  }

  Lex();
  return false;
}

/// parseDirectiveReloc
///  ::= .reloc expression , identifier [ , expression ]
bool AsmParser::parseDirectiveReloc(SMLoc DirectiveLoc) {
  const MCExpr *Offset;
  const MCExpr *Expr = nullptr;

  SMLoc OffsetLoc = Lexer.getTok().getLoc();
  if (parseExpression(Offset))
    return true;

  // We can only deal with constant expressions at the moment.
  int64_t OffsetValue;
  if (!Offset->evaluateAsAbsolute(OffsetValue))
    return Error(OffsetLoc, "expression is not a constant value");

  if (OffsetValue < 0)
    return Error(OffsetLoc, "expression is negative");

  if (Lexer.isNot(AsmToken::Comma))
    return TokError("expected comma");
  Lex();

  if (Lexer.isNot(AsmToken::Identifier))
    return TokError("expected relocation name");
  SMLoc NameLoc = Lexer.getTok().getLoc();
  StringRef Name = Lexer.getTok().getIdentifier();
  Lex();

  if (Lexer.is(AsmToken::Comma)) {
    Lex();
    SMLoc ExprLoc = Lexer.getLoc();
    if (parseExpression(Expr))
      return true;

    MCValue Value;
    if (!Expr->evaluateAsRelocatable(Value, nullptr, nullptr))
      return Error(ExprLoc, "expression must be relocatable");
  }

  if (Lexer.isNot(AsmToken::EndOfStatement))
    return TokError("unexpected token in .reloc directive");

  if (getStreamer().EmitRelocDirective(*Offset, Name, Expr, DirectiveLoc))
    return Error(NameLoc, "unknown relocation name");

  return false;
}

/// parseDirectiveValue
///  ::= (.byte | .short | ... ) [ expression (, expression)* ]
bool AsmParser::parseDirectiveValue(unsigned Size) {
  if (getLexer().isNot(AsmToken::EndOfStatement)) {
    checkForValidSection();

    for (;;) {
      const MCExpr *Value;
      SMLoc ExprLoc = getLexer().getLoc();
      if (parseExpression(Value))
        return true;

      // Special case constant expressions to match code generator.
      if (const MCConstantExpr *MCE = dyn_cast<MCConstantExpr>(Value)) {
        assert(Size <= 8 && "Invalid size");
        uint64_t IntValue = MCE->getValue();
        if (!isUIntN(8 * Size, IntValue) && !isIntN(8 * Size, IntValue))
          return Error(ExprLoc, "literal value out of range for directive");
        getStreamer().EmitIntValue(IntValue, Size);
      } else
        getStreamer().EmitValue(Value, Size, ExprLoc);

      if (getLexer().is(AsmToken::EndOfStatement))
        break;

      // FIXME: Improve diagnostic.
      if (getLexer().isNot(AsmToken::Comma))
        return TokError("unexpected token in directive");
      Lex();
    }
  }

  Lex();
  return false;
}

/// ParseDirectiveOctaValue
///  ::= .octa [ hexconstant (, hexconstant)* ]
bool AsmParser::parseDirectiveOctaValue() {
  if (getLexer().isNot(AsmToken::EndOfStatement)) {
    checkForValidSection();

    for (;;) {
      if (Lexer.getKind() == AsmToken::Error)
        return true;
      if (Lexer.getKind() != AsmToken::Integer &&
          Lexer.getKind() != AsmToken::BigNum)
        return TokError("unknown token in expression");

      SMLoc ExprLoc = getLexer().getLoc();
      APInt IntValue = getTok().getAPIntVal();
      Lex();

      uint64_t hi, lo;
      if (IntValue.isIntN(64)) {
        hi = 0;
        lo = IntValue.getZExtValue();
      } else if (IntValue.isIntN(128)) {
        // It might actually have more than 128 bits, but the top ones are zero.
        hi = IntValue.getHiBits(IntValue.getBitWidth() - 64).getZExtValue();
        lo = IntValue.getLoBits(64).getZExtValue();
      } else
        return Error(ExprLoc, "literal value out of range for directive");

      if (MAI.isLittleEndian()) {
        getStreamer().EmitIntValue(lo, 8);
        getStreamer().EmitIntValue(hi, 8);
      } else {
        getStreamer().EmitIntValue(hi, 8);
        getStreamer().EmitIntValue(lo, 8);
      }

      if (getLexer().is(AsmToken::EndOfStatement))
        break;

      // FIXME: Improve diagnostic.
      if (getLexer().isNot(AsmToken::Comma))
        return TokError("unexpected token in directive");
      Lex();
    }
  }

  Lex();
  return false;
}

/// parseDirectiveRealValue
///  ::= (.single | .double) [ expression (, expression)* ]
bool AsmParser::parseDirectiveRealValue(const fltSemantics &Semantics) {
  if (getLexer().isNot(AsmToken::EndOfStatement)) {
    checkForValidSection();

    for (;;) {
      // We don't truly support arithmetic on floating point expressions, so we
      // have to manually parse unary prefixes.
      bool IsNeg = false;
      if (getLexer().is(AsmToken::Minus)) {
        Lexer.Lex();
        IsNeg = true;
      } else if (getLexer().is(AsmToken::Plus))
        Lexer.Lex();

      if (Lexer.is(AsmToken::Error))
        return TokError(Lexer.getErr());
      if (Lexer.isNot(AsmToken::Integer) && Lexer.isNot(AsmToken::Real) &&
          Lexer.isNot(AsmToken::Identifier))
        return TokError("unexpected token in directive");

      // Convert to an APFloat.
      APFloat Value(Semantics);
      StringRef IDVal = getTok().getString();
      if (getLexer().is(AsmToken::Identifier)) {
        if (!IDVal.compare_lower("infinity") || !IDVal.compare_lower("inf"))
          Value = APFloat::getInf(Semantics);
        else if (!IDVal.compare_lower("nan"))
          Value = APFloat::getNaN(Semantics, false, ~0);
        else
          return TokError("invalid floating point literal");
      } else if (Value.convertFromString(IDVal, APFloat::rmNearestTiesToEven) ==
                 APFloat::opInvalidOp)
        return TokError("invalid floating point literal");
      if (IsNeg)
        Value.changeSign();

      // Consume the numeric token.
      Lex();

      // Emit the value as an integer.
      APInt AsInt = Value.bitcastToAPInt();
      getStreamer().EmitIntValue(AsInt.getLimitedValue(),
                                 AsInt.getBitWidth() / 8);

      if (Lexer.is(AsmToken::EndOfStatement))
        break;

      if (Lexer.isNot(AsmToken::Comma))
        return TokError("unexpected token in directive");
      Lex();
    }
  }

  Lex();
  return false;
}

/// parseDirectiveZero
///  ::= .zero expression
bool AsmParser::parseDirectiveZero() {
  checkForValidSection();

  SMLoc NumBytesLoc = Lexer.getLoc();
  const MCExpr *NumBytes;
  if (parseExpression(NumBytes))
    return true;

  int64_t Val = 0;
  if (getLexer().is(AsmToken::Comma)) {
    Lex();
    if (parseAbsoluteExpression(Val))
      return true;
  }

  if (getLexer().isNot(AsmToken::EndOfStatement))
    return TokError("unexpected token in '.zero' directive");

  Lex();

  getStreamer().emitFill(*NumBytes, Val, NumBytesLoc);

  return false;
}

/// parseDirectiveFill
///  ::= .fill expression [ , expression [ , expression ] ]
bool AsmParser::parseDirectiveFill() {
  checkForValidSection();

  SMLoc NumValuesLoc = Lexer.getLoc();
  const MCExpr *NumValues;
  if (parseExpression(NumValues))
    return true;

  int64_t FillSize = 1;
  int64_t FillExpr = 0;

  SMLoc SizeLoc, ExprLoc;
  if (getLexer().isNot(AsmToken::EndOfStatement)) {
    if (getLexer().isNot(AsmToken::Comma))
      return TokError("unexpected token in '.fill' directive");
    Lex();

    SizeLoc = getLexer().getLoc();
    if (parseAbsoluteExpression(FillSize))
      return true;

    if (getLexer().isNot(AsmToken::EndOfStatement)) {
      if (getLexer().isNot(AsmToken::Comma))
        return TokError("unexpected token in '.fill' directive");
      Lex();

      ExprLoc = getLexer().getLoc();
      if (parseAbsoluteExpression(FillExpr))
        return true;

      if (getLexer().isNot(AsmToken::EndOfStatement))
        return TokError("unexpected token in '.fill' directive");

      Lex();
    }
  }

  if (FillSize < 0) {
    Warning(SizeLoc, "'.fill' directive with negative size has no effect");
    return false;
  }
  if (FillSize > 8) {
    Warning(SizeLoc, "'.fill' directive with size greater than 8 has been truncated to 8");
    FillSize = 8;
  }

  if (!isUInt<32>(FillExpr) && FillSize > 4)
    Warning(ExprLoc, "'.fill' directive pattern has been truncated to 32-bits");

  getStreamer().emitFill(*NumValues, FillSize, FillExpr, NumValuesLoc);

  return false;
}

/// parseDirectiveOrg
///  ::= .org expression [ , expression ]
bool AsmParser::parseDirectiveOrg() {
  checkForValidSection();

  const MCExpr *Offset;
  if (parseExpression(Offset))
    return true;

  // Parse optional fill expression.
  int64_t FillExpr = 0;
  if (getLexer().isNot(AsmToken::EndOfStatement)) {
    if (getLexer().isNot(AsmToken::Comma))
      return TokError("unexpected token in '.org' directive");
    Lex();

    if (parseAbsoluteExpression(FillExpr))
      return true;

    if (getLexer().isNot(AsmToken::EndOfStatement))
      return TokError("unexpected token in '.org' directive");
  }

  Lex();
  getStreamer().emitValueToOffset(Offset, FillExpr);
  return false;
}

/// parseDirectiveAlign
///  ::= {.align, ...} expression [ , expression [ , expression ]]
bool AsmParser::parseDirectiveAlign(bool IsPow2, unsigned ValueSize) {
  checkForValidSection();

  SMLoc AlignmentLoc = getLexer().getLoc();
  int64_t Alignment;
  if (parseAbsoluteExpression(Alignment))
    return true;

  SMLoc MaxBytesLoc;
  bool HasFillExpr = false;
  int64_t FillExpr = 0;
  int64_t MaxBytesToFill = 0;
  if (getLexer().isNot(AsmToken::EndOfStatement)) {
    if (getLexer().isNot(AsmToken::Comma))
      return TokError("unexpected token in directive");
    Lex();

    // The fill expression can be omitted while specifying a maximum number of
    // alignment bytes, e.g:
    //  .align 3,,4
    if (getLexer().isNot(AsmToken::Comma)) {
      HasFillExpr = true;
      if (parseAbsoluteExpression(FillExpr))
        return true;
    }

    if (getLexer().isNot(AsmToken::EndOfStatement)) {
      if (getLexer().isNot(AsmToken::Comma))
        return TokError("unexpected token in directive");
      Lex();

      MaxBytesLoc = getLexer().getLoc();
      if (parseAbsoluteExpression(MaxBytesToFill))
        return true;

      if (getLexer().isNot(AsmToken::EndOfStatement))
        return TokError("unexpected token in directive");
    }
  }

  Lex();

  if (!HasFillExpr)
    FillExpr = 0;

  // Compute alignment in bytes.
  if (IsPow2) {
    // FIXME: Diagnose overflow.
    if (Alignment >= 32) {
      Error(AlignmentLoc, "invalid alignment value");
      Alignment = 31;
    }

    Alignment = 1ULL << Alignment;
  } else {
    // Reject alignments that aren't either a power of two or zero,
    // for gas compatibility. Alignment of zero is silently rounded
    // up to one.
    if (Alignment == 0)
      Alignment = 1;
    if (!isPowerOf2_64(Alignment))
      Error(AlignmentLoc, "alignment must be a power of 2");
  }

  // Diagnose non-sensical max bytes to align.
  if (MaxBytesLoc.isValid()) {
    if (MaxBytesToFill < 1) {
      Error(MaxBytesLoc, "alignment directive can never be satisfied in this "
                         "many bytes, ignoring maximum bytes expression");
      MaxBytesToFill = 0;
    }

    if (MaxBytesToFill >= Alignment) {
      Warning(MaxBytesLoc, "maximum bytes expression exceeds alignment and "
                           "has no effect");
      MaxBytesToFill = 0;
    }
  }

  // Check whether we should use optimal code alignment for this .align
  // directive.
  const MCSection *Section = getStreamer().getCurrentSection().first;
  assert(Section && "must have section to emit alignment");
  bool UseCodeAlign = Section->UseCodeAlign();
  if ((!HasFillExpr || Lexer.getMAI().getTextAlignFillValue() == FillExpr) &&
      ValueSize == 1 && UseCodeAlign) {
    getStreamer().EmitCodeAlignment(Alignment, MaxBytesToFill);
  } else {
    // FIXME: Target specific behavior about how the "extra" bytes are filled.
    getStreamer().EmitValueToAlignment(Alignment, FillExpr, ValueSize,
                                       MaxBytesToFill);
  }

  return false;
}

/// parseDirectiveFile
/// ::= .file [number] filename
/// ::= .file number directory filename
bool AsmParser::parseDirectiveFile(SMLoc DirectiveLoc) {
  // FIXME: I'm not sure what this is.
  int64_t FileNumber = -1;
  SMLoc FileNumberLoc = getLexer().getLoc();
  if (getLexer().is(AsmToken::Integer)) {
    FileNumber = getTok().getIntVal();
    Lex();

    if (FileNumber < 1)
      return TokError("file number less than one");
  }

  if (getLexer().isNot(AsmToken::String))
    return TokError("unexpected token in '.file' directive");

  // Usually the directory and filename together, otherwise just the directory.
  // Allow the strings to have escaped octal character sequence.
  std::string Path = getTok().getString();
  if (parseEscapedString(Path))
    return true;
  Lex();

  StringRef Directory;
  StringRef Filename;
  std::string FilenameData;
  if (getLexer().is(AsmToken::String)) {
    if (FileNumber == -1)
      return TokError("explicit path specified, but no file number");
    if (parseEscapedString(FilenameData))
      return true;
    Filename = FilenameData;
    Directory = Path;
    Lex();
  } else {
    Filename = Path;
  }

  if (getLexer().isNot(AsmToken::EndOfStatement))
    return TokError("unexpected token in '.file' directive");

  if (FileNumber == -1)
    getStreamer().EmitFileDirective(Filename);
  else {
    // If there is -g option as well as debug info from directive file,
    // we turn off -g option, directly use the existing debug info instead.
    if (getContext().getGenDwarfForAssembly())
      getContext().setGenDwarfForAssembly(false);
    else if (getStreamer().EmitDwarfFileDirective(FileNumber, Directory, Filename) ==
        0)
      Error(FileNumberLoc, "file number already allocated");
  }

  return false;
}

/// parseDirectiveLine
/// ::= .line [number]
bool AsmParser::parseDirectiveLine() {
  if (getLexer().isNot(AsmToken::EndOfStatement)) {
    if (getLexer().isNot(AsmToken::Integer))
      return TokError("unexpected token in '.line' directive");

    int64_t LineNumber = getTok().getIntVal();
    (void)LineNumber;
    Lex();

    // FIXME: Do something with the .line.
  }

  if (getLexer().isNot(AsmToken::EndOfStatement))
    return TokError("unexpected token in '.line' directive");

  return false;
}

/// parseDirectiveLoc
/// ::= .loc FileNumber [LineNumber] [ColumnPos] [basic_block] [prologue_end]
///                                [epilogue_begin] [is_stmt VALUE] [isa VALUE]
/// The first number is a file number, must have been previously assigned with
/// a .file directive, the second number is the line number and optionally the
/// third number is a column position (zero if not specified).  The remaining
/// optional items are .loc sub-directives.
bool AsmParser::parseDirectiveLoc() {
  if (getLexer().isNot(AsmToken::Integer))
    return TokError("unexpected token in '.loc' directive");
  int64_t FileNumber = getTok().getIntVal();
  if (FileNumber < 1)
    return TokError("file number less than one in '.loc' directive");
  if (!getContext().isValidDwarfFileNumber(FileNumber))
    return TokError("unassigned file number in '.loc' directive");
  Lex();

  int64_t LineNumber = 0;
  if (getLexer().is(AsmToken::Integer)) {
    LineNumber = getTok().getIntVal();
    if (LineNumber < 0)
      return TokError("line number less than zero in '.loc' directive");
    Lex();
  }

  int64_t ColumnPos = 0;
  if (getLexer().is(AsmToken::Integer)) {
    ColumnPos = getTok().getIntVal();
    if (ColumnPos < 0)
      return TokError("column position less than zero in '.loc' directive");
    Lex();
  }

  unsigned Flags = DWARF2_LINE_DEFAULT_IS_STMT ? DWARF2_FLAG_IS_STMT : 0;
  unsigned Isa = 0;
  int64_t Discriminator = 0;
  if (getLexer().isNot(AsmToken::EndOfStatement)) {
    for (;;) {
      if (getLexer().is(AsmToken::EndOfStatement))
        break;

      StringRef Name;
      SMLoc Loc = getTok().getLoc();
      if (parseIdentifier(Name))
        return TokError("unexpected token in '.loc' directive");

      if (Name == "basic_block")
        Flags |= DWARF2_FLAG_BASIC_BLOCK;
      else if (Name == "prologue_end")
        Flags |= DWARF2_FLAG_PROLOGUE_END;
      else if (Name == "epilogue_begin")
        Flags |= DWARF2_FLAG_EPILOGUE_BEGIN;
      else if (Name == "is_stmt") {
        Loc = getTok().getLoc();
        const MCExpr *Value;
        if (parseExpression(Value))
          return true;
        // The expression must be the constant 0 or 1.
        if (const MCConstantExpr *MCE = dyn_cast<MCConstantExpr>(Value)) {
          int Value = MCE->getValue();
          if (Value == 0)
            Flags &= ~DWARF2_FLAG_IS_STMT;
          else if (Value == 1)
            Flags |= DWARF2_FLAG_IS_STMT;
          else
            return Error(Loc, "is_stmt value not 0 or 1");
        } else {
          return Error(Loc, "is_stmt value not the constant value of 0 or 1");
        }
      } else if (Name == "isa") {
        Loc = getTok().getLoc();
        const MCExpr *Value;
        if (parseExpression(Value))
          return true;
        // The expression must be a constant greater or equal to 0.
        if (const MCConstantExpr *MCE = dyn_cast<MCConstantExpr>(Value)) {
          int Value = MCE->getValue();
          if (Value < 0)
            return Error(Loc, "isa number less than zero");
          Isa = Value;
        } else {
          return Error(Loc, "isa number not a constant value");
        }
      } else if (Name == "discriminator") {
        if (parseAbsoluteExpression(Discriminator))
          return true;
      } else {
        return Error(Loc, "unknown sub-directive in '.loc' directive");
      }

      if (getLexer().is(AsmToken::EndOfStatement))
        break;
    }
  }

  getStreamer().EmitDwarfLocDirective(FileNumber, LineNumber, ColumnPos, Flags,
                                      Isa, Discriminator, StringRef());

  return false;
}

/// parseDirectiveStabs
/// ::= .stabs string, number, number, number
bool AsmParser::parseDirectiveStabs() {
  return TokError("unsupported directive '.stabs'");
}

/// parseDirectiveCVFile
/// ::= .cv_file number filename
bool AsmParser::parseDirectiveCVFile() {
  SMLoc FileNumberLoc = getLexer().getLoc();
  if (getLexer().isNot(AsmToken::Integer))
    return TokError("expected file number in '.cv_file' directive");

  int64_t FileNumber = getTok().getIntVal();
  Lex();

  if (FileNumber < 1)
    return TokError("file number less than one");

  if (getLexer().isNot(AsmToken::String))
    return TokError("unexpected token in '.cv_file' directive");

  // Usually the directory and filename together, otherwise just the directory.
  // Allow the strings to have escaped octal character sequence.
  std::string Filename;
  if (parseEscapedString(Filename))
    return true;
  Lex();

  if (getLexer().isNot(AsmToken::EndOfStatement))
    return TokError("unexpected token in '.cv_file' directive");

  if (getStreamer().EmitCVFileDirective(FileNumber, Filename) == 0)
    Error(FileNumberLoc, "file number already allocated");

  return false;
}

/// parseDirectiveCVLoc
/// ::= .cv_loc FunctionId FileNumber [LineNumber] [ColumnPos] [prologue_end]
///                                [is_stmt VALUE]
/// The first number is a file number, must have been previously assigned with
/// a .file directive, the second number is the line number and optionally the
/// third number is a column position (zero if not specified).  The remaining
/// optional items are .loc sub-directives.
bool AsmParser::parseDirectiveCVLoc() {
  if (getLexer().isNot(AsmToken::Integer))
    return TokError("unexpected token in '.cv_loc' directive");

  int64_t FunctionId = getTok().getIntVal();
  if (FunctionId < 0)
    return TokError("function id less than zero in '.cv_loc' directive");
  Lex();

  int64_t FileNumber = getTok().getIntVal();
  if (FileNumber < 1)
    return TokError("file number less than one in '.cv_loc' directive");
  if (!getContext().isValidCVFileNumber(FileNumber))
    return TokError("unassigned file number in '.cv_loc' directive");
  Lex();

  int64_t LineNumber = 0;
  if (getLexer().is(AsmToken::Integer)) {
    LineNumber = getTok().getIntVal();
    if (LineNumber < 0)
      return TokError("line number less than zero in '.cv_loc' directive");
    Lex();
  }

  int64_t ColumnPos = 0;
  if (getLexer().is(AsmToken::Integer)) {
    ColumnPos = getTok().getIntVal();
    if (ColumnPos < 0)
      return TokError("column position less than zero in '.cv_loc' directive");
    Lex();
  }

  bool PrologueEnd = false;
  uint64_t IsStmt = 0;
  while (getLexer().isNot(AsmToken::EndOfStatement)) {
    StringRef Name;
    SMLoc Loc = getTok().getLoc();
    if (parseIdentifier(Name))
      return TokError("unexpected token in '.cv_loc' directive");

    if (Name == "prologue_end")
      PrologueEnd = true;
    else if (Name == "is_stmt") {
      Loc = getTok().getLoc();
      const MCExpr *Value;
      if (parseExpression(Value))
        return true;
      // The expression must be the constant 0 or 1.
      IsStmt = ~0ULL;
      if (const auto *MCE = dyn_cast<MCConstantExpr>(Value))
        IsStmt = MCE->getValue();

      if (IsStmt > 1)
        return Error(Loc, "is_stmt value not 0 or 1");
    } else {
      return Error(Loc, "unknown sub-directive in '.cv_loc' directive");
    }
  }

  getStreamer().EmitCVLocDirective(FunctionId, FileNumber, LineNumber,
                                   ColumnPos, PrologueEnd, IsStmt, StringRef());
  return false;
}

/// parseDirectiveCVLinetable
/// ::= .cv_linetable FunctionId, FnStart, FnEnd
bool AsmParser::parseDirectiveCVLinetable() {
  int64_t FunctionId = getTok().getIntVal();
  if (FunctionId < 0)
    return TokError("function id less than zero in '.cv_linetable' directive");
  Lex();

  if (Lexer.isNot(AsmToken::Comma))
    return TokError("unexpected token in '.cv_linetable' directive");
  Lex();

  SMLoc Loc = getLexer().getLoc();
  StringRef FnStartName;
  if (parseIdentifier(FnStartName))
    return Error(Loc, "expected identifier in directive");

  if (Lexer.isNot(AsmToken::Comma))
    return TokError("unexpected token in '.cv_linetable' directive");
  Lex();

  Loc = getLexer().getLoc();
  StringRef FnEndName;
  if (parseIdentifier(FnEndName))
    return Error(Loc, "expected identifier in directive");

  MCSymbol *FnStartSym = getContext().getOrCreateSymbol(FnStartName);
  MCSymbol *FnEndSym = getContext().getOrCreateSymbol(FnEndName);

  getStreamer().EmitCVLinetableDirective(FunctionId, FnStartSym, FnEndSym);
  return false;
}

/// parseDirectiveCVInlineLinetable
/// ::= .cv_inline_linetable PrimaryFunctionId FileId LineNum FnStart FnEnd
///          ("contains" SecondaryFunctionId+)?
bool AsmParser::parseDirectiveCVInlineLinetable() {
  int64_t PrimaryFunctionId = getTok().getIntVal();
  if (PrimaryFunctionId < 0)
    return TokError(
        "function id less than zero in '.cv_inline_linetable' directive");
  Lex();

  int64_t SourceFileId = getTok().getIntVal();
  if (SourceFileId <= 0)
    return TokError(
        "File id less than zero in '.cv_inline_linetable' directive");
  Lex();

  int64_t SourceLineNum = getTok().getIntVal();
  if (SourceLineNum < 0)
    return TokError(
        "Line number less than zero in '.cv_inline_linetable' directive");
  Lex();

  SMLoc Loc = getLexer().getLoc();
  StringRef FnStartName;
  if (parseIdentifier(FnStartName))
    return Error(Loc, "expected identifier in directive");
  MCSymbol *FnStartSym = getContext().getOrCreateSymbol(FnStartName);

  Loc = getLexer().getLoc();
  StringRef FnEndName;
  if (parseIdentifier(FnEndName))
    return Error(Loc, "expected identifier in directive");
  MCSymbol *FnEndSym = getContext().getOrCreateSymbol(FnEndName);

  SmallVector<unsigned, 8> SecondaryFunctionIds;
  if (getLexer().is(AsmToken::Identifier)) {
    if (getTok().getIdentifier() != "contains")
      return TokError(
          "unexpected identifier in '.cv_inline_linetable' directive");
    Lex();

    while (getLexer().isNot(AsmToken::EndOfStatement)) {
      int64_t SecondaryFunctionId = getTok().getIntVal();
      if (SecondaryFunctionId < 0)
        return TokError(
            "function id less than zero in '.cv_inline_linetable' directive");
      Lex();

      SecondaryFunctionIds.push_back(SecondaryFunctionId);
    }
  }

  getStreamer().EmitCVInlineLinetableDirective(PrimaryFunctionId, SourceFileId,
                                               SourceLineNum, FnStartSym,
                                               FnEndSym, SecondaryFunctionIds);
  return false;
}

/// parseDirectiveCVDefRange
/// ::= .cv_def_range RangeStart RangeEnd (GapStart GapEnd)*, bytes*
bool AsmParser::parseDirectiveCVDefRange() {
  SMLoc Loc;
  std::vector<std::pair<const MCSymbol *, const MCSymbol *>> Ranges;
  while (getLexer().is(AsmToken::Identifier)) {
    Loc = getLexer().getLoc();
    StringRef GapStartName;
    if (parseIdentifier(GapStartName))
      return Error(Loc, "expected identifier in directive");
    MCSymbol *GapStartSym = getContext().getOrCreateSymbol(GapStartName);

    Loc = getLexer().getLoc();
    StringRef GapEndName;
    if (parseIdentifier(GapEndName))
      return Error(Loc, "expected identifier in directive");
    MCSymbol *GapEndSym = getContext().getOrCreateSymbol(GapEndName);

    Ranges.push_back({GapStartSym, GapEndSym});
  }

  if (getLexer().isNot(AsmToken::Comma))
    return TokError("unexpected token in directive");
  Lex();

  std::string FixedSizePortion;
  if (parseEscapedString(FixedSizePortion))
    return true;
  Lex();

  getStreamer().EmitCVDefRangeDirective(Ranges, FixedSizePortion);
  return false;
}

/// parseDirectiveCVStringTable
/// ::= .cv_stringtable
bool AsmParser::parseDirectiveCVStringTable() {
  getStreamer().EmitCVStringTableDirective();
  return false;
}

/// parseDirectiveCVFileChecksums
/// ::= .cv_filechecksums
bool AsmParser::parseDirectiveCVFileChecksums() {
  getStreamer().EmitCVFileChecksumsDirective();
  return false;
}

/// parseDirectiveCFISections
/// ::= .cfi_sections section [, section]
bool AsmParser::parseDirectiveCFISections() {
  StringRef Name;
  bool EH = false;
  bool Debug = false;

  if (parseIdentifier(Name))
    return TokError("Expected an identifier");

  if (Name == ".eh_frame")
    EH = true;
  else if (Name == ".debug_frame")
    Debug = true;

  if (getLexer().is(AsmToken::Comma)) {
    Lex();

    if (parseIdentifier(Name))
      return TokError("Expected an identifier");

    if (Name == ".eh_frame")
      EH = true;
    else if (Name == ".debug_frame")
      Debug = true;
  }

  getStreamer().EmitCFISections(EH, Debug);
  return false;
}

/// parseDirectiveCFIStartProc
/// ::= .cfi_startproc [simple]
bool AsmParser::parseDirectiveCFIStartProc() {
  StringRef Simple;
  if (getLexer().isNot(AsmToken::EndOfStatement))
    if (parseIdentifier(Simple) || Simple != "simple")
      return TokError("unexpected token in .cfi_startproc directive");

  getStreamer().EmitCFIStartProc(!Simple.empty());
  return false;
}

/// parseDirectiveCFIEndProc
/// ::= .cfi_endproc
bool AsmParser::parseDirectiveCFIEndProc() {
  getStreamer().EmitCFIEndProc();
  return false;
}

/// \brief parse register name or number.
bool AsmParser::parseRegisterOrRegisterNumber(int64_t &Register,
                                              SMLoc DirectiveLoc) {
  unsigned RegNo;

  if (getLexer().isNot(AsmToken::Integer)) {
    if (getTargetParser().ParseRegister(RegNo, DirectiveLoc, DirectiveLoc))
      return true;
    Register = getContext().getRegisterInfo()->getDwarfRegNum(RegNo, true);
  } else
    return parseAbsoluteExpression(Register);

  return false;
}

/// parseDirectiveCFIDefCfa
/// ::= .cfi_def_cfa register,  offset
bool AsmParser::parseDirectiveCFIDefCfa(SMLoc DirectiveLoc) {
  int64_t Register = 0;
  if (parseRegisterOrRegisterNumber(Register, DirectiveLoc))
    return true;

  if (getLexer().isNot(AsmToken::Comma))
    return TokError("unexpected token in directive");
  Lex();

  int64_t Offset = 0;
  if (parseAbsoluteExpression(Offset))
    return true;

  getStreamer().EmitCFIDefCfa(Register, Offset);
  return false;
}

/// parseDirectiveCFIDefCfaOffset
/// ::= .cfi_def_cfa_offset offset
bool AsmParser::parseDirectiveCFIDefCfaOffset() {
  int64_t Offset = 0;
  if (parseAbsoluteExpression(Offset))
    return true;

  getStreamer().EmitCFIDefCfaOffset(Offset);
  return false;
}

/// parseDirectiveCFIRegister
/// ::= .cfi_register register, register
bool AsmParser::parseDirectiveCFIRegister(SMLoc DirectiveLoc) {
  int64_t Register1 = 0;
  if (parseRegisterOrRegisterNumber(Register1, DirectiveLoc))
    return true;

  if (getLexer().isNot(AsmToken::Comma))
    return TokError("unexpected token in directive");
  Lex();

  int64_t Register2 = 0;
  if (parseRegisterOrRegisterNumber(Register2, DirectiveLoc))
    return true;

  getStreamer().EmitCFIRegister(Register1, Register2);
  return false;
}

/// parseDirectiveCFIWindowSave
/// ::= .cfi_window_save
bool AsmParser::parseDirectiveCFIWindowSave() {
  getStreamer().EmitCFIWindowSave();
  return false;
}

/// parseDirectiveCFIAdjustCfaOffset
/// ::= .cfi_adjust_cfa_offset adjustment
bool AsmParser::parseDirectiveCFIAdjustCfaOffset() {
  int64_t Adjustment = 0;
  if (parseAbsoluteExpression(Adjustment))
    return true;

  getStreamer().EmitCFIAdjustCfaOffset(Adjustment);
  return false;
}

/// parseDirectiveCFIDefCfaRegister
/// ::= .cfi_def_cfa_register register
bool AsmParser::parseDirectiveCFIDefCfaRegister(SMLoc DirectiveLoc) {
  int64_t Register = 0;
  if (parseRegisterOrRegisterNumber(Register, DirectiveLoc))
    return true;

  getStreamer().EmitCFIDefCfaRegister(Register);
  return false;
}

/// parseDirectiveCFIOffset
/// ::= .cfi_offset register, offset
bool AsmParser::parseDirectiveCFIOffset(SMLoc DirectiveLoc) {
  int64_t Register = 0;
  int64_t Offset = 0;

  if (parseRegisterOrRegisterNumber(Register, DirectiveLoc))
    return true;

  if (getLexer().isNot(AsmToken::Comma))
    return TokError("unexpected token in directive");
  Lex();

  if (parseAbsoluteExpression(Offset))
    return true;

  getStreamer().EmitCFIOffset(Register, Offset);
  return false;
}

/// parseDirectiveCFIRelOffset
/// ::= .cfi_rel_offset register, offset
bool AsmParser::parseDirectiveCFIRelOffset(SMLoc DirectiveLoc) {
  int64_t Register = 0;

  if (parseRegisterOrRegisterNumber(Register, DirectiveLoc))
    return true;

  if (getLexer().isNot(AsmToken::Comma))
    return TokError("unexpected token in directive");
  Lex();

  int64_t Offset = 0;
  if (parseAbsoluteExpression(Offset))
    return true;

  getStreamer().EmitCFIRelOffset(Register, Offset);
  return false;
}

static bool isValidEncoding(int64_t Encoding) {
  if (Encoding & ~0xff)
    return false;

  if (Encoding == dwarf::DW_EH_PE_omit)
    return true;

  const unsigned Format = Encoding & 0xf;
  if (Format != dwarf::DW_EH_PE_absptr && Format != dwarf::DW_EH_PE_udata2 &&
      Format != dwarf::DW_EH_PE_udata4 && Format != dwarf::DW_EH_PE_udata8 &&
      Format != dwarf::DW_EH_PE_sdata2 && Format != dwarf::DW_EH_PE_sdata4 &&
      Format != dwarf::DW_EH_PE_sdata8 && Format != dwarf::DW_EH_PE_signed)
    return false;

  const unsigned Application = Encoding & 0x70;
  if (Application != dwarf::DW_EH_PE_absptr &&
      Application != dwarf::DW_EH_PE_pcrel)
    return false;

  return true;
}

/// parseDirectiveCFIPersonalityOrLsda
/// IsPersonality true for cfi_personality, false for cfi_lsda
/// ::= .cfi_personality encoding, [symbol_name]
/// ::= .cfi_lsda encoding, [symbol_name]
bool AsmParser::parseDirectiveCFIPersonalityOrLsda(bool IsPersonality) {
  int64_t Encoding = 0;
  if (parseAbsoluteExpression(Encoding))
    return true;
  if (Encoding == dwarf::DW_EH_PE_omit)
    return false;

  if (!isValidEncoding(Encoding))
    return TokError("unsupported encoding.");

  if (getLexer().isNot(AsmToken::Comma))
    return TokError("unexpected token in directive");
  Lex();

  StringRef Name;
  if (parseIdentifier(Name))
    return TokError("expected identifier in directive");

  MCSymbol *Sym = getContext().getOrCreateSymbol(Name);

  if (IsPersonality)
    getStreamer().EmitCFIPersonality(Sym, Encoding);
  else
    getStreamer().EmitCFILsda(Sym, Encoding);
  return false;
}

/// parseDirectiveCFIRememberState
/// ::= .cfi_remember_state
bool AsmParser::parseDirectiveCFIRememberState() {
  getStreamer().EmitCFIRememberState();
  return false;
}

/// parseDirectiveCFIRestoreState
/// ::= .cfi_remember_state
bool AsmParser::parseDirectiveCFIRestoreState() {
  getStreamer().EmitCFIRestoreState();
  return false;
}

/// parseDirectiveCFISameValue
/// ::= .cfi_same_value register
bool AsmParser::parseDirectiveCFISameValue(SMLoc DirectiveLoc) {
  int64_t Register = 0;

  if (parseRegisterOrRegisterNumber(Register, DirectiveLoc))
    return true;

  getStreamer().EmitCFISameValue(Register);
  return false;
}

/// parseDirectiveCFIRestore
/// ::= .cfi_restore register
bool AsmParser::parseDirectiveCFIRestore(SMLoc DirectiveLoc) {
  int64_t Register = 0;
  if (parseRegisterOrRegisterNumber(Register, DirectiveLoc))
    return true;

  getStreamer().EmitCFIRestore(Register);
  return false;
}

/// parseDirectiveCFIEscape
/// ::= .cfi_escape expression[,...]
bool AsmParser::parseDirectiveCFIEscape() {
  std::string Values;
  int64_t CurrValue;
  if (parseAbsoluteExpression(CurrValue))
    return true;

  Values.push_back((uint8_t)CurrValue);

  while (getLexer().is(AsmToken::Comma)) {
    Lex();

    if (parseAbsoluteExpression(CurrValue))
      return true;

    Values.push_back((uint8_t)CurrValue);
  }

  getStreamer().EmitCFIEscape(Values);
  return false;
}

/// parseDirectiveCFISignalFrame
/// ::= .cfi_signal_frame
bool AsmParser::parseDirectiveCFISignalFrame() {
  if (getLexer().isNot(AsmToken::EndOfStatement))
    return Error(getLexer().getLoc(),
                 "unexpected token in '.cfi_signal_frame'");

  getStreamer().EmitCFISignalFrame();
  return false;
}

/// parseDirectiveCFIUndefined
/// ::= .cfi_undefined register
bool AsmParser::parseDirectiveCFIUndefined(SMLoc DirectiveLoc) {
  int64_t Register = 0;

  if (parseRegisterOrRegisterNumber(Register, DirectiveLoc))
    return true;

  getStreamer().EmitCFIUndefined(Register);
  return false;
}

/// parseDirectiveMacrosOnOff
/// ::= .macros_on
/// ::= .macros_off
bool AsmParser::parseDirectiveMacrosOnOff(StringRef Directive) {
  if (getLexer().isNot(AsmToken::EndOfStatement))
    return Error(getLexer().getLoc(),
                 "unexpected token in '" + Directive + "' directive");

  setMacrosEnabled(Directive == ".macros_on");
  return false;
}

/// parseDirectiveMacro
/// ::= .macro name[,] [parameters]
bool AsmParser::parseDirectiveMacro(SMLoc DirectiveLoc) {
  StringRef Name;
  if (parseIdentifier(Name))
    return TokError("expected identifier in '.macro' directive");

  if (getLexer().is(AsmToken::Comma))
    Lex();

  MCAsmMacroParameters Parameters;
  while (getLexer().isNot(AsmToken::EndOfStatement)) {

    if (!Parameters.empty() && Parameters.back().Vararg)
      return Error(Lexer.getLoc(),
                   "Vararg parameter '" + Parameters.back().Name +
                   "' should be last one in the list of parameters.");

    MCAsmMacroParameter Parameter;
    if (parseIdentifier(Parameter.Name))
      return TokError("expected identifier in '.macro' directive");

    if (Lexer.is(AsmToken::Colon)) {
      Lex();  // consume ':'

      SMLoc QualLoc;
      StringRef Qualifier;

      QualLoc = Lexer.getLoc();
      if (parseIdentifier(Qualifier))
        return Error(QualLoc, "missing parameter qualifier for "
                     "'" + Parameter.Name + "' in macro '" + Name + "'");

      if (Qualifier == "req")
        Parameter.Required = true;
      else if (Qualifier == "vararg")
        Parameter.Vararg = true;
      else
        return Error(QualLoc, Qualifier + " is not a valid parameter qualifier "
                     "for '" + Parameter.Name + "' in macro '" + Name + "'");
    }

    if (getLexer().is(AsmToken::Equal)) {
      Lex();

      SMLoc ParamLoc;

      ParamLoc = Lexer.getLoc();
      if (parseMacroArgument(Parameter.Value, /*Vararg=*/false ))
        return true;

      if (Parameter.Required)
        Warning(ParamLoc, "pointless default value for required parameter "
                "'" + Parameter.Name + "' in macro '" + Name + "'");
    }

    Parameters.push_back(std::move(Parameter));

    if (getLexer().is(AsmToken::Comma))
      Lex();
  }

  // Eat just the end of statement.
  Lexer.Lex();

  // Consuming deferred text, so use Lexer.Lex to ignore Lexing Errors
  AsmToken EndToken, StartToken = getTok();
  unsigned MacroDepth = 0;
  // Lex the macro definition.
  for (;;) {
    // Ignore Lexing errors in macros.
    while (Lexer.is(AsmToken::Error)) {
      Lexer.Lex();
    }

    // Check whether we have reached the end of the file.
    if (getLexer().is(AsmToken::Eof))
      return Error(DirectiveLoc, "no matching '.endmacro' in definition");

    // Otherwise, check whether we have reach the .endmacro.
    if (getLexer().is(AsmToken::Identifier)) {
      if (getTok().getIdentifier() == ".endm" ||
          getTok().getIdentifier() == ".endmacro") {
        if (MacroDepth == 0) { // Outermost macro.
          EndToken = getTok();
          Lexer.Lex();
          if (getLexer().isNot(AsmToken::EndOfStatement))
            return TokError("unexpected token in '" + EndToken.getIdentifier() +
                            "' directive");
          break;
        } else {
          // Otherwise we just found the end of an inner macro.
          --MacroDepth;
        }
      } else if (getTok().getIdentifier() == ".macro") {
        // We allow nested macros. Those aren't instantiated until the outermost
        // macro is expanded so just ignore them for now.
        ++MacroDepth;
      }
    }

    // Otherwise, scan til the end of the statement.
    eatToEndOfStatement();
  }

  if (lookupMacro(Name)) {
    return Error(DirectiveLoc, "macro '" + Name + "' is already defined");
  }

  const char *BodyStart = StartToken.getLoc().getPointer();
  const char *BodyEnd = EndToken.getLoc().getPointer();
  StringRef Body = StringRef(BodyStart, BodyEnd - BodyStart);
  checkForBadMacro(DirectiveLoc, Name, Body, Parameters);
  defineMacro(Name, MCAsmMacro(Name, Body, std::move(Parameters)));
  return false;
}

/// checkForBadMacro
///
/// With the support added for named parameters there may be code out there that
/// is transitioning from positional parameters.  In versions of gas that did
/// not support named parameters they would be ignored on the macro definition.
/// But to support both styles of parameters this is not possible so if a macro
/// definition has named parameters but does not use them and has what appears
/// to be positional parameters, strings like $1, $2, ... and $n, then issue a
/// warning that the positional parameter found in body which have no effect.
/// Hoping the developer will either remove the named parameters from the macro
/// definition so the positional parameters get used if that was what was
/// intended or change the macro to use the named parameters.  It is possible
/// this warning will trigger when the none of the named parameters are used
/// and the strings like $1 are infact to simply to be passed trough unchanged.
void AsmParser::checkForBadMacro(SMLoc DirectiveLoc, StringRef Name,
                                 StringRef Body,
                                 ArrayRef<MCAsmMacroParameter> Parameters) {
  // If this macro is not defined with named parameters the warning we are
  // checking for here doesn't apply.
  unsigned NParameters = Parameters.size();
  if (NParameters == 0)
    return;

  bool NamedParametersFound = false;
  bool PositionalParametersFound = false;

  // Look at the body of the macro for use of both the named parameters and what
  // are likely to be positional parameters.  This is what expandMacro() is
  // doing when it finds the parameters in the body.
  while (!Body.empty()) {
    // Scan for the next possible parameter.
    std::size_t End = Body.size(), Pos = 0;
    for (; Pos != End; ++Pos) {
      // Check for a substitution or escape.
      // This macro is defined with parameters, look for \foo, \bar, etc.
      if (Body[Pos] == '\\' && Pos + 1 != End)
        break;

      // This macro should have parameters, but look for $0, $1, ..., $n too.
      if (Body[Pos] != '$' || Pos + 1 == End)
        continue;
      char Next = Body[Pos + 1];
      if (Next == '$' || Next == 'n' ||
          isdigit(static_cast<unsigned char>(Next)))
        break;
    }

    // Check if we reached the end.
    if (Pos == End)
      break;

    if (Body[Pos] == '$') {
      switch (Body[Pos + 1]) {
      // $$ => $
      case '$':
        break;

      // $n => number of arguments
      case 'n':
        PositionalParametersFound = true;
        break;

      // $[0-9] => argument
      default: {
        PositionalParametersFound = true;
        break;
      }
      }
      Pos += 2;
    } else {
      unsigned I = Pos + 1;
      while (isIdentifierChar(Body[I]) && I + 1 != End)
        ++I;

      const char *Begin = Body.data() + Pos + 1;
      StringRef Argument(Begin, I - (Pos + 1));
      unsigned Index = 0;
      for (; Index < NParameters; ++Index)
        if (Parameters[Index].Name == Argument)
          break;

      if (Index == NParameters) {
        if (Body[Pos + 1] == '(' && Body[Pos + 2] == ')')
          Pos += 3;
        else {
          Pos = I;
        }
      } else {
        NamedParametersFound = true;
        Pos += 1 + Argument.size();
      }
    }
    // Update the scan point.
    Body = Body.substr(Pos);
  }

  if (!NamedParametersFound && PositionalParametersFound)
    Warning(DirectiveLoc, "macro defined with named parameters which are not "
                          "used in macro body, possible positional parameter "
                          "found in body which will have no effect");
}

/// parseDirectiveExitMacro
/// ::= .exitm
bool AsmParser::parseDirectiveExitMacro(StringRef Directive) {
  if (getLexer().isNot(AsmToken::EndOfStatement))
    return TokError("unexpected token in '" + Directive + "' directive");

  if (!isInsideMacroInstantiation())
    return TokError("unexpected '" + Directive + "' in file, "
                                                 "no current macro definition");

  // Exit all conditionals that are active in the current macro.
  while (TheCondStack.size() != ActiveMacros.back()->CondStackDepth) {
    TheCondState = TheCondStack.back();
    TheCondStack.pop_back();
  }

  handleMacroExit();
  return false;
}

/// parseDirectiveEndMacro
/// ::= .endm
/// ::= .endmacro
bool AsmParser::parseDirectiveEndMacro(StringRef Directive) {
  if (getLexer().isNot(AsmToken::EndOfStatement))
    return TokError("unexpected token in '" + Directive + "' directive");

  // If we are inside a macro instantiation, terminate the current
  // instantiation.
  if (isInsideMacroInstantiation()) {
    handleMacroExit();
    return false;
  }

  // Otherwise, this .endmacro is a stray entry in the file; well formed
  // .endmacro directives are handled during the macro definition parsing.
  return TokError("unexpected '" + Directive + "' in file, "
                                               "no current macro definition");
}

/// parseDirectivePurgeMacro
/// ::= .purgem
bool AsmParser::parseDirectivePurgeMacro(SMLoc DirectiveLoc) {
  StringRef Name;
  if (parseIdentifier(Name))
    return TokError("expected identifier in '.purgem' directive");

  if (getLexer().isNot(AsmToken::EndOfStatement))
    return TokError("unexpected token in '.purgem' directive");

  if (!lookupMacro(Name))
    return Error(DirectiveLoc, "macro '" + Name + "' is not defined");

  undefineMacro(Name);
  return false;
}

/// parseDirectiveBundleAlignMode
/// ::= {.bundle_align_mode} expression
bool AsmParser::parseDirectiveBundleAlignMode() {
  checkForValidSection();

  // Expect a single argument: an expression that evaluates to a constant
  // in the inclusive range 0-30.
  SMLoc ExprLoc = getLexer().getLoc();
  int64_t AlignSizePow2;
  if (parseAbsoluteExpression(AlignSizePow2))
    return true;
  else if (getLexer().isNot(AsmToken::EndOfStatement))
    return TokError("unexpected token after expression in"
                    " '.bundle_align_mode' directive");
  else if (AlignSizePow2 < 0 || AlignSizePow2 > 30)
    return Error(ExprLoc,
                 "invalid bundle alignment size (expected between 0 and 30)");

  Lex();

  // Because of AlignSizePow2's verified range we can safely truncate it to
  // unsigned.
  getStreamer().EmitBundleAlignMode(static_cast<unsigned>(AlignSizePow2));
  return false;
}

/// parseDirectiveBundleLock
/// ::= {.bundle_lock} [align_to_end]
bool AsmParser::parseDirectiveBundleLock() {
  checkForValidSection();
  bool AlignToEnd = false;

  if (getLexer().isNot(AsmToken::EndOfStatement)) {
    StringRef Option;
    SMLoc Loc = getTok().getLoc();
    const char *kInvalidOptionError =
        "invalid option for '.bundle_lock' directive";

    if (parseIdentifier(Option))
      return Error(Loc, kInvalidOptionError);

    if (Option != "align_to_end")
      return Error(Loc, kInvalidOptionError);
    else if (getLexer().isNot(AsmToken::EndOfStatement))
      return Error(Loc,
                   "unexpected token after '.bundle_lock' directive option");
    AlignToEnd = true;
  }

  Lex();

  getStreamer().EmitBundleLock(AlignToEnd);
  return false;
}

/// parseDirectiveBundleLock
/// ::= {.bundle_lock}
bool AsmParser::parseDirectiveBundleUnlock() {
  checkForValidSection();

  if (getLexer().isNot(AsmToken::EndOfStatement))
    return TokError("unexpected token in '.bundle_unlock' directive");
  Lex();

  getStreamer().EmitBundleUnlock();
  return false;
}

/// parseDirectiveSpace
/// ::= (.skip | .space) expression [ , expression ]
bool AsmParser::parseDirectiveSpace(StringRef IDVal) {
  checkForValidSection();

  SMLoc NumBytesLoc = Lexer.getLoc();
  const MCExpr *NumBytes;
  if (parseExpression(NumBytes))
    return true;

  int64_t FillExpr = 0;
  if (getLexer().isNot(AsmToken::EndOfStatement)) {
    if (getLexer().isNot(AsmToken::Comma))
      return TokError("unexpected token in '" + Twine(IDVal) + "' directive");
    Lex();

    if (parseAbsoluteExpression(FillExpr))
      return true;

    if (getLexer().isNot(AsmToken::EndOfStatement))
      return TokError("unexpected token in '" + Twine(IDVal) + "' directive");
  }

  Lex();

  // FIXME: Sometimes the fill expr is 'nop' if it isn't supplied, instead of 0.
  getStreamer().emitFill(*NumBytes, FillExpr, NumBytesLoc);

  return false;
}

/// parseDirectiveLEB128
/// ::= (.sleb128 | .uleb128) [ expression (, expression)* ]
bool AsmParser::parseDirectiveLEB128(bool Signed) {
  checkForValidSection();
  const MCExpr *Value;

  for (;;) {
    if (parseExpression(Value))
      return true;

    if (Signed)
      getStreamer().EmitSLEB128Value(Value);
    else
      getStreamer().EmitULEB128Value(Value);

    if (getLexer().is(AsmToken::EndOfStatement))
      break;

    if (getLexer().isNot(AsmToken::Comma))
      return TokError("unexpected token in directive");
    Lex();
  }

  return false;
}

/// parseDirectiveSymbolAttribute
///  ::= { ".globl", ".weak", ... } [ identifier ( , identifier )* ]
bool AsmParser::parseDirectiveSymbolAttribute(MCSymbolAttr Attr) {
  if (getLexer().isNot(AsmToken::EndOfStatement)) {
    for (;;) {
      StringRef Name;
      SMLoc Loc = getTok().getLoc();

      if (parseIdentifier(Name))
        return Error(Loc, "expected identifier in directive");

      MCSymbol *Sym = getContext().getOrCreateSymbol(Name);

      // Assembler local symbols don't make any sense here. Complain loudly.
      if (Sym->isTemporary())
        return Error(Loc, "non-local symbol required in directive");

      if (!getStreamer().EmitSymbolAttribute(Sym, Attr))
        return Error(Loc, "unable to emit symbol attribute");

      if (getLexer().is(AsmToken::EndOfStatement))
        break;

      if (getLexer().isNot(AsmToken::Comma))
        return TokError("unexpected token in directive");
      Lex();
    }
  }

  Lex();
  return false;
}

/// parseDirectiveComm
///  ::= ( .comm | .lcomm ) identifier , size_expression [ , align_expression ]
bool AsmParser::parseDirectiveComm(bool IsLocal) {
  checkForValidSection();

  SMLoc IDLoc = getLexer().getLoc();
  StringRef Name;
  if (parseIdentifier(Name))
    return TokError("expected identifier in directive");

  // Handle the identifier as the key symbol.
  MCSymbol *Sym = getContext().getOrCreateSymbol(Name);

  if (getLexer().isNot(AsmToken::Comma))
    return TokError("unexpected token in directive");
  Lex();

  int64_t Size;
  SMLoc SizeLoc = getLexer().getLoc();
  if (parseAbsoluteExpression(Size))
    return true;

  int64_t Pow2Alignment = 0;
  SMLoc Pow2AlignmentLoc;
  if (getLexer().is(AsmToken::Comma)) {
    Lex();
    Pow2AlignmentLoc = getLexer().getLoc();
    if (parseAbsoluteExpression(Pow2Alignment))
      return true;

    LCOMM::LCOMMType LCOMM = Lexer.getMAI().getLCOMMDirectiveAlignmentType();
    if (IsLocal && LCOMM == LCOMM::NoAlignment)
      return Error(Pow2AlignmentLoc, "alignment not supported on this target");

    // If this target takes alignments in bytes (not log) validate and convert.
    if ((!IsLocal && Lexer.getMAI().getCOMMDirectiveAlignmentIsInBytes()) ||
        (IsLocal && LCOMM == LCOMM::ByteAlignment)) {
      if (!isPowerOf2_64(Pow2Alignment))
        return Error(Pow2AlignmentLoc, "alignment must be a power of 2");
      Pow2Alignment = Log2_64(Pow2Alignment);
    }
  }

  if (getLexer().isNot(AsmToken::EndOfStatement))
    return TokError("unexpected token in '.comm' or '.lcomm' directive");

  Lex();

  // NOTE: a size of zero for a .comm should create a undefined symbol
  // but a size of .lcomm creates a bss symbol of size zero.
  if (Size < 0)
    return Error(SizeLoc, "invalid '.comm' or '.lcomm' directive size, can't "
                          "be less than zero");

  // NOTE: The alignment in the directive is a power of 2 value, the assembler
  // may internally end up wanting an alignment in bytes.
  // FIXME: Diagnose overflow.
  if (Pow2Alignment < 0)
    return Error(Pow2AlignmentLoc, "invalid '.comm' or '.lcomm' directive "
                                   "alignment, can't be less than zero");

  if (!Sym->isUndefined())
    return Error(IDLoc, "invalid symbol redefinition");

  // Create the Symbol as a common or local common with Size and Pow2Alignment
  if (IsLocal) {
    getStreamer().EmitLocalCommonSymbol(Sym, Size, 1 << Pow2Alignment);
    return false;
  }

  getStreamer().EmitCommonSymbol(Sym, Size, 1 << Pow2Alignment);
  return false;
}

/// parseDirectiveAbort
///  ::= .abort [... message ...]
bool AsmParser::parseDirectiveAbort() {
  // FIXME: Use loc from directive.
  SMLoc Loc = getLexer().getLoc();

  StringRef Str = parseStringToEndOfStatement();
  if (getLexer().isNot(AsmToken::EndOfStatement))
    return TokError("unexpected token in '.abort' directive");

  Lex();

  if (Str.empty())
    Error(Loc, ".abort detected. Assembly stopping.");
  else
    Error(Loc, ".abort '" + Str + "' detected. Assembly stopping.");
  // FIXME: Actually abort assembly here.

  return false;
}

/// parseDirectiveInclude
///  ::= .include "filename"
bool AsmParser::parseDirectiveInclude() {
  if (getLexer().isNot(AsmToken::String))
    return TokError("expected string in '.include' directive");

  // Allow the strings to have escaped octal character sequence.
  std::string Filename;
  if (parseEscapedString(Filename))
    return true;
  SMLoc IncludeLoc = getLexer().getLoc();
  Lex();

  if (getLexer().isNot(AsmToken::EndOfStatement))
    return TokError("unexpected token in '.include' directive");

  // Attempt to switch the lexer to the included file before consuming the end
  // of statement to avoid losing it when we switch.
  if (enterIncludeFile(Filename)) {
    Error(IncludeLoc, "Could not find include file '" + Filename + "'");
    return true;
  }

  return false;
}

/// parseDirectiveIncbin
///  ::= .incbin "filename"
bool AsmParser::parseDirectiveIncbin() {
  if (getLexer().isNot(AsmToken::String))
    return TokError("expected string in '.incbin' directive");

  // Allow the strings to have escaped octal character sequence.
  std::string Filename;
  if (parseEscapedString(Filename))
    return true;
  SMLoc IncbinLoc = getLexer().getLoc();
  Lex();

  if (getLexer().isNot(AsmToken::EndOfStatement))
    return TokError("unexpected token in '.incbin' directive");

  // Attempt to process the included file.
  if (processIncbinFile(Filename)) {
    Error(IncbinLoc, "Could not find incbin file '" + Filename + "'");
    return true;
  }

  return false;
}

/// parseDirectiveIf
/// ::= .if{,eq,ge,gt,le,lt,ne} expression
bool AsmParser::parseDirectiveIf(SMLoc DirectiveLoc, DirectiveKind DirKind) {
  TheCondStack.push_back(TheCondState);
  TheCondState.TheCond = AsmCond::IfCond;
  if (TheCondState.Ignore) {
    eatToEndOfStatement();
  } else {
    int64_t ExprValue;
    if (parseAbsoluteExpression(ExprValue))
      return true;

    if (getLexer().isNot(AsmToken::EndOfStatement))
      return TokError("unexpected token in '.if' directive");

    Lex();

    switch (DirKind) {
    default:
      llvm_unreachable("unsupported directive");
    case DK_IF:
    case DK_IFNE:
      break;
    case DK_IFEQ:
      ExprValue = ExprValue == 0;
      break;
    case DK_IFGE:
      ExprValue = ExprValue >= 0;
      break;
    case DK_IFGT:
      ExprValue = ExprValue > 0;
      break;
    case DK_IFLE:
      ExprValue = ExprValue <= 0;
      break;
    case DK_IFLT:
      ExprValue = ExprValue < 0;
      break;
    }

    TheCondState.CondMet = ExprValue;
    TheCondState.Ignore = !TheCondState.CondMet;
  }

  return false;
}

/// parseDirectiveIfb
/// ::= .ifb string
bool AsmParser::parseDirectiveIfb(SMLoc DirectiveLoc, bool ExpectBlank) {
  TheCondStack.push_back(TheCondState);
  TheCondState.TheCond = AsmCond::IfCond;

  if (TheCondState.Ignore) {
    eatToEndOfStatement();
  } else {
    StringRef Str = parseStringToEndOfStatement();

    if (getLexer().isNot(AsmToken::EndOfStatement))
      return TokError("unexpected token in '.ifb' directive");

    Lex();

    TheCondState.CondMet = ExpectBlank == Str.empty();
    TheCondState.Ignore = !TheCondState.CondMet;
  }

  return false;
}

/// parseDirectiveIfc
/// ::= .ifc string1, string2
/// ::= .ifnc string1, string2
bool AsmParser::parseDirectiveIfc(SMLoc DirectiveLoc, bool ExpectEqual) {
  TheCondStack.push_back(TheCondState);
  TheCondState.TheCond = AsmCond::IfCond;

  if (TheCondState.Ignore) {
    eatToEndOfStatement();
  } else {
    StringRef Str1 = parseStringToComma();

    if (getLexer().isNot(AsmToken::Comma))
      return TokError("unexpected token in '.ifc' directive");

    Lex();

    StringRef Str2 = parseStringToEndOfStatement();

    if (getLexer().isNot(AsmToken::EndOfStatement))
      return TokError("unexpected token in '.ifc' directive");

    Lex();

    TheCondState.CondMet = ExpectEqual == (Str1.trim() == Str2.trim());
    TheCondState.Ignore = !TheCondState.CondMet;
  }

  return false;
}

/// parseDirectiveIfeqs
///   ::= .ifeqs string1, string2
bool AsmParser::parseDirectiveIfeqs(SMLoc DirectiveLoc, bool ExpectEqual) {
  if (Lexer.isNot(AsmToken::String)) {
    if (ExpectEqual)
      TokError("expected string parameter for '.ifeqs' directive");
    else
      TokError("expected string parameter for '.ifnes' directive");
    eatToEndOfStatement();
    return true;
  }

  StringRef String1 = getTok().getStringContents();
  Lex();

  if (Lexer.isNot(AsmToken::Comma)) {
    if (ExpectEqual)
      TokError("expected comma after first string for '.ifeqs' directive");
    else
      TokError("expected comma after first string for '.ifnes' directive");
    eatToEndOfStatement();
    return true;
  }

  Lex();

  if (Lexer.isNot(AsmToken::String)) {
    if (ExpectEqual)
      TokError("expected string parameter for '.ifeqs' directive");
    else
      TokError("expected string parameter for '.ifnes' directive");
    eatToEndOfStatement();
    return true;
  }

  StringRef String2 = getTok().getStringContents();
  Lex();

  TheCondStack.push_back(TheCondState);
  TheCondState.TheCond = AsmCond::IfCond;
  TheCondState.CondMet = ExpectEqual == (String1 == String2);
  TheCondState.Ignore = !TheCondState.CondMet;

  return false;
}

/// parseDirectiveIfdef
/// ::= .ifdef symbol
bool AsmParser::parseDirectiveIfdef(SMLoc DirectiveLoc, bool expect_defined) {
  StringRef Name;
  TheCondStack.push_back(TheCondState);
  TheCondState.TheCond = AsmCond::IfCond;

  if (TheCondState.Ignore) {
    eatToEndOfStatement();
  } else {
    if (parseIdentifier(Name))
      return TokError("expected identifier after '.ifdef'");

    Lex();

    MCSymbol *Sym = getContext().lookupSymbol(Name);

    if (expect_defined)
      TheCondState.CondMet = (Sym && !Sym->isUndefined());
    else
      TheCondState.CondMet = (!Sym || Sym->isUndefined());
    TheCondState.Ignore = !TheCondState.CondMet;
  }

  return false;
}

/// parseDirectiveElseIf
/// ::= .elseif expression
bool AsmParser::parseDirectiveElseIf(SMLoc DirectiveLoc) {
  if (TheCondState.TheCond != AsmCond::IfCond &&
      TheCondState.TheCond != AsmCond::ElseIfCond)
    Error(DirectiveLoc, "Encountered a .elseif that doesn't follow a .if or "
                        " an .elseif");
  TheCondState.TheCond = AsmCond::ElseIfCond;

  bool LastIgnoreState = false;
  if (!TheCondStack.empty())
    LastIgnoreState = TheCondStack.back().Ignore;
  if (LastIgnoreState || TheCondState.CondMet) {
    TheCondState.Ignore = true;
    eatToEndOfStatement();
  } else {
    int64_t ExprValue;
    if (parseAbsoluteExpression(ExprValue))
      return true;

    if (getLexer().isNot(AsmToken::EndOfStatement))
      return TokError("unexpected token in '.elseif' directive");

    Lex();
    TheCondState.CondMet = ExprValue;
    TheCondState.Ignore = !TheCondState.CondMet;
  }

  return false;
}

/// parseDirectiveElse
/// ::= .else
bool AsmParser::parseDirectiveElse(SMLoc DirectiveLoc) {
  if (getLexer().isNot(AsmToken::EndOfStatement))
    return TokError("unexpected token in '.else' directive");

  Lex();

  if (TheCondState.TheCond != AsmCond::IfCond &&
      TheCondState.TheCond != AsmCond::ElseIfCond)
    Error(DirectiveLoc, "Encountered a .else that doesn't follow a .if or an "
                        ".elseif");
  TheCondState.TheCond = AsmCond::ElseCond;
  bool LastIgnoreState = false;
  if (!TheCondStack.empty())
    LastIgnoreState = TheCondStack.back().Ignore;
  if (LastIgnoreState || TheCondState.CondMet)
    TheCondState.Ignore = true;
  else
    TheCondState.Ignore = false;

  return false;
}

/// parseDirectiveEnd
/// ::= .end
bool AsmParser::parseDirectiveEnd(SMLoc DirectiveLoc) {
  if (getLexer().isNot(AsmToken::EndOfStatement))
    return TokError("unexpected token in '.end' directive");

  Lex();

  while (Lexer.isNot(AsmToken::Eof))
    Lex();

  return false;
}

/// parseDirectiveError
///   ::= .err
///   ::= .error [string]
bool AsmParser::parseDirectiveError(SMLoc L, bool WithMessage) {
  if (!TheCondStack.empty()) {
    if (TheCondStack.back().Ignore) {
      eatToEndOfStatement();
      return false;
    }
  }

  if (!WithMessage)
    return Error(L, ".err encountered");

  StringRef Message = ".error directive invoked in source file";
  if (Lexer.isNot(AsmToken::EndOfStatement)) {
    if (Lexer.isNot(AsmToken::String)) {
      TokError(".error argument must be a string");
      eatToEndOfStatement();
      return true;
    }

    Message = getTok().getStringContents();
    Lex();
  }

  Error(L, Message);
  return true;
}

/// parseDirectiveWarning
///   ::= .warning [string]
bool AsmParser::parseDirectiveWarning(SMLoc L) {
  if (!TheCondStack.empty()) {
    if (TheCondStack.back().Ignore) {
      eatToEndOfStatement();
      return false;
    }
  }

  StringRef Message = ".warning directive invoked in source file";
  if (Lexer.isNot(AsmToken::EndOfStatement)) {
    if (Lexer.isNot(AsmToken::String)) {
      TokError(".warning argument must be a string");
      eatToEndOfStatement();
      return true;
    }

    Message = getTok().getStringContents();
    Lex();
  }

  Warning(L, Message);
  return false;
}

/// parseDirectiveEndIf
/// ::= .endif
bool AsmParser::parseDirectiveEndIf(SMLoc DirectiveLoc) {
  if (getLexer().isNot(AsmToken::EndOfStatement))
    return TokError("unexpected token in '.endif' directive");

  Lex();

  if ((TheCondState.TheCond == AsmCond::NoCond) || TheCondStack.empty())
    Error(DirectiveLoc, "Encountered a .endif that doesn't follow a .if or "
                        ".else");
  if (!TheCondStack.empty()) {
    TheCondState = TheCondStack.back();
    TheCondStack.pop_back();
  }

  return false;
}

void AsmParser::initializeDirectiveKindMap() {
  DirectiveKindMap[".set"] = DK_SET;
  DirectiveKindMap[".equ"] = DK_EQU;
  DirectiveKindMap[".equiv"] = DK_EQUIV;
  DirectiveKindMap[".ascii"] = DK_ASCII;
  DirectiveKindMap[".asciz"] = DK_ASCIZ;
  DirectiveKindMap[".string"] = DK_STRING;
  DirectiveKindMap[".byte"] = DK_BYTE;
  DirectiveKindMap[".short"] = DK_SHORT;
  DirectiveKindMap[".value"] = DK_VALUE;
  DirectiveKindMap[".2byte"] = DK_2BYTE;
  DirectiveKindMap[".long"] = DK_LONG;
  DirectiveKindMap[".int"] = DK_INT;
  DirectiveKindMap[".4byte"] = DK_4BYTE;
  DirectiveKindMap[".quad"] = DK_QUAD;
  DirectiveKindMap[".8byte"] = DK_8BYTE;
  DirectiveKindMap[".octa"] = DK_OCTA;
  DirectiveKindMap[".single"] = DK_SINGLE;
  DirectiveKindMap[".float"] = DK_FLOAT;
  DirectiveKindMap[".double"] = DK_DOUBLE;
  DirectiveKindMap[".align"] = DK_ALIGN;
  DirectiveKindMap[".align32"] = DK_ALIGN32;
  DirectiveKindMap[".balign"] = DK_BALIGN;
  DirectiveKindMap[".balignw"] = DK_BALIGNW;
  DirectiveKindMap[".balignl"] = DK_BALIGNL;
  DirectiveKindMap[".p2align"] = DK_P2ALIGN;
  DirectiveKindMap[".p2alignw"] = DK_P2ALIGNW;
  DirectiveKindMap[".p2alignl"] = DK_P2ALIGNL;
  DirectiveKindMap[".org"] = DK_ORG;
  DirectiveKindMap[".fill"] = DK_FILL;
  DirectiveKindMap[".zero"] = DK_ZERO;
  DirectiveKindMap[".extern"] = DK_EXTERN;
  DirectiveKindMap[".globl"] = DK_GLOBL;
  DirectiveKindMap[".global"] = DK_GLOBAL;
  DirectiveKindMap[".lazy_reference"] = DK_LAZY_REFERENCE;
  DirectiveKindMap[".no_dead_strip"] = DK_NO_DEAD_STRIP;
  DirectiveKindMap[".symbol_resolver"] = DK_SYMBOL_RESOLVER;
  DirectiveKindMap[".private_extern"] = DK_PRIVATE_EXTERN;
  DirectiveKindMap[".reference"] = DK_REFERENCE;
  DirectiveKindMap[".weak_definition"] = DK_WEAK_DEFINITION;
  DirectiveKindMap[".weak_reference"] = DK_WEAK_REFERENCE;
  DirectiveKindMap[".weak_def_can_be_hidden"] = DK_WEAK_DEF_CAN_BE_HIDDEN;
  DirectiveKindMap[".comm"] = DK_COMM;
  DirectiveKindMap[".common"] = DK_COMMON;
  DirectiveKindMap[".lcomm"] = DK_LCOMM;
  DirectiveKindMap[".abort"] = DK_ABORT;
  DirectiveKindMap[".include"] = DK_INCLUDE;
  DirectiveKindMap[".incbin"] = DK_INCBIN;
  DirectiveKindMap[".code16"] = DK_CODE16;
  DirectiveKindMap[".code16gcc"] = DK_CODE16GCC;
  DirectiveKindMap[".rept"] = DK_REPT;
  DirectiveKindMap[".rep"] = DK_REPT;
  DirectiveKindMap[".irp"] = DK_IRP;
  DirectiveKindMap[".irpc"] = DK_IRPC;
  DirectiveKindMap[".endr"] = DK_ENDR;
  DirectiveKindMap[".bundle_align_mode"] = DK_BUNDLE_ALIGN_MODE;
  DirectiveKindMap[".bundle_lock"] = DK_BUNDLE_LOCK;
  DirectiveKindMap[".bundle_unlock"] = DK_BUNDLE_UNLOCK;
  DirectiveKindMap[".if"] = DK_IF;
  DirectiveKindMap[".ifeq"] = DK_IFEQ;
  DirectiveKindMap[".ifge"] = DK_IFGE;
  DirectiveKindMap[".ifgt"] = DK_IFGT;
  DirectiveKindMap[".ifle"] = DK_IFLE;
  DirectiveKindMap[".iflt"] = DK_IFLT;
  DirectiveKindMap[".ifne"] = DK_IFNE;
  DirectiveKindMap[".ifb"] = DK_IFB;
  DirectiveKindMap[".ifnb"] = DK_IFNB;
  DirectiveKindMap[".ifc"] = DK_IFC;
  DirectiveKindMap[".ifeqs"] = DK_IFEQS;
  DirectiveKindMap[".ifnc"] = DK_IFNC;
  DirectiveKindMap[".ifnes"] = DK_IFNES;
  DirectiveKindMap[".ifdef"] = DK_IFDEF;
  DirectiveKindMap[".ifndef"] = DK_IFNDEF;
  DirectiveKindMap[".ifnotdef"] = DK_IFNOTDEF;
  DirectiveKindMap[".elseif"] = DK_ELSEIF;
  DirectiveKindMap[".else"] = DK_ELSE;
  DirectiveKindMap[".end"] = DK_END;
  DirectiveKindMap[".endif"] = DK_ENDIF;
  DirectiveKindMap[".skip"] = DK_SKIP;
  DirectiveKindMap[".space"] = DK_SPACE;
  DirectiveKindMap[".file"] = DK_FILE;
  DirectiveKindMap[".line"] = DK_LINE;
  DirectiveKindMap[".loc"] = DK_LOC;
  DirectiveKindMap[".stabs"] = DK_STABS;
  DirectiveKindMap[".cv_file"] = DK_CV_FILE;
  DirectiveKindMap[".cv_loc"] = DK_CV_LOC;
  DirectiveKindMap[".cv_linetable"] = DK_CV_LINETABLE;
  DirectiveKindMap[".cv_inline_linetable"] = DK_CV_INLINE_LINETABLE;
  DirectiveKindMap[".cv_def_range"] = DK_CV_DEF_RANGE;
  DirectiveKindMap[".cv_stringtable"] = DK_CV_STRINGTABLE;
  DirectiveKindMap[".cv_filechecksums"] = DK_CV_FILECHECKSUMS;
  DirectiveKindMap[".sleb128"] = DK_SLEB128;
  DirectiveKindMap[".uleb128"] = DK_ULEB128;
  DirectiveKindMap[".cfi_sections"] = DK_CFI_SECTIONS;
  DirectiveKindMap[".cfi_startproc"] = DK_CFI_STARTPROC;
  DirectiveKindMap[".cfi_endproc"] = DK_CFI_ENDPROC;
  DirectiveKindMap[".cfi_def_cfa"] = DK_CFI_DEF_CFA;
  DirectiveKindMap[".cfi_def_cfa_offset"] = DK_CFI_DEF_CFA_OFFSET;
  DirectiveKindMap[".cfi_adjust_cfa_offset"] = DK_CFI_ADJUST_CFA_OFFSET;
  DirectiveKindMap[".cfi_def_cfa_register"] = DK_CFI_DEF_CFA_REGISTER;
  DirectiveKindMap[".cfi_offset"] = DK_CFI_OFFSET;
  DirectiveKindMap[".cfi_rel_offset"] = DK_CFI_REL_OFFSET;
  DirectiveKindMap[".cfi_personality"] = DK_CFI_PERSONALITY;
  DirectiveKindMap[".cfi_lsda"] = DK_CFI_LSDA;
  DirectiveKindMap[".cfi_remember_state"] = DK_CFI_REMEMBER_STATE;
  DirectiveKindMap[".cfi_restore_state"] = DK_CFI_RESTORE_STATE;
  DirectiveKindMap[".cfi_same_value"] = DK_CFI_SAME_VALUE;
  DirectiveKindMap[".cfi_restore"] = DK_CFI_RESTORE;
  DirectiveKindMap[".cfi_escape"] = DK_CFI_ESCAPE;
  DirectiveKindMap[".cfi_signal_frame"] = DK_CFI_SIGNAL_FRAME;
  DirectiveKindMap[".cfi_undefined"] = DK_CFI_UNDEFINED;
  DirectiveKindMap[".cfi_register"] = DK_CFI_REGISTER;
  DirectiveKindMap[".cfi_window_save"] = DK_CFI_WINDOW_SAVE;
  DirectiveKindMap[".macros_on"] = DK_MACROS_ON;
  DirectiveKindMap[".macros_off"] = DK_MACROS_OFF;
  DirectiveKindMap[".macro"] = DK_MACRO;
  DirectiveKindMap[".exitm"] = DK_EXITM;
  DirectiveKindMap[".endm"] = DK_ENDM;
  DirectiveKindMap[".endmacro"] = DK_ENDMACRO;
  DirectiveKindMap[".purgem"] = DK_PURGEM;
  DirectiveKindMap[".err"] = DK_ERR;
  DirectiveKindMap[".error"] = DK_ERROR;
  DirectiveKindMap[".warning"] = DK_WARNING;
  DirectiveKindMap[".reloc"] = DK_RELOC;
}

MCAsmMacro *AsmParser::parseMacroLikeBody(SMLoc DirectiveLoc) {
  AsmToken EndToken, StartToken = getTok();

  unsigned NestLevel = 0;
  for (;;) {
    // Check whether we have reached the end of the file.
    if (getLexer().is(AsmToken::Eof)) {
      Error(DirectiveLoc, "no matching '.endr' in definition");
      return nullptr;
    }

    if (Lexer.is(AsmToken::Identifier) &&
        (getTok().getIdentifier() == ".rept" ||
         getTok().getIdentifier() == ".irp" ||
         getTok().getIdentifier() == ".irpc")) {
      ++NestLevel;
    }

    // Otherwise, check whether we have reached the .endr.
    if (Lexer.is(AsmToken::Identifier) && getTok().getIdentifier() == ".endr") {
      if (NestLevel == 0) {
        EndToken = getTok();
        Lex();
        if (Lexer.isNot(AsmToken::EndOfStatement)) {
          TokError("unexpected token in '.endr' directive");
          return nullptr;
        }
        break;
      }
      --NestLevel;
    }

    // Otherwise, scan till the end of the statement.
    eatToEndOfStatement();
  }

  const char *BodyStart = StartToken.getLoc().getPointer();
  const char *BodyEnd = EndToken.getLoc().getPointer();
  StringRef Body = StringRef(BodyStart, BodyEnd - BodyStart);

  // We Are Anonymous.
  MacroLikeBodies.emplace_back(StringRef(), Body, MCAsmMacroParameters());
  return &MacroLikeBodies.back();
}

void AsmParser::instantiateMacroLikeBody(MCAsmMacro *M, SMLoc DirectiveLoc,
                                         raw_svector_ostream &OS) {
  OS << ".endr\n";

  std::unique_ptr<MemoryBuffer> Instantiation =
      MemoryBuffer::getMemBufferCopy(OS.str(), "<instantiation>");

  // Create the macro instantiation object and add to the current macro
  // instantiation stack.
  MacroInstantiation *MI = new MacroInstantiation(
      DirectiveLoc, CurBuffer, getTok().getLoc(), TheCondStack.size());
  ActiveMacros.push_back(MI);

  // Jump to the macro instantiation and prime the lexer.
  CurBuffer = SrcMgr.AddNewSourceBuffer(std::move(Instantiation), SMLoc());
  Lexer.setBuffer(SrcMgr.getMemoryBuffer(CurBuffer)->getBuffer());
  Lex();
}

/// parseDirectiveRept
///   ::= .rep | .rept count
bool AsmParser::parseDirectiveRept(SMLoc DirectiveLoc, StringRef Dir) {
  const MCExpr *CountExpr;
  SMLoc CountLoc = getTok().getLoc();
  if (parseExpression(CountExpr))
    return true;

  int64_t Count;
  if (!CountExpr->evaluateAsAbsolute(Count)) {
    eatToEndOfStatement();
    return Error(CountLoc, "unexpected token in '" + Dir + "' directive");
  }

  if (Count < 0)
    return Error(CountLoc, "Count is negative");

  if (Lexer.isNot(AsmToken::EndOfStatement))
    return TokError("unexpected token in '" + Dir + "' directive");

  // Eat the end of statement.
  Lex();

  // Lex the rept definition.
  MCAsmMacro *M = parseMacroLikeBody(DirectiveLoc);
  if (!M)
    return true;

  // Macro instantiation is lexical, unfortunately. We construct a new buffer
  // to hold the macro body with substitutions.
  SmallString<256> Buf;
  raw_svector_ostream OS(Buf);
  while (Count--) {
    // Note that the AtPseudoVariable is disabled for instantiations of .rep(t).
    if (expandMacro(OS, M->Body, None, None, false, getTok().getLoc()))
      return true;
  }
  instantiateMacroLikeBody(M, DirectiveLoc, OS);

  return false;
}

/// parseDirectiveIrp
/// ::= .irp symbol,values
bool AsmParser::parseDirectiveIrp(SMLoc DirectiveLoc) {
  MCAsmMacroParameter Parameter;

  if (parseIdentifier(Parameter.Name))
    return TokError("expected identifier in '.irp' directive");

  if (Lexer.isNot(AsmToken::Comma))
    return TokError("expected comma in '.irp' directive");

  Lex();

  MCAsmMacroArguments A;
  if (parseMacroArguments(nullptr, A))
    return true;

  // Eat the end of statement.
  Lex();

  // Lex the irp definition.
  MCAsmMacro *M = parseMacroLikeBody(DirectiveLoc);
  if (!M)
    return true;

  // Macro instantiation is lexical, unfortunately. We construct a new buffer
  // to hold the macro body with substitutions.
  SmallString<256> Buf;
  raw_svector_ostream OS(Buf);

  for (const MCAsmMacroArgument &Arg : A) {
    // Note that the AtPseudoVariable is enabled for instantiations of .irp.
    // This is undocumented, but GAS seems to support it.
    if (expandMacro(OS, M->Body, Parameter, Arg, true, getTok().getLoc()))
      return true;
  }

  instantiateMacroLikeBody(M, DirectiveLoc, OS);

  return false;
}

/// parseDirectiveIrpc
/// ::= .irpc symbol,values
bool AsmParser::parseDirectiveIrpc(SMLoc DirectiveLoc) {
  MCAsmMacroParameter Parameter;

  if (parseIdentifier(Parameter.Name))
    return TokError("expected identifier in '.irpc' directive");

  if (Lexer.isNot(AsmToken::Comma))
    return TokError("expected comma in '.irpc' directive");

  Lex();

  MCAsmMacroArguments A;
  if (parseMacroArguments(nullptr, A))
    return true;

  if (A.size() != 1 || A.front().size() != 1)
    return TokError("unexpected token in '.irpc' directive");

  // Eat the end of statement.
  Lex();

  // Lex the irpc definition.
  MCAsmMacro *M = parseMacroLikeBody(DirectiveLoc);
  if (!M)
    return true;

  // Macro instantiation is lexical, unfortunately. We construct a new buffer
  // to hold the macro body with substitutions.
  SmallString<256> Buf;
  raw_svector_ostream OS(Buf);

  StringRef Values = A.front().front().getString();
  for (std::size_t I = 0, End = Values.size(); I != End; ++I) {
    MCAsmMacroArgument Arg;
    Arg.emplace_back(AsmToken::Identifier, Values.slice(I, I + 1));

    // Note that the AtPseudoVariable is enabled for instantiations of .irpc.
    // This is undocumented, but GAS seems to support it.
    if (expandMacro(OS, M->Body, Parameter, Arg, true, getTok().getLoc()))
      return true;
  }

  instantiateMacroLikeBody(M, DirectiveLoc, OS);

  return false;
}

bool AsmParser::parseDirectiveEndr(SMLoc DirectiveLoc) {
  if (ActiveMacros.empty())
    return TokError("unmatched '.endr' directive");

  // The only .repl that should get here are the ones created by
  // instantiateMacroLikeBody.
  assert(getLexer().is(AsmToken::EndOfStatement));

  handleMacroExit();
  return false;
}

bool AsmParser::parseDirectiveMSEmit(SMLoc IDLoc, ParseStatementInfo &Info,
                                     size_t Len) {
  const MCExpr *Value;
  SMLoc ExprLoc = getLexer().getLoc();
  if (parseExpression(Value))
    return true;
  const MCConstantExpr *MCE = dyn_cast<MCConstantExpr>(Value);
  if (!MCE)
    return Error(ExprLoc, "unexpected expression in _emit");
  uint64_t IntValue = MCE->getValue();
  if (!isUInt<8>(IntValue) && !isInt<8>(IntValue))
    return Error(ExprLoc, "literal value out of range for directive");

  Info.AsmRewrites->emplace_back(AOK_Emit, IDLoc, Len);
  return false;
}

bool AsmParser::parseDirectiveMSAlign(SMLoc IDLoc, ParseStatementInfo &Info) {
  const MCExpr *Value;
  SMLoc ExprLoc = getLexer().getLoc();
  if (parseExpression(Value))
    return true;
  const MCConstantExpr *MCE = dyn_cast<MCConstantExpr>(Value);
  if (!MCE)
    return Error(ExprLoc, "unexpected expression in align");
  uint64_t IntValue = MCE->getValue();
  if (!isPowerOf2_64(IntValue))
    return Error(ExprLoc, "literal value not a power of two greater then zero");

  Info.AsmRewrites->emplace_back(AOK_Align, IDLoc, 5, Log2_64(IntValue));
  return false;
}

// We are comparing pointers, but the pointers are relative to a single string.
// Thus, this should always be deterministic.
static int rewritesSort(const AsmRewrite *AsmRewriteA,
                        const AsmRewrite *AsmRewriteB) {
  if (AsmRewriteA->Loc.getPointer() < AsmRewriteB->Loc.getPointer())
    return -1;
  if (AsmRewriteB->Loc.getPointer() < AsmRewriteA->Loc.getPointer())
    return 1;

  // It's possible to have a SizeDirective, Imm/ImmPrefix and an Input/Output
  // rewrite to the same location.  Make sure the SizeDirective rewrite is
  // performed first, then the Imm/ImmPrefix and finally the Input/Output.  This
  // ensures the sort algorithm is stable.
  if (AsmRewritePrecedence[AsmRewriteA->Kind] >
      AsmRewritePrecedence[AsmRewriteB->Kind])
    return -1;

  if (AsmRewritePrecedence[AsmRewriteA->Kind] <
      AsmRewritePrecedence[AsmRewriteB->Kind])
    return 1;
  llvm_unreachable("Unstable rewrite sort.");
}

bool AsmParser::parseMSInlineAsm(
    void *AsmLoc, std::string &AsmString, unsigned &NumOutputs,
    unsigned &NumInputs, SmallVectorImpl<std::pair<void *, bool> > &OpDecls,
    SmallVectorImpl<std::string> &Constraints,
    SmallVectorImpl<std::string> &Clobbers, const MCInstrInfo *MII,
    const MCInstPrinter *IP, MCAsmParserSemaCallback &SI) {
  SmallVector<void *, 4> InputDecls;
  SmallVector<void *, 4> OutputDecls;
  SmallVector<bool, 4> InputDeclsAddressOf;
  SmallVector<bool, 4> OutputDeclsAddressOf;
  SmallVector<std::string, 4> InputConstraints;
  SmallVector<std::string, 4> OutputConstraints;
  SmallVector<unsigned, 4> ClobberRegs;

  SmallVector<AsmRewrite, 4> AsmStrRewrites;

  // Prime the lexer.
  Lex();

  // While we have input, parse each statement.
  unsigned InputIdx = 0;
  unsigned OutputIdx = 0;
  while (getLexer().isNot(AsmToken::Eof)) {
    // Parse curly braces marking block start/end
    if (parseCurlyBlockScope(AsmStrRewrites))
      continue;

    ParseStatementInfo Info(&AsmStrRewrites);
    if (parseStatement(Info, &SI))
      return true;

    if (Info.ParseError)
      return true;

    if (Info.Opcode == ~0U)
      continue;

    const MCInstrDesc &Desc = MII->get(Info.Opcode);

    // Build the list of clobbers, outputs and inputs.
    for (unsigned i = 1, e = Info.ParsedOperands.size(); i != e; ++i) {
      MCParsedAsmOperand &Operand = *Info.ParsedOperands[i];

      // Immediate.
      if (Operand.isImm())
        continue;

      // Register operand.
      if (Operand.isReg() && !Operand.needAddressOf() &&
          !getTargetParser().OmitRegisterFromClobberLists(Operand.getReg())) {
        unsigned NumDefs = Desc.getNumDefs();
        // Clobber.
        if (NumDefs && Operand.getMCOperandNum() < NumDefs)
          ClobberRegs.push_back(Operand.getReg());
        continue;
      }

      // Expr/Input or Output.
      StringRef SymName = Operand.getSymName();
      if (SymName.empty())
        continue;

      void *OpDecl = Operand.getOpDecl();
      if (!OpDecl)
        continue;

      bool isOutput = (i == 1) && Desc.mayStore();
      SMLoc Start = SMLoc::getFromPointer(SymName.data());
      if (isOutput) {
        ++InputIdx;
        OutputDecls.push_back(OpDecl);
        OutputDeclsAddressOf.push_back(Operand.needAddressOf());
        OutputConstraints.push_back(("=" + Operand.getConstraint()).str());
        AsmStrRewrites.emplace_back(AOK_Output, Start, SymName.size());
      } else {
        InputDecls.push_back(OpDecl);
        InputDeclsAddressOf.push_back(Operand.needAddressOf());
        InputConstraints.push_back(Operand.getConstraint().str());
        AsmStrRewrites.emplace_back(AOK_Input, Start, SymName.size());
      }
    }

    // Consider implicit defs to be clobbers.  Think of cpuid and push.
    ArrayRef<MCPhysReg> ImpDefs(Desc.getImplicitDefs(),
                                Desc.getNumImplicitDefs());
    ClobberRegs.insert(ClobberRegs.end(), ImpDefs.begin(), ImpDefs.end());
  }

  // Set the number of Outputs and Inputs.
  NumOutputs = OutputDecls.size();
  NumInputs = InputDecls.size();

  // Set the unique clobbers.
  array_pod_sort(ClobberRegs.begin(), ClobberRegs.end());
  ClobberRegs.erase(std::unique(ClobberRegs.begin(), ClobberRegs.end()),
                    ClobberRegs.end());
  Clobbers.assign(ClobberRegs.size(), std::string());
  for (unsigned I = 0, E = ClobberRegs.size(); I != E; ++I) {
    raw_string_ostream OS(Clobbers[I]);
    IP->printRegName(OS, ClobberRegs[I]);
  }

  // Merge the various outputs and inputs.  Output are expected first.
  if (NumOutputs || NumInputs) {
    unsigned NumExprs = NumOutputs + NumInputs;
    OpDecls.resize(NumExprs);
    Constraints.resize(NumExprs);
    for (unsigned i = 0; i < NumOutputs; ++i) {
      OpDecls[i] = std::make_pair(OutputDecls[i], OutputDeclsAddressOf[i]);
      Constraints[i] = OutputConstraints[i];
    }
    for (unsigned i = 0, j = NumOutputs; i < NumInputs; ++i, ++j) {
      OpDecls[j] = std::make_pair(InputDecls[i], InputDeclsAddressOf[i]);
      Constraints[j] = InputConstraints[i];
    }
  }

  // Build the IR assembly string.
  std::string AsmStringIR;
  raw_string_ostream OS(AsmStringIR);
  StringRef ASMString =
      SrcMgr.getMemoryBuffer(SrcMgr.getMainFileID())->getBuffer();
  const char *AsmStart = ASMString.begin();
  const char *AsmEnd = ASMString.end();
  array_pod_sort(AsmStrRewrites.begin(), AsmStrRewrites.end(), rewritesSort);
  for (const AsmRewrite &AR : AsmStrRewrites) {
    AsmRewriteKind Kind = AR.Kind;
    if (Kind == AOK_Delete)
      continue;

    const char *Loc = AR.Loc.getPointer();
    assert(Loc >= AsmStart && "Expected Loc to be at or after Start!");

    // Emit everything up to the immediate/expression.
    if (unsigned Len = Loc - AsmStart)
      OS << StringRef(AsmStart, Len);

    // Skip the original expression.
    if (Kind == AOK_Skip) {
      AsmStart = Loc + AR.Len;
      continue;
    }

    unsigned AdditionalSkip = 0;
    // Rewrite expressions in $N notation.
    switch (Kind) {
    default:
      break;
    case AOK_Imm:
      OS << "$$" << AR.Val;
      break;
    case AOK_ImmPrefix:
      OS << "$$";
      break;
    case AOK_Label:
      OS << Ctx.getAsmInfo()->getPrivateLabelPrefix() << AR.Label;
      break;
    case AOK_Input:
      OS << '$' << InputIdx++;
      break;
    case AOK_Output:
      OS << '$' << OutputIdx++;
      break;
    case AOK_SizeDirective:
      switch (AR.Val) {
      default: break;
      case 8:  OS << "byte ptr "; break;
      case 16: OS << "word ptr "; break;
      case 32: OS << "dword ptr "; break;
      case 64: OS << "qword ptr "; break;
      case 80: OS << "xword ptr "; break;
      case 128: OS << "xmmword ptr "; break;
      case 256: OS << "ymmword ptr "; break;
      }
      break;
    case AOK_Emit:
      OS << ".byte";
      break;
    case AOK_Align: {
      // MS alignment directives are measured in bytes. If the native assembler
      // measures alignment in bytes, we can pass it straight through.
      OS << ".align";
      if (getContext().getAsmInfo()->getAlignmentIsInBytes())
        break;

      // Alignment is in log2 form, so print that instead and skip the original
      // immediate.
      unsigned Val = AR.Val;
      OS << ' ' << Val;
      assert(Val < 10 && "Expected alignment less then 2^10.");
      AdditionalSkip = (Val < 4) ? 2 : Val < 7 ? 3 : 4;
      break;
    }
    case AOK_EVEN:
      OS << ".even";
      break;
    case AOK_DotOperator:
      // Insert the dot if the user omitted it.
      OS.flush();
      if (AsmStringIR.back() != '.')
        OS << '.';
      OS << AR.Val;
      break;
    case AOK_EndOfStatement:
      OS << "\n\t";
      break;
    }

    // Skip the original expression.
    AsmStart = Loc + AR.Len + AdditionalSkip;
  }

  // Emit the remainder of the asm string.
  if (AsmStart != AsmEnd)
    OS << StringRef(AsmStart, AsmEnd - AsmStart);

  AsmString = OS.str();
  return false;
}

namespace llvm {
namespace MCParserUtils {

/// Returns whether the given symbol is used anywhere in the given expression,
/// or subexpressions.
static bool isSymbolUsedInExpression(const MCSymbol *Sym, const MCExpr *Value) {
  switch (Value->getKind()) {
  case MCExpr::Binary: {
    const MCBinaryExpr *BE = static_cast<const MCBinaryExpr *>(Value);
    return isSymbolUsedInExpression(Sym, BE->getLHS()) ||
           isSymbolUsedInExpression(Sym, BE->getRHS());
  }
  case MCExpr::Target:
  case MCExpr::Constant:
    return false;
  case MCExpr::SymbolRef: {
    const MCSymbol &S =
        static_cast<const MCSymbolRefExpr *>(Value)->getSymbol();
    if (S.isVariable())
      return isSymbolUsedInExpression(Sym, S.getVariableValue());
    return &S == Sym;
  }
  case MCExpr::Unary:
    return isSymbolUsedInExpression(
        Sym, static_cast<const MCUnaryExpr *>(Value)->getSubExpr());
  }

  llvm_unreachable("Unknown expr kind!");
}

bool parseAssignmentExpression(StringRef Name, bool allow_redef,
                               MCAsmParser &Parser, MCSymbol *&Sym,
                               const MCExpr *&Value) {

  // FIXME: Use better location, we should use proper tokens.
  SMLoc EqualLoc = Parser.getTok().getLoc();

  if (Parser.parseExpression(Value)) {
    Parser.TokError("missing expression");
    Parser.eatToEndOfStatement();
    return true;
  }

  // Note: we don't count b as used in "a = b". This is to allow
  // a = b
  // b = c

  if (Parser.getTok().isNot(AsmToken::EndOfStatement))
    return Parser.TokError("unexpected token in assignment");

  // Eat the end of statement marker.
  Parser.Lex();

  // Validate that the LHS is allowed to be a variable (either it has not been
  // used as a symbol, or it is an absolute symbol).
  Sym = Parser.getContext().lookupSymbol(Name);
  if (Sym) {
    // Diagnose assignment to a label.
    //
    // FIXME: Diagnostics. Note the location of the definition as a label.
    // FIXME: Diagnose assignment to protected identifier (e.g., register name).
    if (isSymbolUsedInExpression(Sym, Value))
      return Parser.Error(EqualLoc, "Recursive use of '" + Name + "'");
    else if (Sym->isUndefined(/*SetUsed*/ false) && !Sym->isUsed() &&
             !Sym->isVariable())
      ; // Allow redefinitions of undefined symbols only used in directives.
    else if (Sym->isVariable() && !Sym->isUsed() && allow_redef)
      ; // Allow redefinitions of variables that haven't yet been used.
    else if (!Sym->isUndefined() && (!Sym->isVariable() || !allow_redef))
      return Parser.Error(EqualLoc, "redefinition of '" + Name + "'");
    else if (!Sym->isVariable())
      return Parser.Error(EqualLoc, "invalid assignment to '" + Name + "'");
    else if (!isa<MCConstantExpr>(Sym->getVariableValue()))
      return Parser.Error(EqualLoc,
                          "invalid reassignment of non-absolute variable '" +
                              Name + "'");
  } else if (Name == ".") {
    Parser.getStreamer().emitValueToOffset(Value, 0);
    return false;
  } else
    Sym = Parser.getContext().getOrCreateSymbol(Name);

  Sym->setRedefinable(allow_redef);

  return false;
}

} // namespace MCParserUtils
} // namespace llvm

/// \brief Create an MCAsmParser instance.
MCAsmParser *llvm::createMCAsmParser(SourceMgr &SM, MCContext &C,
                                     MCStreamer &Out, const MCAsmInfo &MAI) {
  return new AsmParser(SM, C, Out, MAI);
}<|MERGE_RESOLUTION|>--- conflicted
+++ resolved
@@ -1548,7 +1548,6 @@
     if (!Sym->isUndefined() || Sym->isVariable())
       return Error(IDLoc, "invalid symbol redefinition");
 
-<<<<<<< HEAD
     // End of Labels should be treated as end of line for lexing
     // purposes but that information is not available to the Lexer who
     // does not understand Labels. This may cause us to see a Hash
@@ -1559,8 +1558,6 @@
       Lexer.UnLex(AsmToken(AsmToken::EndOfStatement, CommentStr));
     }
 
-=======
->>>>>>> ef2acb50
     // Consume any end of statement token, if present, to avoid spurious
     // AddBlankLine calls().
     if (getTok().is(AsmToken::EndOfStatement)) {
