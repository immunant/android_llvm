//===- AsmParser.cpp - Parser for Assembly Files --------------------------===//
//
//                     The LLVM Compiler Infrastructure
//
// This file is distributed under the University of Illinois Open Source
// License. See LICENSE.TXT for details.
//
//===----------------------------------------------------------------------===//
//
// This class implements the parser for assembly files.
//
//===----------------------------------------------------------------------===//

#include "llvm/ADT/APFloat.h"
#include "llvm/ADT/APInt.h"
#include "llvm/ADT/ArrayRef.h"
#include "llvm/ADT/None.h"
#include "llvm/ADT/SmallString.h"
#include "llvm/ADT/SmallVector.h"
#include "llvm/ADT/STLExtras.h"
#include "llvm/ADT/StringMap.h"
#include "llvm/ADT/StringRef.h"
#include "llvm/ADT/Twine.h"
#include "llvm/MC/MCAsmInfo.h"
#include "llvm/MC/MCCodeView.h"
#include "llvm/MC/MCContext.h"
#include "llvm/MC/MCDirectives.h"
#include "llvm/MC/MCDwarf.h"
#include "llvm/MC/MCExpr.h"
#include "llvm/MC/MCInstPrinter.h"
#include "llvm/MC/MCInstrDesc.h"
#include "llvm/MC/MCInstrInfo.h"
#include "llvm/MC/MCObjectFileInfo.h"
#include "llvm/MC/MCParser/AsmCond.h"
#include "llvm/MC/MCParser/AsmLexer.h"
#include "llvm/MC/MCParser/MCAsmLexer.h"
#include "llvm/MC/MCParser/MCAsmParser.h"
#include "llvm/MC/MCParser/MCAsmParserUtils.h"
#include "llvm/MC/MCParser/MCParsedAsmOperand.h"
#include "llvm/MC/MCParser/MCTargetAsmParser.h"
#include "llvm/MC/MCRegisterInfo.h"
#include "llvm/MC/MCSection.h"
#include "llvm/MC/MCStreamer.h"
#include "llvm/MC/MCSymbol.h"
#include "llvm/MC/MCValue.h"
#include "llvm/Support/Casting.h"
#include "llvm/Support/CommandLine.h"
#include "llvm/Support/Dwarf.h"
#include "llvm/Support/ErrorHandling.h"
#include "llvm/Support/MathExtras.h"
#include "llvm/Support/MemoryBuffer.h"
#include "llvm/Support/SMLoc.h"
#include "llvm/Support/SourceMgr.h"
#include "llvm/Support/raw_ostream.h"
#include <algorithm>
#include <cassert>
#include <cctype>
#include <cstddef>
#include <cstdint>
#include <deque>
#include <memory>
#include <sstream>
#include <string>
#include <tuple>
#include <utility>
#include <vector>

using namespace llvm;

MCAsmParserSemaCallback::~MCAsmParserSemaCallback() {}

static cl::opt<unsigned> AsmMacroMaxNestingDepth(
     "asm-macro-max-nesting-depth", cl::init(20), cl::Hidden,
     cl::desc("The maximum nesting depth allowed for assembly macros."));

namespace {

/// \brief Helper types for tracking macro definitions.
typedef std::vector<AsmToken> MCAsmMacroArgument;
typedef std::vector<MCAsmMacroArgument> MCAsmMacroArguments;

struct MCAsmMacroParameter {
  StringRef Name;
  MCAsmMacroArgument Value;
  bool Required;
  bool Vararg;

  MCAsmMacroParameter() : Required(false), Vararg(false) {}
};

typedef std::vector<MCAsmMacroParameter> MCAsmMacroParameters;

struct MCAsmMacro {
  StringRef Name;
  StringRef Body;
  MCAsmMacroParameters Parameters;

public:
  MCAsmMacro(StringRef N, StringRef B, MCAsmMacroParameters P)
      : Name(N), Body(B), Parameters(std::move(P)) {}
};

/// \brief Helper class for storing information about an active macro
/// instantiation.
struct MacroInstantiation {
  /// The location of the instantiation.
  SMLoc InstantiationLoc;

  /// The buffer where parsing should resume upon instantiation completion.
  int ExitBuffer;

  /// The location where parsing should resume upon instantiation completion.
  SMLoc ExitLoc;

  /// The depth of TheCondStack at the start of the instantiation.
  size_t CondStackDepth;

public:
  MacroInstantiation(SMLoc IL, int EB, SMLoc EL, size_t CondStackDepth);
};

struct ParseStatementInfo {
  /// \brief The parsed operands from the last parsed statement.
  SmallVector<std::unique_ptr<MCParsedAsmOperand>, 8> ParsedOperands;

  /// \brief The opcode from the last parsed instruction.
  unsigned Opcode;

  /// \brief Was there an error parsing the inline assembly?
  bool ParseError;

  SmallVectorImpl<AsmRewrite> *AsmRewrites;

  ParseStatementInfo() : Opcode(~0U), ParseError(false), AsmRewrites(nullptr) {}
  ParseStatementInfo(SmallVectorImpl<AsmRewrite> *rewrites)
    : Opcode(~0), ParseError(false), AsmRewrites(rewrites) {}
};

/// \brief The concrete assembly parser instance.
class AsmParser : public MCAsmParser {
  AsmParser(const AsmParser &) = delete;
  void operator=(const AsmParser &) = delete;

private:
  AsmLexer Lexer;
  MCContext &Ctx;
  MCStreamer &Out;
  const MCAsmInfo &MAI;
  SourceMgr &SrcMgr;
  SourceMgr::DiagHandlerTy SavedDiagHandler;
  void *SavedDiagContext;
  std::unique_ptr<MCAsmParserExtension> PlatformParser;

  /// This is the current buffer index we're lexing from as managed by the
  /// SourceMgr object.
  unsigned CurBuffer;

  AsmCond TheCondState;
  std::vector<AsmCond> TheCondStack;

  /// \brief maps directive names to handler methods in parser
  /// extensions. Extensions register themselves in this map by calling
  /// addDirectiveHandler.
  StringMap<ExtensionDirectiveHandler> ExtensionDirectiveMap;

  /// \brief Map of currently defined macros.
  StringMap<MCAsmMacro> MacroMap;

  /// \brief Stack of active macro instantiations.
  std::vector<MacroInstantiation*> ActiveMacros;

  /// \brief List of bodies of anonymous macros.
  std::deque<MCAsmMacro> MacroLikeBodies;

  /// Boolean tracking whether macro substitution is enabled.
  unsigned MacrosEnabledFlag : 1;

  /// \brief Keeps track of how many .macro's have been instantiated.
  unsigned NumOfMacroInstantiations;

  /// The values from the last parsed cpp hash file line comment if any.
  struct CppHashInfoTy {
    StringRef Filename;
    int64_t LineNumber = 0;
    SMLoc Loc;
    unsigned Buf = 0;
  };
  CppHashInfoTy CppHashInfo;

  /// \brief List of forward directional labels for diagnosis at the end.
  SmallVector<std::tuple<SMLoc, CppHashInfoTy, MCSymbol *>, 4> DirLabels;

  /// When generating dwarf for assembly source files we need to calculate the
  /// logical line number based on the last parsed cpp hash file line comment
  /// and current line. Since this is slow and messes up the SourceMgr's
  /// cache we save the last info we queried with SrcMgr.FindLineNumber().
  SMLoc LastQueryIDLoc;
  unsigned LastQueryBuffer;
  unsigned LastQueryLine;

  /// AssemblerDialect. ~OU means unset value and use value provided by MAI.
  unsigned AssemblerDialect;

  /// \brief is Darwin compatibility enabled?
  bool IsDarwin;

  /// \brief Are we parsing ms-style inline assembly?
  bool ParsingInlineAsm;

public:
  AsmParser(SourceMgr &SM, MCContext &Ctx, MCStreamer &Out,
            const MCAsmInfo &MAI);
  ~AsmParser() override;

  bool Run(bool NoInitialTextSection, bool NoFinalize = false) override;

  void addDirectiveHandler(StringRef Directive,
                           ExtensionDirectiveHandler Handler) override {
    ExtensionDirectiveMap[Directive] = Handler;
  }

  void addAliasForDirective(StringRef Directive, StringRef Alias) override {
    DirectiveKindMap[Directive] = DirectiveKindMap[Alias];
  }

public:
  /// @name MCAsmParser Interface
  /// {

  SourceMgr &getSourceManager() override { return SrcMgr; }
  MCAsmLexer &getLexer() override { return Lexer; }
  MCContext &getContext() override { return Ctx; }
  MCStreamer &getStreamer() override { return Out; }

  CodeViewContext &getCVContext() { return Ctx.getCVContext(); }

  unsigned getAssemblerDialect() override {
    if (AssemblerDialect == ~0U)
      return MAI.getAssemblerDialect();
    else
      return AssemblerDialect;
  }
  void setAssemblerDialect(unsigned i) override {
    AssemblerDialect = i;
  }

  void Note(SMLoc L, const Twine &Msg, SMRange Range = None) override;
  bool Warning(SMLoc L, const Twine &Msg, SMRange Range = None) override;
  bool printError(SMLoc L, const Twine &Msg, SMRange Range = None) override;

  const AsmToken &Lex() override;

  void setParsingInlineAsm(bool V) override {
    ParsingInlineAsm = V;
    Lexer.setParsingMSInlineAsm(V);
  }
  bool isParsingInlineAsm() override { return ParsingInlineAsm; }

  bool parseMSInlineAsm(void *AsmLoc, std::string &AsmString,
                        unsigned &NumOutputs, unsigned &NumInputs,
                        SmallVectorImpl<std::pair<void *,bool> > &OpDecls,
                        SmallVectorImpl<std::string> &Constraints,
                        SmallVectorImpl<std::string> &Clobbers,
                        const MCInstrInfo *MII, const MCInstPrinter *IP,
                        MCAsmParserSemaCallback &SI) override;

  bool parseExpression(const MCExpr *&Res);
  bool parseExpression(const MCExpr *&Res, SMLoc &EndLoc) override;
  bool parsePrimaryExpr(const MCExpr *&Res, SMLoc &EndLoc) override;
  bool parseParenExpression(const MCExpr *&Res, SMLoc &EndLoc) override;
  bool parseParenExprOfDepth(unsigned ParenDepth, const MCExpr *&Res,
                             SMLoc &EndLoc) override;
  bool parseAbsoluteExpression(int64_t &Res) override;

  /// \brief Parse a floating point expression using the float \p Semantics
  /// and set \p Res to the value.
  bool parseRealValue(const fltSemantics &Semantics, APInt &Res);

  /// \brief Parse an identifier or string (as a quoted identifier)
  /// and set \p Res to the identifier contents.
  bool parseIdentifier(StringRef &Res) override;
  void eatToEndOfStatement() override;

<<<<<<< HEAD
  void checkForValidSection() override;

  bool getTokenLoc(SMLoc &Loc) {
    Loc = getTok().getLoc();
    return false;
  }

  bool parseEOL(const Twine &ErrMsg) {
    if (getTok().getKind() == AsmToken::Hash) {
      StringRef CommentStr = parseStringToEndOfStatement();
      Lexer.Lex();
      Lexer.UnLex(AsmToken(AsmToken::EndOfStatement, CommentStr));
    }
    if (getTok().getKind() != AsmToken::EndOfStatement)
      return TokError(ErrMsg);
    Lex();
    return false;
  }

  /// parseToken - If current token has the specified kind, eat it and
  /// return success.  Otherwise, emit the specified error and return failure.
  bool parseToken(AsmToken::TokenKind T, const Twine &ErrMsg) {
    if (T == AsmToken::EndOfStatement)
      return parseEOL(ErrMsg);
    if (getTok().getKind() != T)
      return TokError(ErrMsg);
    Lex();
    return false;
  }

  bool parseIntToken(int64_t &V, const Twine &ErrMsg) {
    if (getTok().getKind() != AsmToken::Integer)
      return TokError(ErrMsg);
    V = getTok().getIntVal();
    Lex();
    return false;
  }
=======
  bool checkForValidSection() override;
>>>>>>> 77e7778b

  /// }

private:
  bool parseStatement(ParseStatementInfo &Info,
                      MCAsmParserSemaCallback *SI);
  bool parseCurlyBlockScope(SmallVectorImpl<AsmRewrite>& AsmStrRewrites);
  bool parseCppHashLineFilenameComment(SMLoc L);

  void checkForBadMacro(SMLoc DirectiveLoc, StringRef Name, StringRef Body,
                        ArrayRef<MCAsmMacroParameter> Parameters);
  bool expandMacro(raw_svector_ostream &OS, StringRef Body,
                   ArrayRef<MCAsmMacroParameter> Parameters,
                   ArrayRef<MCAsmMacroArgument> A, bool EnableAtPseudoVariable,
                   SMLoc L);

  /// \brief Are macros enabled in the parser?
  bool areMacrosEnabled() {return MacrosEnabledFlag;}

  /// \brief Control a flag in the parser that enables or disables macros.
  void setMacrosEnabled(bool Flag) {MacrosEnabledFlag = Flag;}

  /// \brief Lookup a previously defined macro.
  /// \param Name Macro name.
  /// \returns Pointer to macro. NULL if no such macro was defined.
  const MCAsmMacro* lookupMacro(StringRef Name);

  /// \brief Define a new macro with the given name and information.
  void defineMacro(StringRef Name, MCAsmMacro Macro);

  /// \brief Undefine a macro. If no such macro was defined, it's a no-op.
  void undefineMacro(StringRef Name);

  /// \brief Are we inside a macro instantiation?
  bool isInsideMacroInstantiation() {return !ActiveMacros.empty();}

  /// \brief Handle entry to macro instantiation.
  ///
  /// \param M The macro.
  /// \param NameLoc Instantiation location.
  bool handleMacroEntry(const MCAsmMacro *M, SMLoc NameLoc);

  /// \brief Handle exit from macro instantiation.
  void handleMacroExit();

  /// \brief Extract AsmTokens for a macro argument.
  bool parseMacroArgument(MCAsmMacroArgument &MA, bool Vararg);

  /// \brief Parse all macro arguments for a given macro.
  bool parseMacroArguments(const MCAsmMacro *M, MCAsmMacroArguments &A);

  void printMacroInstantiations();
  void printMessage(SMLoc Loc, SourceMgr::DiagKind Kind, const Twine &Msg,
                    SMRange Range = None) const {
    ArrayRef<SMRange> Ranges(Range);
    SrcMgr.PrintMessage(Loc, Kind, Msg, Ranges);
  }
  static void DiagHandler(const SMDiagnostic &Diag, void *Context);

  /// \brief Enter the specified file. This returns true on failure.
  bool enterIncludeFile(const std::string &Filename);

  /// \brief Process the specified file for the .incbin directive.
  /// This returns true on failure.
  bool processIncbinFile(const std::string &Filename, int64_t Skip = 0,
                         const MCExpr *Count = nullptr, SMLoc Loc = SMLoc());

  /// \brief Reset the current lexer position to that given by \p Loc. The
  /// current token is not set; clients should ensure Lex() is called
  /// subsequently.
  ///
  /// \param InBuffer If not 0, should be the known buffer id that contains the
  /// location.
  void jumpToLoc(SMLoc Loc, unsigned InBuffer = 0);

  /// \brief Parse up to the end of statement and a return the contents from the
  /// current token until the end of the statement; the current token on exit
  /// will be either the EndOfStatement or EOF.
  StringRef parseStringToEndOfStatement() override;

  /// \brief Parse until the end of a statement or a comma is encountered,
  /// return the contents from the current token up to the end or comma.
  StringRef parseStringToComma();

  bool parseAssignment(StringRef Name, bool allow_redef,
                       bool NoDeadStrip = false);

  unsigned getBinOpPrecedence(AsmToken::TokenKind K,
                              MCBinaryExpr::Opcode &Kind);

  bool parseBinOpRHS(unsigned Precedence, const MCExpr *&Res, SMLoc &EndLoc);
  bool parseParenExpr(const MCExpr *&Res, SMLoc &EndLoc);
  bool parseBracketExpr(const MCExpr *&Res, SMLoc &EndLoc);

  bool parseRegisterOrRegisterNumber(int64_t &Register, SMLoc DirectiveLoc);

  bool parseCVFunctionId(int64_t &FunctionId, StringRef DirectiveName);
  bool parseCVFileId(int64_t &FileId, StringRef DirectiveName);

  // Generic (target and platform independent) directive parsing.
  enum DirectiveKind {
    DK_NO_DIRECTIVE, // Placeholder
    DK_SET, DK_EQU, DK_EQUIV, DK_ASCII, DK_ASCIZ, DK_STRING, DK_BYTE, DK_SHORT,
    DK_RELOC,
    DK_VALUE, DK_2BYTE, DK_LONG, DK_INT, DK_4BYTE, DK_QUAD, DK_8BYTE, DK_OCTA,
    DK_DC, DK_DC_A, DK_DC_B, DK_DC_D, DK_DC_L, DK_DC_S, DK_DC_W, DK_DC_X,
    DK_DCB, DK_DCB_B, DK_DCB_D, DK_DCB_L, DK_DCB_S, DK_DCB_W, DK_DCB_X,
    DK_DS, DK_DS_B, DK_DS_D, DK_DS_L, DK_DS_P, DK_DS_S, DK_DS_W, DK_DS_X,
    DK_SINGLE, DK_FLOAT, DK_DOUBLE, DK_ALIGN, DK_ALIGN32, DK_BALIGN, DK_BALIGNW,
    DK_BALIGNL, DK_P2ALIGN, DK_P2ALIGNW, DK_P2ALIGNL, DK_ORG, DK_FILL, DK_ENDR,
    DK_BUNDLE_ALIGN_MODE, DK_BUNDLE_LOCK, DK_BUNDLE_UNLOCK,
    DK_ZERO, DK_EXTERN, DK_GLOBL, DK_GLOBAL,
    DK_LAZY_REFERENCE, DK_NO_DEAD_STRIP, DK_SYMBOL_RESOLVER,
    DK_PRIVATE_EXTERN, DK_REFERENCE, DK_WEAK_DEFINITION, DK_WEAK_REFERENCE,
    DK_WEAK_DEF_CAN_BE_HIDDEN, DK_COMM, DK_COMMON, DK_LCOMM, DK_ABORT,
    DK_INCLUDE, DK_INCBIN, DK_CODE16, DK_CODE16GCC, DK_REPT, DK_IRP, DK_IRPC,
    DK_IF, DK_IFEQ, DK_IFGE, DK_IFGT, DK_IFLE, DK_IFLT, DK_IFNE, DK_IFB,
    DK_IFNB, DK_IFC, DK_IFEQS, DK_IFNC, DK_IFNES, DK_IFDEF, DK_IFNDEF,
    DK_IFNOTDEF, DK_ELSEIF, DK_ELSE, DK_ENDIF,
    DK_SPACE, DK_SKIP, DK_FILE, DK_LINE, DK_LOC, DK_STABS,
    DK_CV_FILE, DK_CV_FUNC_ID, DK_CV_INLINE_SITE_ID, DK_CV_LOC, DK_CV_LINETABLE,
    DK_CV_INLINE_LINETABLE, DK_CV_DEF_RANGE, DK_CV_STRINGTABLE,
    DK_CV_FILECHECKSUMS,
    DK_CFI_SECTIONS, DK_CFI_STARTPROC, DK_CFI_ENDPROC, DK_CFI_DEF_CFA,
    DK_CFI_DEF_CFA_OFFSET, DK_CFI_ADJUST_CFA_OFFSET, DK_CFI_DEF_CFA_REGISTER,
    DK_CFI_OFFSET, DK_CFI_REL_OFFSET, DK_CFI_PERSONALITY, DK_CFI_LSDA,
    DK_CFI_REMEMBER_STATE, DK_CFI_RESTORE_STATE, DK_CFI_SAME_VALUE,
    DK_CFI_RESTORE, DK_CFI_ESCAPE, DK_CFI_SIGNAL_FRAME, DK_CFI_UNDEFINED,
    DK_CFI_REGISTER, DK_CFI_WINDOW_SAVE,
    DK_MACROS_ON, DK_MACROS_OFF,
    DK_MACRO, DK_EXITM, DK_ENDM, DK_ENDMACRO, DK_PURGEM,
    DK_SLEB128, DK_ULEB128,
    DK_ERR, DK_ERROR, DK_WARNING,
    DK_END
  };

  /// \brief Maps directive name --> DirectiveKind enum, for
  /// directives parsed by this class.
  StringMap<DirectiveKind> DirectiveKindMap;

  // ".ascii", ".asciz", ".string"
  bool parseDirectiveAscii(StringRef IDVal, bool ZeroTerminated);
  bool parseDirectiveReloc(SMLoc DirectiveLoc); // ".reloc"
  bool parseDirectiveValue(StringRef IDVal,
                           unsigned Size);       // ".byte", ".long", ...
  bool parseDirectiveOctaValue(StringRef IDVal); // ".octa", ...
  bool parseDirectiveRealValue(StringRef IDVal,
                               const fltSemantics &); // ".single", ...
  bool parseDirectiveFill(); // ".fill"
  bool parseDirectiveZero(); // ".zero"
  // ".set", ".equ", ".equiv"
  bool parseDirectiveSet(StringRef IDVal, bool allow_redef);
  bool parseDirectiveOrg(); // ".org"
  // ".align{,32}", ".p2align{,w,l}"
  bool parseDirectiveAlign(bool IsPow2, unsigned ValueSize);

  // ".file", ".line", ".loc", ".stabs"
  bool parseDirectiveFile(SMLoc DirectiveLoc);
  bool parseDirectiveLine();
  bool parseDirectiveLoc();
  bool parseDirectiveStabs();

  // ".cv_file", ".cv_func_id", ".cv_inline_site_id", ".cv_loc", ".cv_linetable",
  // ".cv_inline_linetable", ".cv_def_range"
  bool parseDirectiveCVFile();
  bool parseDirectiveCVFuncId();
  bool parseDirectiveCVInlineSiteId();
  bool parseDirectiveCVLoc();
  bool parseDirectiveCVLinetable();
  bool parseDirectiveCVInlineLinetable();
  bool parseDirectiveCVDefRange();
  bool parseDirectiveCVStringTable();
  bool parseDirectiveCVFileChecksums();

  // .cfi directives
  bool parseDirectiveCFIRegister(SMLoc DirectiveLoc);
  bool parseDirectiveCFIWindowSave();
  bool parseDirectiveCFISections();
  bool parseDirectiveCFIStartProc();
  bool parseDirectiveCFIEndProc();
  bool parseDirectiveCFIDefCfaOffset();
  bool parseDirectiveCFIDefCfa(SMLoc DirectiveLoc);
  bool parseDirectiveCFIAdjustCfaOffset();
  bool parseDirectiveCFIDefCfaRegister(SMLoc DirectiveLoc);
  bool parseDirectiveCFIOffset(SMLoc DirectiveLoc);
  bool parseDirectiveCFIRelOffset(SMLoc DirectiveLoc);
  bool parseDirectiveCFIPersonalityOrLsda(bool IsPersonality);
  bool parseDirectiveCFIRememberState();
  bool parseDirectiveCFIRestoreState();
  bool parseDirectiveCFISameValue(SMLoc DirectiveLoc);
  bool parseDirectiveCFIRestore(SMLoc DirectiveLoc);
  bool parseDirectiveCFIEscape();
  bool parseDirectiveCFISignalFrame();
  bool parseDirectiveCFIUndefined(SMLoc DirectiveLoc);

  // macro directives
  bool parseDirectivePurgeMacro(SMLoc DirectiveLoc);
  bool parseDirectiveExitMacro(StringRef Directive);
  bool parseDirectiveEndMacro(StringRef Directive);
  bool parseDirectiveMacro(SMLoc DirectiveLoc);
  bool parseDirectiveMacrosOnOff(StringRef Directive);

  // ".bundle_align_mode"
  bool parseDirectiveBundleAlignMode();
  // ".bundle_lock"
  bool parseDirectiveBundleLock();
  // ".bundle_unlock"
  bool parseDirectiveBundleUnlock();

  // ".space", ".skip"
  bool parseDirectiveSpace(StringRef IDVal);

  // ".dcb"
  bool parseDirectiveDCB(StringRef IDVal, unsigned Size);
  bool parseDirectiveRealDCB(StringRef IDVal, const fltSemantics &);
  // ".ds"
  bool parseDirectiveDS(StringRef IDVal, unsigned Size);

  // .sleb128 (Signed=true) and .uleb128 (Signed=false)
  bool parseDirectiveLEB128(bool Signed);

  /// \brief Parse a directive like ".globl" which
  /// accepts a single symbol (which should be a label or an external).
  bool parseDirectiveSymbolAttribute(MCSymbolAttr Attr);

  bool parseDirectiveComm(bool IsLocal); // ".comm" and ".lcomm"

  bool parseDirectiveAbort(); // ".abort"
  bool parseDirectiveInclude(); // ".include"
  bool parseDirectiveIncbin(); // ".incbin"

  // ".if", ".ifeq", ".ifge", ".ifgt" , ".ifle", ".iflt" or ".ifne"
  bool parseDirectiveIf(SMLoc DirectiveLoc, DirectiveKind DirKind);
  // ".ifb" or ".ifnb", depending on ExpectBlank.
  bool parseDirectiveIfb(SMLoc DirectiveLoc, bool ExpectBlank);
  // ".ifc" or ".ifnc", depending on ExpectEqual.
  bool parseDirectiveIfc(SMLoc DirectiveLoc, bool ExpectEqual);
  // ".ifeqs" or ".ifnes", depending on ExpectEqual.
  bool parseDirectiveIfeqs(SMLoc DirectiveLoc, bool ExpectEqual);
  // ".ifdef" or ".ifndef", depending on expect_defined
  bool parseDirectiveIfdef(SMLoc DirectiveLoc, bool expect_defined);
  bool parseDirectiveElseIf(SMLoc DirectiveLoc); // ".elseif"
  bool parseDirectiveElse(SMLoc DirectiveLoc); // ".else"
  bool parseDirectiveEndIf(SMLoc DirectiveLoc); // .endif
  bool parseEscapedString(std::string &Data) override;

  const MCExpr *applyModifierToExpr(const MCExpr *E,
                                    MCSymbolRefExpr::VariantKind Variant);

  // Macro-like directives
  MCAsmMacro *parseMacroLikeBody(SMLoc DirectiveLoc);
  void instantiateMacroLikeBody(MCAsmMacro *M, SMLoc DirectiveLoc,
                                raw_svector_ostream &OS);
  bool parseDirectiveRept(SMLoc DirectiveLoc, StringRef Directive);
  bool parseDirectiveIrp(SMLoc DirectiveLoc);  // ".irp"
  bool parseDirectiveIrpc(SMLoc DirectiveLoc); // ".irpc"
  bool parseDirectiveEndr(SMLoc DirectiveLoc); // ".endr"

  // "_emit" or "__emit"
  bool parseDirectiveMSEmit(SMLoc DirectiveLoc, ParseStatementInfo &Info,
                            size_t Len);

  // "align"
  bool parseDirectiveMSAlign(SMLoc DirectiveLoc, ParseStatementInfo &Info);

  // "end"
  bool parseDirectiveEnd(SMLoc DirectiveLoc);

  // ".err" or ".error"
  bool parseDirectiveError(SMLoc DirectiveLoc, bool WithMessage);

  // ".warning"
  bool parseDirectiveWarning(SMLoc DirectiveLoc);

  void initializeDirectiveKindMap();
};

} // end anonymous namespace

namespace llvm {

extern MCAsmParserExtension *createDarwinAsmParser();
extern MCAsmParserExtension *createELFAsmParser();
extern MCAsmParserExtension *createCOFFAsmParser();

} // end namespace llvm

enum { DEFAULT_ADDRSPACE = 0 };

AsmParser::AsmParser(SourceMgr &SM, MCContext &Ctx, MCStreamer &Out,
                     const MCAsmInfo &MAI)
    : Lexer(MAI), Ctx(Ctx), Out(Out), MAI(MAI), SrcMgr(SM),
      PlatformParser(nullptr), CurBuffer(SM.getMainFileID()),
      MacrosEnabledFlag(true), CppHashInfo(), AssemblerDialect(~0U),
      IsDarwin(false), ParsingInlineAsm(false) {
  HadError = false;
  // Save the old handler.
  SavedDiagHandler = SrcMgr.getDiagHandler();
  SavedDiagContext = SrcMgr.getDiagContext();
  // Set our own handler which calls the saved handler.
  SrcMgr.setDiagHandler(DiagHandler, this);
  Lexer.setBuffer(SrcMgr.getMemoryBuffer(CurBuffer)->getBuffer());

  // Initialize the platform / file format parser.
  switch (Ctx.getObjectFileInfo()->getObjectFileType()) {
  case MCObjectFileInfo::IsCOFF:
    PlatformParser.reset(createCOFFAsmParser());
    break;
  case MCObjectFileInfo::IsMachO:
    PlatformParser.reset(createDarwinAsmParser());
    IsDarwin = true;
    break;
  case MCObjectFileInfo::IsELF:
    PlatformParser.reset(createELFAsmParser());
    break;
  }

  PlatformParser->Initialize(*this);
  initializeDirectiveKindMap();

  NumOfMacroInstantiations = 0;
}

AsmParser::~AsmParser() {
  assert((HadError || ActiveMacros.empty()) &&
         "Unexpected active macro instantiation!");
}

void AsmParser::printMacroInstantiations() {
  // Print the active macro instantiation stack.
  for (std::vector<MacroInstantiation *>::const_reverse_iterator
           it = ActiveMacros.rbegin(),
           ie = ActiveMacros.rend();
       it != ie; ++it)
    printMessage((*it)->InstantiationLoc, SourceMgr::DK_Note,
                 "while in macro instantiation");
}

void AsmParser::Note(SMLoc L, const Twine &Msg, SMRange Range) {
  printPendingErrors();
  printMessage(L, SourceMgr::DK_Note, Msg, Range);
  printMacroInstantiations();
}

bool AsmParser::Warning(SMLoc L, const Twine &Msg, SMRange Range) {
  if(getTargetParser().getTargetOptions().MCNoWarn)
    return false;
  if (getTargetParser().getTargetOptions().MCFatalWarnings)
    return Error(L, Msg, Range);
  printMessage(L, SourceMgr::DK_Warning, Msg, Range);
  printMacroInstantiations();
  return false;
}

bool AsmParser::printError(SMLoc L, const Twine &Msg, SMRange Range) {
  HadError = true;
  printMessage(L, SourceMgr::DK_Error, Msg, Range);
  printMacroInstantiations();
  return true;
}

bool AsmParser::enterIncludeFile(const std::string &Filename) {
  std::string IncludedFile;
  unsigned NewBuf =
      SrcMgr.AddIncludeFile(Filename, Lexer.getLoc(), IncludedFile);
  if (!NewBuf)
    return true;

  CurBuffer = NewBuf;
  Lexer.setBuffer(SrcMgr.getMemoryBuffer(CurBuffer)->getBuffer());
  return false;
}

/// Process the specified .incbin file by searching for it in the include paths
/// then just emitting the byte contents of the file to the streamer. This
/// returns true on failure.
bool AsmParser::processIncbinFile(const std::string &Filename, int64_t Skip,
                                  const MCExpr *Count, SMLoc Loc) {
  std::string IncludedFile;
  unsigned NewBuf =
      SrcMgr.AddIncludeFile(Filename, Lexer.getLoc(), IncludedFile);
  if (!NewBuf)
    return true;

  // Pick up the bytes from the file and emit them.
  StringRef Bytes = SrcMgr.getMemoryBuffer(NewBuf)->getBuffer();
  Bytes = Bytes.drop_front(Skip);
  if (Count) {
    int64_t Res;
    if (!Count->evaluateAsAbsolute(Res))
      return Error(Loc, "expected absolute expression");
    if (Res < 0)
      return Warning(Loc, "negative count has no effect");
    Bytes = Bytes.take_front(Res);
  }
  getStreamer().EmitBytes(Bytes);
  return false;
}

void AsmParser::jumpToLoc(SMLoc Loc, unsigned InBuffer) {
  CurBuffer = InBuffer ? InBuffer : SrcMgr.FindBufferContainingLoc(Loc);
  Lexer.setBuffer(SrcMgr.getMemoryBuffer(CurBuffer)->getBuffer(),
                  Loc.getPointer());
}

const AsmToken &AsmParser::Lex() {
  if (Lexer.getTok().is(AsmToken::Error))
    Error(Lexer.getErrLoc(), Lexer.getErr());

  // if it's a end of statement with a comment in it
  if (getTok().is(AsmToken::EndOfStatement)) {
    // if this is a line comment output it.
    if (getTok().getString().front() != '\n' &&
        getTok().getString().front() != '\r' && MAI.preserveAsmComments())
      Out.addExplicitComment(Twine(getTok().getString()));
  }

  const AsmToken *tok = &Lexer.Lex();

  // Parse comments here to be deferred until end of next statement.
  while (tok->is(AsmToken::Comment)) {
    if (MAI.preserveAsmComments())
      Out.addExplicitComment(Twine(tok->getString()));
    tok = &Lexer.Lex();
  }

  if (tok->is(AsmToken::Eof)) {
    // If this is the end of an included file, pop the parent file off the
    // include stack.
    SMLoc ParentIncludeLoc = SrcMgr.getParentIncludeLoc(CurBuffer);
    if (ParentIncludeLoc != SMLoc()) {
      jumpToLoc(ParentIncludeLoc);
      return Lex();
    }
  }

  return *tok;
}

bool AsmParser::Run(bool NoInitialTextSection, bool NoFinalize) {
  // Create the initial section, if requested.
  if (!NoInitialTextSection)
    Out.InitSections(false);

  // Prime the lexer.
  Lex();

  HadError = false;
  AsmCond StartingCondState = TheCondState;

  // If we are generating dwarf for assembly source files save the initial text
  // section and generate a .file directive.
  if (getContext().getGenDwarfForAssembly()) {
    MCSection *Sec = getStreamer().getCurrentSectionOnly();
    if (!Sec->getBeginSymbol()) {
      MCSymbol *SectionStartSym = getContext().createTempSymbol();
      getStreamer().EmitLabel(SectionStartSym);
      Sec->setBeginSymbol(SectionStartSym);
    }
    bool InsertResult = getContext().addGenDwarfSection(Sec);
    assert(InsertResult && ".text section should not have debug info yet");
    (void)InsertResult;
    getContext().setGenDwarfFileNumber(getStreamer().EmitDwarfFileDirective(
        0, StringRef(), getContext().getMainFileName()));
  }

  // While we have input, parse each statement.
  while (Lexer.isNot(AsmToken::Eof)) {
    ParseStatementInfo Info;
    if (!parseStatement(Info, nullptr))
      continue;

    // If we have a Lexer Error we are on an Error Token. Load in Lexer Error
    // for printing ErrMsg via Lex() only if no (presumably better) parser error
    // exists.
    if (!hasPendingError() && Lexer.getTok().is(AsmToken::Error)) {
      Lex();
    }

    // parseStatement returned true so may need to emit an error.
    printPendingErrors();

    // Skipping to the next line if needed.
    if (!getLexer().isAtStartOfStatement())
      eatToEndOfStatement();
  }

  // All errors should have been emitted.
  assert(!hasPendingError() && "unexpected error from parseStatement");

  getTargetParser().flushPendingInstructions(getStreamer());

  if (TheCondState.TheCond != StartingCondState.TheCond ||
      TheCondState.Ignore != StartingCondState.Ignore)
    printError(getTok().getLoc(), "unmatched .ifs or .elses");
  // Check to see there are no empty DwarfFile slots.
  const auto &LineTables = getContext().getMCDwarfLineTables();
  if (!LineTables.empty()) {
    unsigned Index = 0;
    for (const auto &File : LineTables.begin()->second.getMCDwarfFiles()) {
      if (File.Name.empty() && Index != 0)
        printError(getTok().getLoc(), "unassigned file number: " +
                                          Twine(Index) +
                                          " for .file directives");
      ++Index;
    }
  }

  // Check to see that all assembler local symbols were actually defined.
  // Targets that don't do subsections via symbols may not want this, though,
  // so conservatively exclude them. Only do this if we're finalizing, though,
  // as otherwise we won't necessarilly have seen everything yet.
  if (!NoFinalize) {
    if (MAI.hasSubsectionsViaSymbols()) {
      for (const auto &TableEntry : getContext().getSymbols()) {
        MCSymbol *Sym = TableEntry.getValue();
        // Variable symbols may not be marked as defined, so check those
        // explicitly. If we know it's a variable, we have a definition for
        // the purposes of this check.
        if (Sym->isTemporary() && !Sym->isVariable() && !Sym->isDefined())
          // FIXME: We would really like to refer back to where the symbol was
          // first referenced for a source location. We need to add something
          // to track that. Currently, we just point to the end of the file.
          printError(getTok().getLoc(), "assembler local symbol '" +
                                            Sym->getName() + "' not defined");
      }
    }

    // Temporary symbols like the ones for directional jumps don't go in the
    // symbol table. They also need to be diagnosed in all (final) cases.
    for (std::tuple<SMLoc, CppHashInfoTy, MCSymbol *> &LocSym : DirLabels) {
      if (std::get<2>(LocSym)->isUndefined()) {
        // Reset the state of any "# line file" directives we've seen to the
        // context as it was at the diagnostic site.
        CppHashInfo = std::get<1>(LocSym);
        printError(std::get<0>(LocSym), "directional label undefined");
      }
    }
  }

  // Finalize the output stream if there are no errors and if the client wants
  // us to.
  if (!HadError && !NoFinalize)
    Out.Finish();

  return HadError || getContext().hadError();
}

bool AsmParser::checkForValidSection() {
  if (!ParsingInlineAsm && !getStreamer().getCurrentSectionOnly()) {
    Out.InitSections(false);
    return Error(getTok().getLoc(),
                 "expected section directive before assembly directive");
  }
  return false;
}

/// \brief Throw away the rest of the line for testing purposes.
void AsmParser::eatToEndOfStatement() {
  while (Lexer.isNot(AsmToken::EndOfStatement) && Lexer.isNot(AsmToken::Eof))
    Lexer.Lex();

  // Eat EOL.
  if (Lexer.is(AsmToken::EndOfStatement))
    Lexer.Lex();
}

StringRef AsmParser::parseStringToEndOfStatement() {
  const char *Start = getTok().getLoc().getPointer();

  while (Lexer.isNot(AsmToken::EndOfStatement) && Lexer.isNot(AsmToken::Eof))
    Lexer.Lex();

  const char *End = getTok().getLoc().getPointer();
  return StringRef(Start, End - Start);
}

StringRef AsmParser::parseStringToComma() {
  const char *Start = getTok().getLoc().getPointer();

  while (Lexer.isNot(AsmToken::EndOfStatement) &&
         Lexer.isNot(AsmToken::Comma) && Lexer.isNot(AsmToken::Eof))
    Lexer.Lex();

  const char *End = getTok().getLoc().getPointer();
  return StringRef(Start, End - Start);
}

/// \brief Parse a paren expression and return it.
/// NOTE: This assumes the leading '(' has already been consumed.
///
/// parenexpr ::= expr)
///
bool AsmParser::parseParenExpr(const MCExpr *&Res, SMLoc &EndLoc) {
  if (parseExpression(Res))
    return true;
  if (Lexer.isNot(AsmToken::RParen))
    return TokError("expected ')' in parentheses expression");
  EndLoc = Lexer.getTok().getEndLoc();
  Lex();
  return false;
}

/// \brief Parse a bracket expression and return it.
/// NOTE: This assumes the leading '[' has already been consumed.
///
/// bracketexpr ::= expr]
///
bool AsmParser::parseBracketExpr(const MCExpr *&Res, SMLoc &EndLoc) {
  if (parseExpression(Res))
    return true;
  EndLoc = getTok().getEndLoc();
  if (parseToken(AsmToken::RBrac, "expected ']' in brackets expression"))
    return true;
  return false;
}

/// \brief Parse a primary expression and return it.
///  primaryexpr ::= (parenexpr
///  primaryexpr ::= symbol
///  primaryexpr ::= number
///  primaryexpr ::= '.'
///  primaryexpr ::= ~,+,- primaryexpr
bool AsmParser::parsePrimaryExpr(const MCExpr *&Res, SMLoc &EndLoc) {
  SMLoc FirstTokenLoc = getLexer().getLoc();
  AsmToken::TokenKind FirstTokenKind = Lexer.getKind();
  switch (FirstTokenKind) {
  default:
    return TokError("unknown token in expression");
  // If we have an error assume that we've already handled it.
  case AsmToken::Error:
    return true;
  case AsmToken::Exclaim:
    Lex(); // Eat the operator.
    if (parsePrimaryExpr(Res, EndLoc))
      return true;
    Res = MCUnaryExpr::createLNot(Res, getContext());
    return false;
  case AsmToken::Dollar:
  case AsmToken::At:
  case AsmToken::String:
  case AsmToken::Identifier: {
    StringRef Identifier;
    if (parseIdentifier(Identifier)) {
      // We may have failed but $ may be a valid token.
      if (getTok().is(AsmToken::Dollar)) {
        if (Lexer.getMAI().getDollarIsPC()) {
          Lex();
          // This is a '$' reference, which references the current PC.  Emit a
          // temporary label to the streamer and refer to it.
          MCSymbol *Sym = Ctx.createTempSymbol();
          Out.EmitLabel(Sym);
          Res = MCSymbolRefExpr::create(Sym, MCSymbolRefExpr::VK_None,
                                        getContext());
          EndLoc = FirstTokenLoc;
          return false;
        }
        return Error(FirstTokenLoc, "invalid token in expression");
      }
    }
    // Parse symbol variant
    std::pair<StringRef, StringRef> Split;
    if (!MAI.useParensForSymbolVariant()) {
      if (FirstTokenKind == AsmToken::String) {
        if (Lexer.is(AsmToken::At)) {
          Lex(); // eat @
          SMLoc AtLoc = getLexer().getLoc();
          StringRef VName;
          if (parseIdentifier(VName))
            return Error(AtLoc, "expected symbol variant after '@'");

          Split = std::make_pair(Identifier, VName);
        }
      } else {
        Split = Identifier.split('@');
      }
    } else if (Lexer.is(AsmToken::LParen)) {
      Lex(); // eat '('.
      StringRef VName;
      parseIdentifier(VName);
      // eat ')'.
      if (parseToken(AsmToken::RParen,
                     "unexpected token in variant, expected ')'"))
        return true;
      Split = std::make_pair(Identifier, VName);
    }

    EndLoc = SMLoc::getFromPointer(Identifier.end());

    // This is a symbol reference.
    StringRef SymbolName = Identifier;
    MCSymbolRefExpr::VariantKind Variant = MCSymbolRefExpr::VK_None;

    // Lookup the symbol variant if used.
    if (Split.second.size()) {
      Variant = MCSymbolRefExpr::getVariantKindForName(Split.second);
      if (Variant != MCSymbolRefExpr::VK_Invalid) {
        SymbolName = Split.first;
      } else if (MAI.doesAllowAtInName() && !MAI.useParensForSymbolVariant()) {
        Variant = MCSymbolRefExpr::VK_None;
      } else {
        return Error(SMLoc::getFromPointer(Split.second.begin()),
                     "invalid variant '" + Split.second + "'");
      }
    }

    MCSymbol *Sym = getContext().getOrCreateSymbol(SymbolName);

    // If this is an absolute variable reference, substitute it now to preserve
    // semantics in the face of reassignment.
    if (Sym->isVariable() &&
        isa<MCConstantExpr>(Sym->getVariableValue(/*SetUsed*/ false))) {
      if (Variant)
        return Error(EndLoc, "unexpected modifier on variable reference");

      Res = Sym->getVariableValue(/*SetUsed*/ false);
      return false;
    }

    // Otherwise create a symbol ref.
    Res = MCSymbolRefExpr::create(Sym, Variant, getContext());
    return false;
  }
  case AsmToken::BigNum:
    return TokError("literal value out of range for directive");
  case AsmToken::Integer: {
    SMLoc Loc = getTok().getLoc();
    int64_t IntVal = getTok().getIntVal();
    Res = MCConstantExpr::create(IntVal, getContext());
    EndLoc = Lexer.getTok().getEndLoc();
    Lex(); // Eat token.
    // Look for 'b' or 'f' following an Integer as a directional label
    if (Lexer.getKind() == AsmToken::Identifier) {
      StringRef IDVal = getTok().getString();
      // Lookup the symbol variant if used.
      std::pair<StringRef, StringRef> Split = IDVal.split('@');
      MCSymbolRefExpr::VariantKind Variant = MCSymbolRefExpr::VK_None;
      if (Split.first.size() != IDVal.size()) {
        Variant = MCSymbolRefExpr::getVariantKindForName(Split.second);
        if (Variant == MCSymbolRefExpr::VK_Invalid)
          return TokError("invalid variant '" + Split.second + "'");
        IDVal = Split.first;
      }
      if (IDVal == "f" || IDVal == "b") {
        MCSymbol *Sym =
            Ctx.getDirectionalLocalSymbol(IntVal, IDVal == "b");
        Res = MCSymbolRefExpr::create(Sym, Variant, getContext());
        if (IDVal == "b" && Sym->isUndefined())
          return Error(Loc, "directional label undefined");
        DirLabels.push_back(std::make_tuple(Loc, CppHashInfo, Sym));
        EndLoc = Lexer.getTok().getEndLoc();
        Lex(); // Eat identifier.
      }
    }
    return false;
  }
  case AsmToken::Real: {
    APFloat RealVal(APFloat::IEEEdouble, getTok().getString());
    uint64_t IntVal = RealVal.bitcastToAPInt().getZExtValue();
    Res = MCConstantExpr::create(IntVal, getContext());
    EndLoc = Lexer.getTok().getEndLoc();
    Lex(); // Eat token.
    return false;
  }
  case AsmToken::Dot: {
    // This is a '.' reference, which references the current PC.  Emit a
    // temporary label to the streamer and refer to it.
    MCSymbol *Sym = Ctx.createTempSymbol();
    Out.EmitLabel(Sym);
    Res = MCSymbolRefExpr::create(Sym, MCSymbolRefExpr::VK_None, getContext());
    EndLoc = Lexer.getTok().getEndLoc();
    Lex(); // Eat identifier.
    return false;
  }
  case AsmToken::LParen:
    Lex(); // Eat the '('.
    return parseParenExpr(Res, EndLoc);
  case AsmToken::LBrac:
    if (!PlatformParser->HasBracketExpressions())
      return TokError("brackets expression not supported on this target");
    Lex(); // Eat the '['.
    return parseBracketExpr(Res, EndLoc);
  case AsmToken::Minus:
    Lex(); // Eat the operator.
    if (parsePrimaryExpr(Res, EndLoc))
      return true;
    Res = MCUnaryExpr::createMinus(Res, getContext());
    return false;
  case AsmToken::Plus:
    Lex(); // Eat the operator.
    if (parsePrimaryExpr(Res, EndLoc))
      return true;
    Res = MCUnaryExpr::createPlus(Res, getContext());
    return false;
  case AsmToken::Tilde:
    Lex(); // Eat the operator.
    if (parsePrimaryExpr(Res, EndLoc))
      return true;
    Res = MCUnaryExpr::createNot(Res, getContext());
    return false;
  // MIPS unary expression operators. The lexer won't generate these tokens if
  // MCAsmInfo::HasMipsExpressions is false for the target.
  case AsmToken::PercentCall16:
  case AsmToken::PercentCall_Hi:
  case AsmToken::PercentCall_Lo:
  case AsmToken::PercentDtprel_Hi:
  case AsmToken::PercentDtprel_Lo:
  case AsmToken::PercentGot:
  case AsmToken::PercentGot_Disp:
  case AsmToken::PercentGot_Hi:
  case AsmToken::PercentGot_Lo:
  case AsmToken::PercentGot_Ofst:
  case AsmToken::PercentGot_Page:
  case AsmToken::PercentGottprel:
  case AsmToken::PercentGp_Rel:
  case AsmToken::PercentHi:
  case AsmToken::PercentHigher:
  case AsmToken::PercentHighest:
  case AsmToken::PercentLo:
  case AsmToken::PercentNeg:
  case AsmToken::PercentPcrel_Hi:
  case AsmToken::PercentPcrel_Lo:
  case AsmToken::PercentTlsgd:
  case AsmToken::PercentTlsldm:
  case AsmToken::PercentTprel_Hi:
  case AsmToken::PercentTprel_Lo:
    Lex(); // Eat the operator.
    if (Lexer.isNot(AsmToken::LParen))
      return TokError("expected '(' after operator");
    Lex(); // Eat the operator.
    if (parseExpression(Res, EndLoc))
      return true;
    if (Lexer.isNot(AsmToken::RParen))
      return TokError("expected ')'");
    Lex(); // Eat the operator.
    Res = getTargetParser().createTargetUnaryExpr(Res, FirstTokenKind, Ctx);
    return !Res;
  }
}

bool AsmParser::parseExpression(const MCExpr *&Res) {
  SMLoc EndLoc;
  return parseExpression(Res, EndLoc);
}

const MCExpr *
AsmParser::applyModifierToExpr(const MCExpr *E,
                               MCSymbolRefExpr::VariantKind Variant) {
  // Ask the target implementation about this expression first.
  const MCExpr *NewE = getTargetParser().applyModifierToExpr(E, Variant, Ctx);
  if (NewE)
    return NewE;
  // Recurse over the given expression, rebuilding it to apply the given variant
  // if there is exactly one symbol.
  switch (E->getKind()) {
  case MCExpr::Target:
  case MCExpr::Constant:
    return nullptr;

  case MCExpr::SymbolRef: {
    const MCSymbolRefExpr *SRE = cast<MCSymbolRefExpr>(E);

    if (SRE->getKind() != MCSymbolRefExpr::VK_None) {
      TokError("invalid variant on expression '" + getTok().getIdentifier() +
               "' (already modified)");
      return E;
    }

    return MCSymbolRefExpr::create(&SRE->getSymbol(), Variant, getContext());
  }

  case MCExpr::Unary: {
    const MCUnaryExpr *UE = cast<MCUnaryExpr>(E);
    const MCExpr *Sub = applyModifierToExpr(UE->getSubExpr(), Variant);
    if (!Sub)
      return nullptr;
    return MCUnaryExpr::create(UE->getOpcode(), Sub, getContext());
  }

  case MCExpr::Binary: {
    const MCBinaryExpr *BE = cast<MCBinaryExpr>(E);
    const MCExpr *LHS = applyModifierToExpr(BE->getLHS(), Variant);
    const MCExpr *RHS = applyModifierToExpr(BE->getRHS(), Variant);

    if (!LHS && !RHS)
      return nullptr;

    if (!LHS)
      LHS = BE->getLHS();
    if (!RHS)
      RHS = BE->getRHS();

    return MCBinaryExpr::create(BE->getOpcode(), LHS, RHS, getContext());
  }
  }

  llvm_unreachable("Invalid expression kind!");
}

/// \brief Parse an expression and return it.
///
///  expr ::= expr &&,|| expr               -> lowest.
///  expr ::= expr |,^,&,! expr
///  expr ::= expr ==,!=,<>,<,<=,>,>= expr
///  expr ::= expr <<,>> expr
///  expr ::= expr +,- expr
///  expr ::= expr *,/,% expr               -> highest.
///  expr ::= primaryexpr
///
bool AsmParser::parseExpression(const MCExpr *&Res, SMLoc &EndLoc) {
  // Parse the expression.
  Res = nullptr;
  if (parsePrimaryExpr(Res, EndLoc) || parseBinOpRHS(1, Res, EndLoc))
    return true;

  // As a special case, we support 'a op b @ modifier' by rewriting the
  // expression to include the modifier. This is inefficient, but in general we
  // expect users to use 'a@modifier op b'.
  if (Lexer.getKind() == AsmToken::At) {
    Lex();

    if (Lexer.isNot(AsmToken::Identifier))
      return TokError("unexpected symbol modifier following '@'");

    MCSymbolRefExpr::VariantKind Variant =
        MCSymbolRefExpr::getVariantKindForName(getTok().getIdentifier());
    if (Variant == MCSymbolRefExpr::VK_Invalid)
      return TokError("invalid variant '" + getTok().getIdentifier() + "'");

    const MCExpr *ModifiedRes = applyModifierToExpr(Res, Variant);
    if (!ModifiedRes) {
      return TokError("invalid modifier '" + getTok().getIdentifier() +
                      "' (no symbols present)");
    }

    Res = ModifiedRes;
    Lex();
  }

  // Try to constant fold it up front, if possible.
  int64_t Value;
  if (Res->evaluateAsAbsolute(Value))
    Res = MCConstantExpr::create(Value, getContext());

  return false;
}

bool AsmParser::parseParenExpression(const MCExpr *&Res, SMLoc &EndLoc) {
  Res = nullptr;
  return parseParenExpr(Res, EndLoc) || parseBinOpRHS(1, Res, EndLoc);
}

bool AsmParser::parseParenExprOfDepth(unsigned ParenDepth, const MCExpr *&Res,
                                      SMLoc &EndLoc) {
  if (parseParenExpr(Res, EndLoc))
    return true;

  for (; ParenDepth > 0; --ParenDepth) {
    if (parseBinOpRHS(1, Res, EndLoc))
      return true;

    // We don't Lex() the last RParen.
    // This is the same behavior as parseParenExpression().
    if (ParenDepth - 1 > 0) {
      EndLoc = getTok().getEndLoc();
      if (parseToken(AsmToken::RParen,
                     "expected ')' in parentheses expression"))
        return true;
    }
  }
  return false;
}

bool AsmParser::parseAbsoluteExpression(int64_t &Res) {
  const MCExpr *Expr;

  SMLoc StartLoc = Lexer.getLoc();
  if (parseExpression(Expr))
    return true;

  if (!Expr->evaluateAsAbsolute(Res))
    return Error(StartLoc, "expected absolute expression");

  return false;
}

static unsigned getDarwinBinOpPrecedence(AsmToken::TokenKind K,
                                         MCBinaryExpr::Opcode &Kind,
                                         bool ShouldUseLogicalShr) {
  switch (K) {
  default:
    return 0; // not a binop.

  // Lowest Precedence: &&, ||
  case AsmToken::AmpAmp:
    Kind = MCBinaryExpr::LAnd;
    return 1;
  case AsmToken::PipePipe:
    Kind = MCBinaryExpr::LOr;
    return 1;

  // Low Precedence: |, &, ^
  //
  // FIXME: gas seems to support '!' as an infix operator?
  case AsmToken::Pipe:
    Kind = MCBinaryExpr::Or;
    return 2;
  case AsmToken::Caret:
    Kind = MCBinaryExpr::Xor;
    return 2;
  case AsmToken::Amp:
    Kind = MCBinaryExpr::And;
    return 2;

  // Low Intermediate Precedence: ==, !=, <>, <, <=, >, >=
  case AsmToken::EqualEqual:
    Kind = MCBinaryExpr::EQ;
    return 3;
  case AsmToken::ExclaimEqual:
  case AsmToken::LessGreater:
    Kind = MCBinaryExpr::NE;
    return 3;
  case AsmToken::Less:
    Kind = MCBinaryExpr::LT;
    return 3;
  case AsmToken::LessEqual:
    Kind = MCBinaryExpr::LTE;
    return 3;
  case AsmToken::Greater:
    Kind = MCBinaryExpr::GT;
    return 3;
  case AsmToken::GreaterEqual:
    Kind = MCBinaryExpr::GTE;
    return 3;

  // Intermediate Precedence: <<, >>
  case AsmToken::LessLess:
    Kind = MCBinaryExpr::Shl;
    return 4;
  case AsmToken::GreaterGreater:
    Kind = ShouldUseLogicalShr ? MCBinaryExpr::LShr : MCBinaryExpr::AShr;
    return 4;

  // High Intermediate Precedence: +, -
  case AsmToken::Plus:
    Kind = MCBinaryExpr::Add;
    return 5;
  case AsmToken::Minus:
    Kind = MCBinaryExpr::Sub;
    return 5;

  // Highest Precedence: *, /, %
  case AsmToken::Star:
    Kind = MCBinaryExpr::Mul;
    return 6;
  case AsmToken::Slash:
    Kind = MCBinaryExpr::Div;
    return 6;
  case AsmToken::Percent:
    Kind = MCBinaryExpr::Mod;
    return 6;
  }
}

static unsigned getGNUBinOpPrecedence(AsmToken::TokenKind K,
                                      MCBinaryExpr::Opcode &Kind,
                                      bool ShouldUseLogicalShr) {
  switch (K) {
  default:
    return 0; // not a binop.

  // Lowest Precedence: &&, ||
  case AsmToken::AmpAmp:
    Kind = MCBinaryExpr::LAnd;
    return 2;
  case AsmToken::PipePipe:
    Kind = MCBinaryExpr::LOr;
    return 1;

  // Low Precedence: ==, !=, <>, <, <=, >, >=
  case AsmToken::EqualEqual:
    Kind = MCBinaryExpr::EQ;
    return 3;
  case AsmToken::ExclaimEqual:
  case AsmToken::LessGreater:
    Kind = MCBinaryExpr::NE;
    return 3;
  case AsmToken::Less:
    Kind = MCBinaryExpr::LT;
    return 3;
  case AsmToken::LessEqual:
    Kind = MCBinaryExpr::LTE;
    return 3;
  case AsmToken::Greater:
    Kind = MCBinaryExpr::GT;
    return 3;
  case AsmToken::GreaterEqual:
    Kind = MCBinaryExpr::GTE;
    return 3;

  // Low Intermediate Precedence: +, -
  case AsmToken::Plus:
    Kind = MCBinaryExpr::Add;
    return 4;
  case AsmToken::Minus:
    Kind = MCBinaryExpr::Sub;
    return 4;

  // High Intermediate Precedence: |, &, ^
  //
  // FIXME: gas seems to support '!' as an infix operator?
  case AsmToken::Pipe:
    Kind = MCBinaryExpr::Or;
    return 5;
  case AsmToken::Caret:
    Kind = MCBinaryExpr::Xor;
    return 5;
  case AsmToken::Amp:
    Kind = MCBinaryExpr::And;
    return 5;

  // Highest Precedence: *, /, %, <<, >>
  case AsmToken::Star:
    Kind = MCBinaryExpr::Mul;
    return 6;
  case AsmToken::Slash:
    Kind = MCBinaryExpr::Div;
    return 6;
  case AsmToken::Percent:
    Kind = MCBinaryExpr::Mod;
    return 6;
  case AsmToken::LessLess:
    Kind = MCBinaryExpr::Shl;
    return 6;
  case AsmToken::GreaterGreater:
    Kind = ShouldUseLogicalShr ? MCBinaryExpr::LShr : MCBinaryExpr::AShr;
    return 6;
  }
}

unsigned AsmParser::getBinOpPrecedence(AsmToken::TokenKind K,
                                       MCBinaryExpr::Opcode &Kind) {
  bool ShouldUseLogicalShr = MAI.shouldUseLogicalShr();
  return IsDarwin ? getDarwinBinOpPrecedence(K, Kind, ShouldUseLogicalShr)
                  : getGNUBinOpPrecedence(K, Kind, ShouldUseLogicalShr);
}

/// \brief Parse all binary operators with precedence >= 'Precedence'.
/// Res contains the LHS of the expression on input.
bool AsmParser::parseBinOpRHS(unsigned Precedence, const MCExpr *&Res,
                              SMLoc &EndLoc) {
  while (true) {
    MCBinaryExpr::Opcode Kind = MCBinaryExpr::Add;
    unsigned TokPrec = getBinOpPrecedence(Lexer.getKind(), Kind);

    // If the next token is lower precedence than we are allowed to eat, return
    // successfully with what we ate already.
    if (TokPrec < Precedence)
      return false;

    Lex();

    // Eat the next primary expression.
    const MCExpr *RHS;
    if (parsePrimaryExpr(RHS, EndLoc))
      return true;

    // If BinOp binds less tightly with RHS than the operator after RHS, let
    // the pending operator take RHS as its LHS.
    MCBinaryExpr::Opcode Dummy;
    unsigned NextTokPrec = getBinOpPrecedence(Lexer.getKind(), Dummy);
    if (TokPrec < NextTokPrec && parseBinOpRHS(TokPrec + 1, RHS, EndLoc))
      return true;

    // Merge LHS and RHS according to operator.
    Res = MCBinaryExpr::create(Kind, Res, RHS, getContext());
  }
}

/// ParseStatement:
///   ::= EndOfStatement
///   ::= Label* Directive ...Operands... EndOfStatement
///   ::= Label* Identifier OperandList* EndOfStatement
bool AsmParser::parseStatement(ParseStatementInfo &Info,
                               MCAsmParserSemaCallback *SI) {
  assert(!hasPendingError() && "parseStatement started with pending error");
  // Eat initial spaces and comments
  while (Lexer.is(AsmToken::Space))
    Lex();
  if (Lexer.is(AsmToken::EndOfStatement)) {
    // if this is a line comment we can drop it safely
    if (getTok().getString().front() == '\r' ||
        getTok().getString().front() == '\n')
      Out.AddBlankLine();
    Lex();
    return false;
  }
  if (Lexer.is(AsmToken::Hash)) {
    // Seeing a hash here means that it was an end-of-line comment in
    // an asm syntax where hash's are not comment and the previous
    // statement parser did not check the end of statement. Relex as
    // EndOfStatement.
    StringRef CommentStr = parseStringToEndOfStatement();
    Lexer.Lex();
    Lexer.UnLex(AsmToken(AsmToken::EndOfStatement, CommentStr));
    return false;
  }
  // Statements always start with an identifier.
  AsmToken ID = getTok();
  SMLoc IDLoc = ID.getLoc();
  StringRef IDVal;
  int64_t LocalLabelVal = -1;
  if (Lexer.is(AsmToken::HashDirective))
    return parseCppHashLineFilenameComment(IDLoc);
  // Allow an integer followed by a ':' as a directional local label.
  if (Lexer.is(AsmToken::Integer)) {
    LocalLabelVal = getTok().getIntVal();
    if (LocalLabelVal < 0) {
      if (!TheCondState.Ignore) {
        Lex(); // always eat a token
        return Error(IDLoc, "unexpected token at start of statement");
      }
      IDVal = "";
    } else {
      IDVal = getTok().getString();
      Lex(); // Consume the integer token to be used as an identifier token.
      if (Lexer.getKind() != AsmToken::Colon) {
        if (!TheCondState.Ignore) {
          Lex(); // always eat a token
          return Error(IDLoc, "unexpected token at start of statement");
        }
      }
    }
  } else if (Lexer.is(AsmToken::Dot)) {
    // Treat '.' as a valid identifier in this context.
    Lex();
    IDVal = ".";
  } else if (Lexer.is(AsmToken::LCurly)) {
    // Treat '{' as a valid identifier in this context.
    Lex();
    IDVal = "{";

  } else if (Lexer.is(AsmToken::RCurly)) {
    // Treat '}' as a valid identifier in this context.
    Lex();
    IDVal = "}";
  } else if (parseIdentifier(IDVal)) {
    if (!TheCondState.Ignore) {
      Lex(); // always eat a token
      return Error(IDLoc, "unexpected token at start of statement");
    }
    IDVal = "";
  }

  // Handle conditional assembly here before checking for skipping.  We
  // have to do this so that .endif isn't skipped in a ".if 0" block for
  // example.
  StringMap<DirectiveKind>::const_iterator DirKindIt =
      DirectiveKindMap.find(IDVal);
  DirectiveKind DirKind = (DirKindIt == DirectiveKindMap.end())
                              ? DK_NO_DIRECTIVE
                              : DirKindIt->getValue();
  switch (DirKind) {
  default:
    break;
  case DK_IF:
  case DK_IFEQ:
  case DK_IFGE:
  case DK_IFGT:
  case DK_IFLE:
  case DK_IFLT:
  case DK_IFNE:
    return parseDirectiveIf(IDLoc, DirKind);
  case DK_IFB:
    return parseDirectiveIfb(IDLoc, true);
  case DK_IFNB:
    return parseDirectiveIfb(IDLoc, false);
  case DK_IFC:
    return parseDirectiveIfc(IDLoc, true);
  case DK_IFEQS:
    return parseDirectiveIfeqs(IDLoc, true);
  case DK_IFNC:
    return parseDirectiveIfc(IDLoc, false);
  case DK_IFNES:
    return parseDirectiveIfeqs(IDLoc, false);
  case DK_IFDEF:
    return parseDirectiveIfdef(IDLoc, true);
  case DK_IFNDEF:
  case DK_IFNOTDEF:
    return parseDirectiveIfdef(IDLoc, false);
  case DK_ELSEIF:
    return parseDirectiveElseIf(IDLoc);
  case DK_ELSE:
    return parseDirectiveElse(IDLoc);
  case DK_ENDIF:
    return parseDirectiveEndIf(IDLoc);
  }

  // Ignore the statement if in the middle of inactive conditional
  // (e.g. ".if 0").
  if (TheCondState.Ignore) {
    eatToEndOfStatement();
    return false;
  }

  // FIXME: Recurse on local labels?

  // See what kind of statement we have.
  switch (Lexer.getKind()) {
  case AsmToken::Colon: {
    if (!getTargetParser().isLabel(ID))
      break;
    if (checkForValidSection())
      return true;

    // identifier ':'   -> Label.
    Lex();

    // Diagnose attempt to use '.' as a label.
    if (IDVal == ".")
      return Error(IDLoc, "invalid use of pseudo-symbol '.' as a label");

    // Diagnose attempt to use a variable as a label.
    //
    // FIXME: Diagnostics. Note the location of the definition as a label.
    // FIXME: This doesn't diagnose assignment to a symbol which has been
    // implicitly marked as external.
    MCSymbol *Sym;
    if (LocalLabelVal == -1) {
      if (ParsingInlineAsm && SI) {
        StringRef RewrittenLabel =
            SI->LookupInlineAsmLabel(IDVal, getSourceManager(), IDLoc, true);
        assert(RewrittenLabel.size() &&
               "We should have an internal name here.");
        Info.AsmRewrites->emplace_back(AOK_Label, IDLoc, IDVal.size(),
                                       RewrittenLabel);
        IDVal = RewrittenLabel;
      }
      Sym = getContext().getOrCreateSymbol(IDVal);
    } else
      Sym = Ctx.createDirectionalLocalSymbol(LocalLabelVal);

    Sym->redefineIfPossible();

    if (!Sym->isUndefined() || Sym->isVariable())
      return Error(IDLoc, "invalid symbol redefinition");

    // End of Labels should be treated as end of line for lexing
    // purposes but that information is not available to the Lexer who
    // does not understand Labels. This may cause us to see a Hash
    // here instead of a preprocessor line comment.
    if (getTok().is(AsmToken::Hash)) {
      StringRef CommentStr = parseStringToEndOfStatement();
      Lexer.Lex();
      Lexer.UnLex(AsmToken(AsmToken::EndOfStatement, CommentStr));
    }

    // Consume any end of statement token, if present, to avoid spurious
    // AddBlankLine calls().
    if (getTok().is(AsmToken::EndOfStatement)) {
      Lex();
    }

    // Emit the label.
    if (!ParsingInlineAsm)
      Out.EmitLabel(Sym);

    // If we are generating dwarf for assembly source files then gather the
    // info to make a dwarf label entry for this label if needed.
    if (getContext().getGenDwarfForAssembly())
      MCGenDwarfLabelEntry::Make(Sym, &getStreamer(), getSourceManager(),
                                 IDLoc);

    getTargetParser().onLabelParsed(Sym);

    return false;
  }

  case AsmToken::Equal:
    if (!getTargetParser().equalIsAsmAssignment())
      break;
    // identifier '=' ... -> assignment statement
    Lex();

    return parseAssignment(IDVal, true);

  default: // Normal instruction or directive.
    break;
  }

  // If macros are enabled, check to see if this is a macro instantiation.
  if (areMacrosEnabled())
    if (const MCAsmMacro *M = lookupMacro(IDVal)) {
      return handleMacroEntry(M, IDLoc);
    }

  // Otherwise, we have a normal instruction or directive.

  // Directives start with "."
  if (IDVal[0] == '.' && IDVal != ".") {
    // There are several entities interested in parsing directives:
    //
    // 1. The target-specific assembly parser. Some directives are target
    //    specific or may potentially behave differently on certain targets.
    // 2. Asm parser extensions. For example, platform-specific parsers
    //    (like the ELF parser) register themselves as extensions.
    // 3. The generic directive parser implemented by this class. These are
    //    all the directives that behave in a target and platform independent
    //    manner, or at least have a default behavior that's shared between
    //    all targets and platforms.

    getTargetParser().flushPendingInstructions(getStreamer());

    SMLoc StartTokLoc = getTok().getLoc();
    bool TPDirectiveReturn = getTargetParser().ParseDirective(ID);

    if (hasPendingError())
      return true;
    // Currently the return value should be true if we are
    // uninterested but as this is at odds with the standard parsing
    // convention (return true = error) we have instances of a parsed
    // directive that fails returning true as an error. Catch these
    // cases as best as possible errors here.
    if (TPDirectiveReturn && StartTokLoc != getTok().getLoc())
      return true;
    // Return if we did some parsing or believe we succeeded.
    if (!TPDirectiveReturn || StartTokLoc != getTok().getLoc())
      return false;

    // Next, check the extension directive map to see if any extension has
    // registered itself to parse this directive.
    std::pair<MCAsmParserExtension *, DirectiveHandler> Handler =
        ExtensionDirectiveMap.lookup(IDVal);
    if (Handler.first)
      return (*Handler.second)(Handler.first, IDVal, IDLoc);

    // Finally, if no one else is interested in this directive, it must be
    // generic and familiar to this class.
    switch (DirKind) {
    default:
      break;
    case DK_SET:
    case DK_EQU:
      return parseDirectiveSet(IDVal, true);
    case DK_EQUIV:
      return parseDirectiveSet(IDVal, false);
    case DK_ASCII:
      return parseDirectiveAscii(IDVal, false);
    case DK_ASCIZ:
    case DK_STRING:
      return parseDirectiveAscii(IDVal, true);
    case DK_BYTE:
    case DK_DC_B:
      return parseDirectiveValue(IDVal, 1);
    case DK_DC:
    case DK_DC_W:
    case DK_SHORT:
    case DK_VALUE:
    case DK_2BYTE:
      return parseDirectiveValue(IDVal, 2);
    case DK_LONG:
    case DK_INT:
    case DK_4BYTE:
    case DK_DC_L:
      return parseDirectiveValue(IDVal, 4);
    case DK_QUAD:
    case DK_8BYTE:
      return parseDirectiveValue(IDVal, 8);
    case DK_DC_A:
      return parseDirectiveValue(IDVal,
                                 getContext().getAsmInfo()->getPointerSize());
    case DK_OCTA:
      return parseDirectiveOctaValue(IDVal);
    case DK_SINGLE:
    case DK_FLOAT:
    case DK_DC_S:
      return parseDirectiveRealValue(IDVal, APFloat::IEEEsingle);
    case DK_DOUBLE:
    case DK_DC_D:
      return parseDirectiveRealValue(IDVal, APFloat::IEEEdouble);
    case DK_ALIGN: {
      bool IsPow2 = !getContext().getAsmInfo()->getAlignmentIsInBytes();
      return parseDirectiveAlign(IsPow2, /*ExprSize=*/1);
    }
    case DK_ALIGN32: {
      bool IsPow2 = !getContext().getAsmInfo()->getAlignmentIsInBytes();
      return parseDirectiveAlign(IsPow2, /*ExprSize=*/4);
    }
    case DK_BALIGN:
      return parseDirectiveAlign(/*IsPow2=*/false, /*ExprSize=*/1);
    case DK_BALIGNW:
      return parseDirectiveAlign(/*IsPow2=*/false, /*ExprSize=*/2);
    case DK_BALIGNL:
      return parseDirectiveAlign(/*IsPow2=*/false, /*ExprSize=*/4);
    case DK_P2ALIGN:
      return parseDirectiveAlign(/*IsPow2=*/true, /*ExprSize=*/1);
    case DK_P2ALIGNW:
      return parseDirectiveAlign(/*IsPow2=*/true, /*ExprSize=*/2);
    case DK_P2ALIGNL:
      return parseDirectiveAlign(/*IsPow2=*/true, /*ExprSize=*/4);
    case DK_ORG:
      return parseDirectiveOrg();
    case DK_FILL:
      return parseDirectiveFill();
    case DK_ZERO:
      return parseDirectiveZero();
    case DK_EXTERN:
      eatToEndOfStatement(); // .extern is the default, ignore it.
      return false;
    case DK_GLOBL:
    case DK_GLOBAL:
      return parseDirectiveSymbolAttribute(MCSA_Global);
    case DK_LAZY_REFERENCE:
      return parseDirectiveSymbolAttribute(MCSA_LazyReference);
    case DK_NO_DEAD_STRIP:
      return parseDirectiveSymbolAttribute(MCSA_NoDeadStrip);
    case DK_SYMBOL_RESOLVER:
      return parseDirectiveSymbolAttribute(MCSA_SymbolResolver);
    case DK_PRIVATE_EXTERN:
      return parseDirectiveSymbolAttribute(MCSA_PrivateExtern);
    case DK_REFERENCE:
      return parseDirectiveSymbolAttribute(MCSA_Reference);
    case DK_WEAK_DEFINITION:
      return parseDirectiveSymbolAttribute(MCSA_WeakDefinition);
    case DK_WEAK_REFERENCE:
      return parseDirectiveSymbolAttribute(MCSA_WeakReference);
    case DK_WEAK_DEF_CAN_BE_HIDDEN:
      return parseDirectiveSymbolAttribute(MCSA_WeakDefAutoPrivate);
    case DK_COMM:
    case DK_COMMON:
      return parseDirectiveComm(/*IsLocal=*/false);
    case DK_LCOMM:
      return parseDirectiveComm(/*IsLocal=*/true);
    case DK_ABORT:
      return parseDirectiveAbort();
    case DK_INCLUDE:
      return parseDirectiveInclude();
    case DK_INCBIN:
      return parseDirectiveIncbin();
    case DK_CODE16:
    case DK_CODE16GCC:
      return TokError(Twine(IDVal) +
                      " not currently supported for this target");
    case DK_REPT:
      return parseDirectiveRept(IDLoc, IDVal);
    case DK_IRP:
      return parseDirectiveIrp(IDLoc);
    case DK_IRPC:
      return parseDirectiveIrpc(IDLoc);
    case DK_ENDR:
      return parseDirectiveEndr(IDLoc);
    case DK_BUNDLE_ALIGN_MODE:
      return parseDirectiveBundleAlignMode();
    case DK_BUNDLE_LOCK:
      return parseDirectiveBundleLock();
    case DK_BUNDLE_UNLOCK:
      return parseDirectiveBundleUnlock();
    case DK_SLEB128:
      return parseDirectiveLEB128(true);
    case DK_ULEB128:
      return parseDirectiveLEB128(false);
    case DK_SPACE:
    case DK_SKIP:
      return parseDirectiveSpace(IDVal);
    case DK_FILE:
      return parseDirectiveFile(IDLoc);
    case DK_LINE:
      return parseDirectiveLine();
    case DK_LOC:
      return parseDirectiveLoc();
    case DK_STABS:
      return parseDirectiveStabs();
    case DK_CV_FILE:
      return parseDirectiveCVFile();
    case DK_CV_FUNC_ID:
      return parseDirectiveCVFuncId();
    case DK_CV_INLINE_SITE_ID:
      return parseDirectiveCVInlineSiteId();
    case DK_CV_LOC:
      return parseDirectiveCVLoc();
    case DK_CV_LINETABLE:
      return parseDirectiveCVLinetable();
    case DK_CV_INLINE_LINETABLE:
      return parseDirectiveCVInlineLinetable();
    case DK_CV_DEF_RANGE:
      return parseDirectiveCVDefRange();
    case DK_CV_STRINGTABLE:
      return parseDirectiveCVStringTable();
    case DK_CV_FILECHECKSUMS:
      return parseDirectiveCVFileChecksums();
    case DK_CFI_SECTIONS:
      return parseDirectiveCFISections();
    case DK_CFI_STARTPROC:
      return parseDirectiveCFIStartProc();
    case DK_CFI_ENDPROC:
      return parseDirectiveCFIEndProc();
    case DK_CFI_DEF_CFA:
      return parseDirectiveCFIDefCfa(IDLoc);
    case DK_CFI_DEF_CFA_OFFSET:
      return parseDirectiveCFIDefCfaOffset();
    case DK_CFI_ADJUST_CFA_OFFSET:
      return parseDirectiveCFIAdjustCfaOffset();
    case DK_CFI_DEF_CFA_REGISTER:
      return parseDirectiveCFIDefCfaRegister(IDLoc);
    case DK_CFI_OFFSET:
      return parseDirectiveCFIOffset(IDLoc);
    case DK_CFI_REL_OFFSET:
      return parseDirectiveCFIRelOffset(IDLoc);
    case DK_CFI_PERSONALITY:
      return parseDirectiveCFIPersonalityOrLsda(true);
    case DK_CFI_LSDA:
      return parseDirectiveCFIPersonalityOrLsda(false);
    case DK_CFI_REMEMBER_STATE:
      return parseDirectiveCFIRememberState();
    case DK_CFI_RESTORE_STATE:
      return parseDirectiveCFIRestoreState();
    case DK_CFI_SAME_VALUE:
      return parseDirectiveCFISameValue(IDLoc);
    case DK_CFI_RESTORE:
      return parseDirectiveCFIRestore(IDLoc);
    case DK_CFI_ESCAPE:
      return parseDirectiveCFIEscape();
    case DK_CFI_SIGNAL_FRAME:
      return parseDirectiveCFISignalFrame();
    case DK_CFI_UNDEFINED:
      return parseDirectiveCFIUndefined(IDLoc);
    case DK_CFI_REGISTER:
      return parseDirectiveCFIRegister(IDLoc);
    case DK_CFI_WINDOW_SAVE:
      return parseDirectiveCFIWindowSave();
    case DK_MACROS_ON:
    case DK_MACROS_OFF:
      return parseDirectiveMacrosOnOff(IDVal);
    case DK_MACRO:
      return parseDirectiveMacro(IDLoc);
    case DK_EXITM:
      return parseDirectiveExitMacro(IDVal);
    case DK_ENDM:
    case DK_ENDMACRO:
      return parseDirectiveEndMacro(IDVal);
    case DK_PURGEM:
      return parseDirectivePurgeMacro(IDLoc);
    case DK_END:
      return parseDirectiveEnd(IDLoc);
    case DK_ERR:
      return parseDirectiveError(IDLoc, false);
    case DK_ERROR:
      return parseDirectiveError(IDLoc, true);
    case DK_WARNING:
      return parseDirectiveWarning(IDLoc);
    case DK_RELOC:
      return parseDirectiveReloc(IDLoc);
    case DK_DCB:
    case DK_DCB_W:
      return parseDirectiveDCB(IDVal, 2);
    case DK_DCB_B:
      return parseDirectiveDCB(IDVal, 1);
    case DK_DCB_D:
      return parseDirectiveRealDCB(IDVal, APFloat::IEEEdouble);
    case DK_DCB_L:
      return parseDirectiveDCB(IDVal, 4);
    case DK_DCB_S:
      return parseDirectiveRealDCB(IDVal, APFloat::IEEEsingle);
    case DK_DC_X:
    case DK_DCB_X:
      return TokError(Twine(IDVal) +
                      " not currently supported for this target");
    case DK_DS:
    case DK_DS_W:
      return parseDirectiveDS(IDVal, 2);
    case DK_DS_B:
      return parseDirectiveDS(IDVal, 1);
    case DK_DS_D:
      return parseDirectiveDS(IDVal, 8);
    case DK_DS_L:
    case DK_DS_S:
      return parseDirectiveDS(IDVal, 4);
    case DK_DS_P:
    case DK_DS_X:
      return parseDirectiveDS(IDVal, 12);
    }

    return Error(IDLoc, "unknown directive");
  }

  // __asm _emit or __asm __emit
  if (ParsingInlineAsm && (IDVal == "_emit" || IDVal == "__emit" ||
                           IDVal == "_EMIT" || IDVal == "__EMIT"))
    return parseDirectiveMSEmit(IDLoc, Info, IDVal.size());

  // __asm align
  if (ParsingInlineAsm && (IDVal == "align" || IDVal == "ALIGN"))
    return parseDirectiveMSAlign(IDLoc, Info);

  if (ParsingInlineAsm && (IDVal == "even"))
    Info.AsmRewrites->emplace_back(AOK_EVEN, IDLoc, 4);
  if (checkForValidSection())
    return true;

  // Canonicalize the opcode to lower case.
  std::string OpcodeStr = IDVal.lower();
  ParseInstructionInfo IInfo(Info.AsmRewrites);
  bool ParseHadError = getTargetParser().ParseInstruction(IInfo, OpcodeStr, ID,
                                                          Info.ParsedOperands);
  Info.ParseError = ParseHadError;

  // Dump the parsed representation, if requested.
  if (getShowParsedOperands()) {
    SmallString<256> Str;
    raw_svector_ostream OS(Str);
    OS << "parsed instruction: [";
    for (unsigned i = 0; i != Info.ParsedOperands.size(); ++i) {
      if (i != 0)
        OS << ", ";
      Info.ParsedOperands[i]->print(OS);
    }
    OS << "]";

    printMessage(IDLoc, SourceMgr::DK_Note, OS.str());
  }

  // Fail even if ParseInstruction erroneously returns false.
  if (hasPendingError() || ParseHadError)
    return true;

  // If we are generating dwarf for the current section then generate a .loc
  // directive for the instruction.
  if (!ParseHadError && getContext().getGenDwarfForAssembly() &&
      getContext().getGenDwarfSectionSyms().count(
          getStreamer().getCurrentSectionOnly())) {
    unsigned Line;
    if (ActiveMacros.empty())
      Line = SrcMgr.FindLineNumber(IDLoc, CurBuffer);
    else
      Line = SrcMgr.FindLineNumber(ActiveMacros.front()->InstantiationLoc,
                                   ActiveMacros.front()->ExitBuffer);

    // If we previously parsed a cpp hash file line comment then make sure the
    // current Dwarf File is for the CppHashFilename if not then emit the
    // Dwarf File table for it and adjust the line number for the .loc.
    if (CppHashInfo.Filename.size()) {
      unsigned FileNumber = getStreamer().EmitDwarfFileDirective(
          0, StringRef(), CppHashInfo.Filename);
      getContext().setGenDwarfFileNumber(FileNumber);

      // Since SrcMgr.FindLineNumber() is slow and messes up the SourceMgr's
      // cache with the different Loc from the call above we save the last
      // info we queried here with SrcMgr.FindLineNumber().
      unsigned CppHashLocLineNo;
      if (LastQueryIDLoc == CppHashInfo.Loc &&
          LastQueryBuffer == CppHashInfo.Buf)
        CppHashLocLineNo = LastQueryLine;
      else {
        CppHashLocLineNo =
            SrcMgr.FindLineNumber(CppHashInfo.Loc, CppHashInfo.Buf);
        LastQueryLine = CppHashLocLineNo;
        LastQueryIDLoc = CppHashInfo.Loc;
        LastQueryBuffer = CppHashInfo.Buf;
      }
      Line = CppHashInfo.LineNumber - 1 + (Line - CppHashLocLineNo);
    }

    getStreamer().EmitDwarfLocDirective(
        getContext().getGenDwarfFileNumber(), Line, 0,
        DWARF2_LINE_DEFAULT_IS_STMT ? DWARF2_FLAG_IS_STMT : 0, 0, 0,
        StringRef());
  }

  // If parsing succeeded, match the instruction.
  if (!ParseHadError) {
    uint64_t ErrorInfo;
    if (getTargetParser().MatchAndEmitInstruction(IDLoc, Info.Opcode,
                                                  Info.ParsedOperands, Out,
                                                  ErrorInfo, ParsingInlineAsm))
      return true;
  }
  return false;
}

// Parse and erase curly braces marking block start/end
bool 
AsmParser::parseCurlyBlockScope(SmallVectorImpl<AsmRewrite> &AsmStrRewrites) {
  // Identify curly brace marking block start/end
  if (Lexer.isNot(AsmToken::LCurly) && Lexer.isNot(AsmToken::RCurly))
    return false;

  SMLoc StartLoc = Lexer.getLoc();
  Lex(); // Eat the brace
  if (Lexer.is(AsmToken::EndOfStatement))
    Lex(); // Eat EndOfStatement following the brace

  // Erase the block start/end brace from the output asm string
  AsmStrRewrites.emplace_back(AOK_Skip, StartLoc, Lexer.getLoc().getPointer() -
                                                  StartLoc.getPointer());
  return true;
}

/// parseCppHashLineFilenameComment as this:
///   ::= # number "filename"
bool AsmParser::parseCppHashLineFilenameComment(SMLoc L) {
  Lex(); // Eat the hash token.
  // Lexer only ever emits HashDirective if it fully formed if it's
  // done the checking already so this is an internal error.
  assert(getTok().is(AsmToken::Integer) &&
         "Lexing Cpp line comment: Expected Integer");
  int64_t LineNumber = getTok().getIntVal();
  Lex();
  assert(getTok().is(AsmToken::String) &&
         "Lexing Cpp line comment: Expected String");
  StringRef Filename = getTok().getString();
  Lex();

  // Get rid of the enclosing quotes.
  Filename = Filename.substr(1, Filename.size() - 2);

  // Save the SMLoc, Filename and LineNumber for later use by diagnostics.
  CppHashInfo.Loc = L;
  CppHashInfo.Filename = Filename;
  CppHashInfo.LineNumber = LineNumber;
  CppHashInfo.Buf = CurBuffer;
  return false;
}

/// \brief will use the last parsed cpp hash line filename comment
/// for the Filename and LineNo if any in the diagnostic.
void AsmParser::DiagHandler(const SMDiagnostic &Diag, void *Context) {
  const AsmParser *Parser = static_cast<const AsmParser *>(Context);
  raw_ostream &OS = errs();

  const SourceMgr &DiagSrcMgr = *Diag.getSourceMgr();
  SMLoc DiagLoc = Diag.getLoc();
  unsigned DiagBuf = DiagSrcMgr.FindBufferContainingLoc(DiagLoc);
  unsigned CppHashBuf =
      Parser->SrcMgr.FindBufferContainingLoc(Parser->CppHashInfo.Loc);

  // Like SourceMgr::printMessage() we need to print the include stack if any
  // before printing the message.
  unsigned DiagCurBuffer = DiagSrcMgr.FindBufferContainingLoc(DiagLoc);
  if (!Parser->SavedDiagHandler && DiagCurBuffer &&
      DiagCurBuffer != DiagSrcMgr.getMainFileID()) {
    SMLoc ParentIncludeLoc = DiagSrcMgr.getParentIncludeLoc(DiagCurBuffer);
    DiagSrcMgr.PrintIncludeStack(ParentIncludeLoc, OS);
  }

  // If we have not parsed a cpp hash line filename comment or the source
  // manager changed or buffer changed (like in a nested include) then just
  // print the normal diagnostic using its Filename and LineNo.
  if (!Parser->CppHashInfo.LineNumber || &DiagSrcMgr != &Parser->SrcMgr ||
      DiagBuf != CppHashBuf) {
    if (Parser->SavedDiagHandler)
      Parser->SavedDiagHandler(Diag, Parser->SavedDiagContext);
    else
      Diag.print(nullptr, OS);
    return;
  }

  // Use the CppHashFilename and calculate a line number based on the
  // CppHashInfo.Loc and CppHashInfo.LineNumber relative to this Diag's SMLoc
  // for the diagnostic.
  const std::string &Filename = Parser->CppHashInfo.Filename;

  int DiagLocLineNo = DiagSrcMgr.FindLineNumber(DiagLoc, DiagBuf);
  int CppHashLocLineNo =
      Parser->SrcMgr.FindLineNumber(Parser->CppHashInfo.Loc, CppHashBuf);
  int LineNo =
      Parser->CppHashInfo.LineNumber - 1 + (DiagLocLineNo - CppHashLocLineNo);

  SMDiagnostic NewDiag(*Diag.getSourceMgr(), Diag.getLoc(), Filename, LineNo,
                       Diag.getColumnNo(), Diag.getKind(), Diag.getMessage(),
                       Diag.getLineContents(), Diag.getRanges());

  if (Parser->SavedDiagHandler)
    Parser->SavedDiagHandler(NewDiag, Parser->SavedDiagContext);
  else
    NewDiag.print(nullptr, OS);
}

// FIXME: This is mostly duplicated from the function in AsmLexer.cpp. The
// difference being that that function accepts '@' as part of identifiers and
// we can't do that. AsmLexer.cpp should probably be changed to handle
// '@' as a special case when needed.
static bool isIdentifierChar(char c) {
  return isalnum(static_cast<unsigned char>(c)) || c == '_' || c == '$' ||
         c == '.';
}

bool AsmParser::expandMacro(raw_svector_ostream &OS, StringRef Body,
                            ArrayRef<MCAsmMacroParameter> Parameters,
                            ArrayRef<MCAsmMacroArgument> A,
                            bool EnableAtPseudoVariable, SMLoc L) {
  unsigned NParameters = Parameters.size();
  bool HasVararg = NParameters ? Parameters.back().Vararg : false;
  if ((!IsDarwin || NParameters != 0) && NParameters != A.size())
    return Error(L, "Wrong number of arguments");

  // A macro without parameters is handled differently on Darwin:
  // gas accepts no arguments and does no substitutions
  while (!Body.empty()) {
    // Scan for the next substitution.
    std::size_t End = Body.size(), Pos = 0;
    for (; Pos != End; ++Pos) {
      // Check for a substitution or escape.
      if (IsDarwin && !NParameters) {
        // This macro has no parameters, look for $0, $1, etc.
        if (Body[Pos] != '$' || Pos + 1 == End)
          continue;

        char Next = Body[Pos + 1];
        if (Next == '$' || Next == 'n' ||
            isdigit(static_cast<unsigned char>(Next)))
          break;
      } else {
        // This macro has parameters, look for \foo, \bar, etc.
        if (Body[Pos] == '\\' && Pos + 1 != End)
          break;
      }
    }

    // Add the prefix.
    OS << Body.slice(0, Pos);

    // Check if we reached the end.
    if (Pos == End)
      break;

    if (IsDarwin && !NParameters) {
      switch (Body[Pos + 1]) {
      // $$ => $
      case '$':
        OS << '$';
        break;

      // $n => number of arguments
      case 'n':
        OS << A.size();
        break;

      // $[0-9] => argument
      default: {
        // Missing arguments are ignored.
        unsigned Index = Body[Pos + 1] - '0';
        if (Index >= A.size())
          break;

        // Otherwise substitute with the token values, with spaces eliminated.
        for (const AsmToken &Token : A[Index])
          OS << Token.getString();
        break;
      }
      }
      Pos += 2;
    } else {
      unsigned I = Pos + 1;

      // Check for the \@ pseudo-variable.
      if (EnableAtPseudoVariable && Body[I] == '@' && I + 1 != End)
        ++I;
      else
        while (isIdentifierChar(Body[I]) && I + 1 != End)
          ++I;

      const char *Begin = Body.data() + Pos + 1;
      StringRef Argument(Begin, I - (Pos + 1));
      unsigned Index = 0;

      if (Argument == "@") {
        OS << NumOfMacroInstantiations;
        Pos += 2;
      } else {
        for (; Index < NParameters; ++Index)
          if (Parameters[Index].Name == Argument)
            break;

        if (Index == NParameters) {
          if (Body[Pos + 1] == '(' && Body[Pos + 2] == ')')
            Pos += 3;
          else {
            OS << '\\' << Argument;
            Pos = I;
          }
        } else {
          bool VarargParameter = HasVararg && Index == (NParameters - 1);
          for (const AsmToken &Token : A[Index])
            // We expect no quotes around the string's contents when
            // parsing for varargs.
            if (Token.getKind() != AsmToken::String || VarargParameter)
              OS << Token.getString();
            else
              OS << Token.getStringContents();

          Pos += 1 + Argument.size();
        }
      }
    }
    // Update the scan point.
    Body = Body.substr(Pos);
  }

  return false;
}

MacroInstantiation::MacroInstantiation(SMLoc IL, int EB, SMLoc EL,
                                       size_t CondStackDepth)
    : InstantiationLoc(IL), ExitBuffer(EB), ExitLoc(EL),
      CondStackDepth(CondStackDepth) {}

static bool isOperator(AsmToken::TokenKind kind) {
  switch (kind) {
  default:
    return false;
  case AsmToken::Plus:
  case AsmToken::Minus:
  case AsmToken::Tilde:
  case AsmToken::Slash:
  case AsmToken::Star:
  case AsmToken::Dot:
  case AsmToken::Equal:
  case AsmToken::EqualEqual:
  case AsmToken::Pipe:
  case AsmToken::PipePipe:
  case AsmToken::Caret:
  case AsmToken::Amp:
  case AsmToken::AmpAmp:
  case AsmToken::Exclaim:
  case AsmToken::ExclaimEqual:
  case AsmToken::Less:
  case AsmToken::LessEqual:
  case AsmToken::LessLess:
  case AsmToken::LessGreater:
  case AsmToken::Greater:
  case AsmToken::GreaterEqual:
  case AsmToken::GreaterGreater:
    return true;
  }
}

namespace {

class AsmLexerSkipSpaceRAII {
public:
  AsmLexerSkipSpaceRAII(AsmLexer &Lexer, bool SkipSpace) : Lexer(Lexer) {
    Lexer.setSkipSpace(SkipSpace);
  }

  ~AsmLexerSkipSpaceRAII() {
    Lexer.setSkipSpace(true);
  }

private:
  AsmLexer &Lexer;
};

} // end anonymous namespace

bool AsmParser::parseMacroArgument(MCAsmMacroArgument &MA, bool Vararg) {

  if (Vararg) {
    if (Lexer.isNot(AsmToken::EndOfStatement)) {
      StringRef Str = parseStringToEndOfStatement();
      MA.emplace_back(AsmToken::String, Str);
    }
    return false;
  }

  unsigned ParenLevel = 0;

  // Darwin doesn't use spaces to delmit arguments.
  AsmLexerSkipSpaceRAII ScopedSkipSpace(Lexer, IsDarwin);

  bool SpaceEaten;

  while (true) {
    SpaceEaten = false;
    if (Lexer.is(AsmToken::Eof) || Lexer.is(AsmToken::Equal))
      return TokError("unexpected token in macro instantiation");

    if (ParenLevel == 0) {

      if (Lexer.is(AsmToken::Comma))
        break;

      if (Lexer.is(AsmToken::Space)) {
        SpaceEaten = true;
        Lexer.Lex(); // Eat spaces
      }

      // Spaces can delimit parameters, but could also be part an expression.
      // If the token after a space is an operator, add the token and the next
      // one into this argument
      if (!IsDarwin) {
        if (isOperator(Lexer.getKind())) {
          MA.push_back(getTok());
          Lexer.Lex();

          // Whitespace after an operator can be ignored.
          if (Lexer.is(AsmToken::Space))
            Lexer.Lex();

          continue;
        }
      }
      if (SpaceEaten)
        break;
    }

    // handleMacroEntry relies on not advancing the lexer here
    // to be able to fill in the remaining default parameter values
    if (Lexer.is(AsmToken::EndOfStatement))
      break;

    // Adjust the current parentheses level.
    if (Lexer.is(AsmToken::LParen))
      ++ParenLevel;
    else if (Lexer.is(AsmToken::RParen) && ParenLevel)
      --ParenLevel;

    // Append the token to the current argument list.
    MA.push_back(getTok());
    Lexer.Lex();
  }

  if (ParenLevel != 0)
    return TokError("unbalanced parentheses in macro argument");
  return false;
}

// Parse the macro instantiation arguments.
bool AsmParser::parseMacroArguments(const MCAsmMacro *M,
                                    MCAsmMacroArguments &A) {
  const unsigned NParameters = M ? M->Parameters.size() : 0;
  bool NamedParametersFound = false;
  SmallVector<SMLoc, 4> FALocs;

  A.resize(NParameters);
  FALocs.resize(NParameters);

  // Parse two kinds of macro invocations:
  // - macros defined without any parameters accept an arbitrary number of them
  // - macros defined with parameters accept at most that many of them
  bool HasVararg = NParameters ? M->Parameters.back().Vararg : false;
  for (unsigned Parameter = 0; !NParameters || Parameter < NParameters;
       ++Parameter) {
    SMLoc IDLoc = Lexer.getLoc();
    MCAsmMacroParameter FA;

    if (Lexer.is(AsmToken::Identifier) && Lexer.peekTok().is(AsmToken::Equal)) {
      if (parseIdentifier(FA.Name))
        return Error(IDLoc, "invalid argument identifier for formal argument");

      if (Lexer.isNot(AsmToken::Equal))
        return TokError("expected '=' after formal parameter identifier");

      Lex();

      NamedParametersFound = true;
    }

    if (NamedParametersFound && FA.Name.empty())
      return Error(IDLoc, "cannot mix positional and keyword arguments");

    bool Vararg = HasVararg && Parameter == (NParameters - 1);
    if (parseMacroArgument(FA.Value, Vararg))
      return true;

    unsigned PI = Parameter;
    if (!FA.Name.empty()) {
      unsigned FAI = 0;
      for (FAI = 0; FAI < NParameters; ++FAI)
        if (M->Parameters[FAI].Name == FA.Name)
          break;

      if (FAI >= NParameters) {
        assert(M && "expected macro to be defined");
        return Error(IDLoc, "parameter named '" + FA.Name +
                                "' does not exist for macro '" + M->Name + "'");
      }
      PI = FAI;
    }

    if (!FA.Value.empty()) {
      if (A.size() <= PI)
        A.resize(PI + 1);
      A[PI] = FA.Value;

      if (FALocs.size() <= PI)
        FALocs.resize(PI + 1);

      FALocs[PI] = Lexer.getLoc();
    }

    // At the end of the statement, fill in remaining arguments that have
    // default values. If there aren't any, then the next argument is
    // required but missing
    if (Lexer.is(AsmToken::EndOfStatement)) {
      bool Failure = false;
      for (unsigned FAI = 0; FAI < NParameters; ++FAI) {
        if (A[FAI].empty()) {
          if (M->Parameters[FAI].Required) {
            Error(FALocs[FAI].isValid() ? FALocs[FAI] : Lexer.getLoc(),
                  "missing value for required parameter "
                  "'" + M->Parameters[FAI].Name + "' in macro '" + M->Name + "'");
            Failure = true;
          }

          if (!M->Parameters[FAI].Value.empty())
            A[FAI] = M->Parameters[FAI].Value;
        }
      }
      return Failure;
    }

    if (Lexer.is(AsmToken::Comma))
      Lex();
  }

  return TokError("too many positional arguments");
}

const MCAsmMacro *AsmParser::lookupMacro(StringRef Name) {
  StringMap<MCAsmMacro>::iterator I = MacroMap.find(Name);
  return (I == MacroMap.end()) ? nullptr : &I->getValue();
}

void AsmParser::defineMacro(StringRef Name, MCAsmMacro Macro) {
  MacroMap.insert(std::make_pair(Name, std::move(Macro)));
}

void AsmParser::undefineMacro(StringRef Name) { MacroMap.erase(Name); }

bool AsmParser::handleMacroEntry(const MCAsmMacro *M, SMLoc NameLoc) {
  // Arbitrarily limit macro nesting depth (default matches 'as'). We can
  // eliminate this, although we should protect against infinite loops.
  unsigned MaxNestingDepth = AsmMacroMaxNestingDepth;
  if (ActiveMacros.size() == MaxNestingDepth) {
    std::ostringstream MaxNestingDepthError;
    MaxNestingDepthError << "macros cannot be nested more than "
                         << MaxNestingDepth << " levels deep."
                         << " Use -asm-macro-max-nesting-depth to increase "
                            "this limit.";
    return TokError(MaxNestingDepthError.str());
  }

  MCAsmMacroArguments A;
  if (parseMacroArguments(M, A))
    return true;

  // Macro instantiation is lexical, unfortunately. We construct a new buffer
  // to hold the macro body with substitutions.
  SmallString<256> Buf;
  StringRef Body = M->Body;
  raw_svector_ostream OS(Buf);

  if (expandMacro(OS, Body, M->Parameters, A, true, getTok().getLoc()))
    return true;

  // We include the .endmacro in the buffer as our cue to exit the macro
  // instantiation.
  OS << ".endmacro\n";

  std::unique_ptr<MemoryBuffer> Instantiation =
      MemoryBuffer::getMemBufferCopy(OS.str(), "<instantiation>");

  // Create the macro instantiation object and add to the current macro
  // instantiation stack.
  MacroInstantiation *MI = new MacroInstantiation(
      NameLoc, CurBuffer, getTok().getLoc(), TheCondStack.size());
  ActiveMacros.push_back(MI);

  ++NumOfMacroInstantiations;

  // Jump to the macro instantiation and prime the lexer.
  CurBuffer = SrcMgr.AddNewSourceBuffer(std::move(Instantiation), SMLoc());
  Lexer.setBuffer(SrcMgr.getMemoryBuffer(CurBuffer)->getBuffer());
  Lex();

  return false;
}

void AsmParser::handleMacroExit() {
  // Jump to the EndOfStatement we should return to, and consume it.
  jumpToLoc(ActiveMacros.back()->ExitLoc, ActiveMacros.back()->ExitBuffer);
  Lex();

  // Pop the instantiation entry.
  delete ActiveMacros.back();
  ActiveMacros.pop_back();
}

bool AsmParser::parseAssignment(StringRef Name, bool allow_redef,
                                bool NoDeadStrip) {
  MCSymbol *Sym;
  const MCExpr *Value;
  if (MCParserUtils::parseAssignmentExpression(Name, allow_redef, *this, Sym,
                                               Value))
    return true;

  if (!Sym) {
    // In the case where we parse an expression starting with a '.', we will
    // not generate an error, nor will we create a symbol.  In this case we
    // should just return out.
    return false;
  }

  // Do the assignment.
  Out.EmitAssignment(Sym, Value);
  if (NoDeadStrip)
    Out.EmitSymbolAttribute(Sym, MCSA_NoDeadStrip);

  return false;
}

/// parseIdentifier:
///   ::= identifier
///   ::= string
bool AsmParser::parseIdentifier(StringRef &Res) {
  // The assembler has relaxed rules for accepting identifiers, in particular we
  // allow things like '.globl $foo' and '.def @feat.00', which would normally be
  // separate tokens. At this level, we have already lexed so we cannot (currently)
  // handle this as a context dependent token, instead we detect adjacent tokens
  // and return the combined identifier.
  if (Lexer.is(AsmToken::Dollar) || Lexer.is(AsmToken::At)) {
    SMLoc PrefixLoc = getLexer().getLoc();

    // Consume the prefix character, and check for a following identifier.

    AsmToken Buf[1];
    Lexer.peekTokens(Buf, false);

    if (Buf[0].isNot(AsmToken::Identifier))
      return true;

    // We have a '$' or '@' followed by an identifier, make sure they are adjacent.
    if (PrefixLoc.getPointer() + 1 != Buf[0].getLoc().getPointer())
      return true;

    // eat $ or @
    Lexer.Lex(); // Lexer's Lex guarantees consecutive token.
    // Construct the joined identifier and consume the token.
    Res =
        StringRef(PrefixLoc.getPointer(), getTok().getIdentifier().size() + 1);
    Lex(); // Parser Lex to maintain invariants.
    return false;
  }

  if (Lexer.isNot(AsmToken::Identifier) && Lexer.isNot(AsmToken::String))
    return true;

  Res = getTok().getIdentifier();

  Lex(); // Consume the identifier token.

  return false;
}

/// parseDirectiveSet:
///   ::= .equ identifier ',' expression
///   ::= .equiv identifier ',' expression
///   ::= .set identifier ',' expression
bool AsmParser::parseDirectiveSet(StringRef IDVal, bool allow_redef) {
  StringRef Name;
  if (check(parseIdentifier(Name), "expected identifier") ||
      parseToken(AsmToken::Comma) || parseAssignment(Name, allow_redef, true))
    return addErrorSuffix(" in '" + Twine(IDVal) + "' directive");
  return false;
}

bool AsmParser::parseEscapedString(std::string &Data) {
  if (check(getTok().isNot(AsmToken::String), "expected string"))
    return true;

  Data = "";
  StringRef Str = getTok().getStringContents();
  for (unsigned i = 0, e = Str.size(); i != e; ++i) {
    if (Str[i] != '\\') {
      Data += Str[i];
      continue;
    }

    // Recognize escaped characters. Note that this escape semantics currently
    // loosely follows Darwin 'as'. Notably, it doesn't support hex escapes.
    ++i;
    if (i == e)
      return TokError("unexpected backslash at end of string");

    // Recognize octal sequences.
    if ((unsigned)(Str[i] - '0') <= 7) {
      // Consume up to three octal characters.
      unsigned Value = Str[i] - '0';

      if (i + 1 != e && ((unsigned)(Str[i + 1] - '0')) <= 7) {
        ++i;
        Value = Value * 8 + (Str[i] - '0');

        if (i + 1 != e && ((unsigned)(Str[i + 1] - '0')) <= 7) {
          ++i;
          Value = Value * 8 + (Str[i] - '0');
        }
      }

      if (Value > 255)
        return TokError("invalid octal escape sequence (out of range)");

      Data += (unsigned char)Value;
      continue;
    }

    // Otherwise recognize individual escapes.
    switch (Str[i]) {
    default:
      // Just reject invalid escape sequences for now.
      return TokError("invalid escape sequence (unrecognized character)");

    case 'b': Data += '\b'; break;
    case 'f': Data += '\f'; break;
    case 'n': Data += '\n'; break;
    case 'r': Data += '\r'; break;
    case 't': Data += '\t'; break;
    case '"': Data += '"'; break;
    case '\\': Data += '\\'; break;
    }
  }

  Lex();
  return false;
}

/// parseDirectiveAscii:
///   ::= ( .ascii | .asciz | .string ) [ "string" ( , "string" )* ]
bool AsmParser::parseDirectiveAscii(StringRef IDVal, bool ZeroTerminated) {
  auto parseOp = [&]() -> bool {
    std::string Data;
    if (checkForValidSection() || parseEscapedString(Data))
      return true;
    getStreamer().EmitBytes(Data);
    if (ZeroTerminated)
      getStreamer().EmitBytes(StringRef("\0", 1));
    return false;
  };

  if (parseMany(parseOp))
    return addErrorSuffix(" in '" + Twine(IDVal) + "' directive");
  return false;
}

/// parseDirectiveReloc
///  ::= .reloc expression , identifier [ , expression ]
bool AsmParser::parseDirectiveReloc(SMLoc DirectiveLoc) {
  const MCExpr *Offset;
  const MCExpr *Expr = nullptr;

  SMLoc OffsetLoc = Lexer.getTok().getLoc();
  int64_t OffsetValue;
  // We can only deal with constant expressions at the moment.

  if (parseExpression(Offset))
    return true;

  if (check(!Offset->evaluateAsAbsolute(OffsetValue), OffsetLoc,
            "expression is not a constant value") ||
      check(OffsetValue < 0, OffsetLoc, "expression is negative") ||
      parseToken(AsmToken::Comma, "expected comma") ||
      check(getTok().isNot(AsmToken::Identifier), "expected relocation name"))
    return true;

  SMLoc NameLoc = Lexer.getTok().getLoc();
  StringRef Name = Lexer.getTok().getIdentifier();
  Lex();

  if (Lexer.is(AsmToken::Comma)) {
    Lex();
    SMLoc ExprLoc = Lexer.getLoc();
    if (parseExpression(Expr))
      return true;

    MCValue Value;
    if (!Expr->evaluateAsRelocatable(Value, nullptr, nullptr))
      return Error(ExprLoc, "expression must be relocatable");
  }

  if (parseToken(AsmToken::EndOfStatement,
                 "unexpected token in .reloc directive"))
      return true;

  if (getStreamer().EmitRelocDirective(*Offset, Name, Expr, DirectiveLoc))
    return Error(NameLoc, "unknown relocation name");

  return false;
}

/// parseDirectiveValue
///  ::= (.byte | .short | ... ) [ expression (, expression)* ]
bool AsmParser::parseDirectiveValue(StringRef IDVal, unsigned Size) {
  auto parseOp = [&]() -> bool {
    const MCExpr *Value;
    SMLoc ExprLoc = getLexer().getLoc();
    if (checkForValidSection() || parseExpression(Value))
      return true;
    // Special case constant expressions to match code generator.
    if (const MCConstantExpr *MCE = dyn_cast<MCConstantExpr>(Value)) {
      assert(Size <= 8 && "Invalid size");
      uint64_t IntValue = MCE->getValue();
      if (!isUIntN(8 * Size, IntValue) && !isIntN(8 * Size, IntValue))
        return Error(ExprLoc, "out of range literal value");
      getStreamer().EmitIntValue(IntValue, Size);
    } else
      getStreamer().EmitValue(Value, Size, ExprLoc);
    return false;
  };

  if (parseMany(parseOp))
    return addErrorSuffix(" in '" + Twine(IDVal) + "' directive");
  return false;
}

/// ParseDirectiveOctaValue
///  ::= .octa [ hexconstant (, hexconstant)* ]

bool AsmParser::parseDirectiveOctaValue(StringRef IDVal) {
  auto parseOp = [&]() -> bool {
    if (checkForValidSection())
      return true;
    if (getTok().isNot(AsmToken::Integer) && getTok().isNot(AsmToken::BigNum))
      return TokError("unknown token in expression");
    SMLoc ExprLoc = getTok().getLoc();
    APInt IntValue = getTok().getAPIntVal();
    uint64_t hi, lo;
    Lex();
    if (!IntValue.isIntN(128))
      return Error(ExprLoc, "out of range literal value");
    if (!IntValue.isIntN(64)) {
      hi = IntValue.getHiBits(IntValue.getBitWidth() - 64).getZExtValue();
      lo = IntValue.getLoBits(64).getZExtValue();
    } else {
      hi = 0;
      lo = IntValue.getZExtValue();
    }
    if (MAI.isLittleEndian()) {
      getStreamer().EmitIntValue(lo, 8);
      getStreamer().EmitIntValue(hi, 8);
    } else {
      getStreamer().EmitIntValue(hi, 8);
      getStreamer().EmitIntValue(lo, 8);
    }
    return false;
  };

  if (parseMany(parseOp))
    return addErrorSuffix(" in '" + Twine(IDVal) + "' directive");
  return false;
}

bool AsmParser::parseRealValue(const fltSemantics &Semantics, APInt &Res) {
  // We don't truly support arithmetic on floating point expressions, so we
  // have to manually parse unary prefixes.
  bool IsNeg = false;
  if (getLexer().is(AsmToken::Minus)) {
    Lexer.Lex();
    IsNeg = true;
  } else if (getLexer().is(AsmToken::Plus))
    Lexer.Lex();

  if (Lexer.is(AsmToken::Error))
    return TokError(Lexer.getErr());
  if (Lexer.isNot(AsmToken::Integer) && Lexer.isNot(AsmToken::Real) &&
      Lexer.isNot(AsmToken::Identifier))
    return TokError("unexpected token in directive");

  // Convert to an APFloat.
  APFloat Value(Semantics);
  StringRef IDVal = getTok().getString();
  if (getLexer().is(AsmToken::Identifier)) {
    if (!IDVal.compare_lower("infinity") || !IDVal.compare_lower("inf"))
      Value = APFloat::getInf(Semantics);
    else if (!IDVal.compare_lower("nan"))
      Value = APFloat::getNaN(Semantics, false, ~0);
    else
      return TokError("invalid floating point literal");
  } else if (Value.convertFromString(IDVal, APFloat::rmNearestTiesToEven) ==
             APFloat::opInvalidOp)
    return TokError("invalid floating point literal");
  if (IsNeg)
    Value.changeSign();

  // Consume the numeric token.
  Lex();

  Res = Value.bitcastToAPInt();

  return false;
}

/// parseDirectiveRealValue
///  ::= (.single | .double) [ expression (, expression)* ]
bool AsmParser::parseDirectiveRealValue(StringRef IDVal,
                                        const fltSemantics &Semantics) {
  auto parseOp = [&]() -> bool {
    APInt AsInt;
    if (checkForValidSection() || parseRealValue(Semantics, AsInt))
      return true;
    getStreamer().EmitIntValue(AsInt.getLimitedValue(),
                               AsInt.getBitWidth() / 8);
    return false;
  };

  if (parseMany(parseOp))
    return addErrorSuffix(" in '" + Twine(IDVal) + "' directive");
  return false;
}

/// parseDirectiveZero
///  ::= .zero expression
bool AsmParser::parseDirectiveZero() {
  SMLoc NumBytesLoc = Lexer.getLoc();
  const MCExpr *NumBytes;
  if (checkForValidSection() || parseExpression(NumBytes))
    return true;

  int64_t Val = 0;
  if (getLexer().is(AsmToken::Comma)) {
    Lex();
    if (parseAbsoluteExpression(Val))
      return true;
  }

  if (parseToken(AsmToken::EndOfStatement,
                 "unexpected token in '.zero' directive"))
    return true;
  getStreamer().emitFill(*NumBytes, Val, NumBytesLoc);

  return false;
}

/// parseDirectiveFill
///  ::= .fill expression [ , expression [ , expression ] ]
bool AsmParser::parseDirectiveFill() {
  SMLoc NumValuesLoc = Lexer.getLoc();
  const MCExpr *NumValues;
  if (checkForValidSection() || parseExpression(NumValues))
    return true;

  int64_t FillSize = 1;
  int64_t FillExpr = 0;

  SMLoc SizeLoc, ExprLoc;

  if (parseOptionalToken(AsmToken::Comma)) {
    SizeLoc = getTok().getLoc();
    if (parseAbsoluteExpression(FillSize))
      return true;
    if (parseOptionalToken(AsmToken::Comma)) {
      ExprLoc = getTok().getLoc();
      if (parseAbsoluteExpression(FillExpr))
        return true;
    }
  }
  if (parseToken(AsmToken::EndOfStatement,
                 "unexpected token in '.fill' directive"))
    return true;

  if (FillSize < 0) {
    Warning(SizeLoc, "'.fill' directive with negative size has no effect");
    return false;
  }
  if (FillSize > 8) {
    Warning(SizeLoc, "'.fill' directive with size greater than 8 has been truncated to 8");
    FillSize = 8;
  }

  if (!isUInt<32>(FillExpr) && FillSize > 4)
    Warning(ExprLoc, "'.fill' directive pattern has been truncated to 32-bits");

  getStreamer().emitFill(*NumValues, FillSize, FillExpr, NumValuesLoc);

  return false;
}

/// parseDirectiveOrg
///  ::= .org expression [ , expression ]
bool AsmParser::parseDirectiveOrg() {
  const MCExpr *Offset;
  if (checkForValidSection() || parseExpression(Offset))
    return true;

  // Parse optional fill expression.
  int64_t FillExpr = 0;
  if (parseOptionalToken(AsmToken::Comma))
    if (parseAbsoluteExpression(FillExpr))
      return addErrorSuffix(" in '.org' directive");
  if (parseToken(AsmToken::EndOfStatement))
    return addErrorSuffix(" in '.org' directive");

  getStreamer().emitValueToOffset(Offset, FillExpr);
  return false;
}

/// parseDirectiveAlign
///  ::= {.align, ...} expression [ , expression [ , expression ]]
bool AsmParser::parseDirectiveAlign(bool IsPow2, unsigned ValueSize) {
  SMLoc AlignmentLoc = getLexer().getLoc();
  int64_t Alignment;
  SMLoc MaxBytesLoc;
  bool HasFillExpr = false;
  int64_t FillExpr = 0;
  int64_t MaxBytesToFill = 0;

  auto parseAlign = [&]() -> bool {
    if (checkForValidSection() || parseAbsoluteExpression(Alignment))
      return true;
    if (parseOptionalToken(AsmToken::Comma)) {
      // The fill expression can be omitted while specifying a maximum number of
      // alignment bytes, e.g:
      //  .align 3,,4
      if (getTok().isNot(AsmToken::Comma)) {
        HasFillExpr = true;
        if (parseAbsoluteExpression(FillExpr))
          return true;
      }
      if (parseOptionalToken(AsmToken::Comma))
        if (parseTokenLoc(MaxBytesLoc) ||
            parseAbsoluteExpression(MaxBytesToFill))
          return true;
    }
    return parseToken(AsmToken::EndOfStatement);
  };

  if (parseAlign())
    return addErrorSuffix(" in directive");

  // Always emit an alignment here even if we thrown an error.
  bool ReturnVal = false;

  // Compute alignment in bytes.
  if (IsPow2) {
    // FIXME: Diagnose overflow.
    if (Alignment >= 32) {
      ReturnVal |= Error(AlignmentLoc, "invalid alignment value");
      Alignment = 31;
    }

    Alignment = 1ULL << Alignment;
  } else {
    // Reject alignments that aren't either a power of two or zero,
    // for gas compatibility. Alignment of zero is silently rounded
    // up to one.
    if (Alignment == 0)
      Alignment = 1;
    if (!isPowerOf2_64(Alignment))
      ReturnVal |= Error(AlignmentLoc, "alignment must be a power of 2");
  }

  // Diagnose non-sensical max bytes to align.
  if (MaxBytesLoc.isValid()) {
    if (MaxBytesToFill < 1) {
      ReturnVal |= Error(MaxBytesLoc,
                         "alignment directive can never be satisfied in this "
                         "many bytes, ignoring maximum bytes expression");
      MaxBytesToFill = 0;
    }

    if (MaxBytesToFill >= Alignment) {
      Warning(MaxBytesLoc, "maximum bytes expression exceeds alignment and "
                           "has no effect");
      MaxBytesToFill = 0;
    }
  }

  // Check whether we should use optimal code alignment for this .align
  // directive.
  const MCSection *Section = getStreamer().getCurrentSectionOnly();
  assert(Section && "must have section to emit alignment");
  bool UseCodeAlign = Section->UseCodeAlign();
  if ((!HasFillExpr || Lexer.getMAI().getTextAlignFillValue() == FillExpr) &&
      ValueSize == 1 && UseCodeAlign) {
    getStreamer().EmitCodeAlignment(Alignment, MaxBytesToFill);
  } else {
    // FIXME: Target specific behavior about how the "extra" bytes are filled.
    getStreamer().EmitValueToAlignment(Alignment, FillExpr, ValueSize,
                                       MaxBytesToFill);
  }

  return ReturnVal;
}

/// parseDirectiveFile
/// ::= .file [number] filename
/// ::= .file number directory filename
bool AsmParser::parseDirectiveFile(SMLoc DirectiveLoc) {
  // FIXME: I'm not sure what this is.
  int64_t FileNumber = -1;
  SMLoc FileNumberLoc = getLexer().getLoc();
  if (getLexer().is(AsmToken::Integer)) {
    FileNumber = getTok().getIntVal();
    Lex();

    if (FileNumber < 1)
      return TokError("file number less than one");
  }

  std::string Path = getTok().getString();

  // Usually the directory and filename together, otherwise just the directory.
  // Allow the strings to have escaped octal character sequence.
  if (check(getTok().isNot(AsmToken::String),
            "unexpected token in '.file' directive") ||
      parseEscapedString(Path))
    return true;

  StringRef Directory;
  StringRef Filename;
  std::string FilenameData;
  if (getLexer().is(AsmToken::String)) {
    if (check(FileNumber == -1,
              "explicit path specified, but no file number") ||
        parseEscapedString(FilenameData))
      return true;
    Filename = FilenameData;
    Directory = Path;
  } else {
    Filename = Path;
  }

  if (parseToken(AsmToken::EndOfStatement,
                 "unexpected token in '.file' directive"))
    return true;

  if (FileNumber == -1)
    getStreamer().EmitFileDirective(Filename);
  else {
    // If there is -g option as well as debug info from directive file,
    // we turn off -g option, directly use the existing debug info instead.
    if (getContext().getGenDwarfForAssembly())
      getContext().setGenDwarfForAssembly(false);
    else if (getStreamer().EmitDwarfFileDirective(FileNumber, Directory, Filename) ==
        0)
      return Error(FileNumberLoc, "file number already allocated");
  }

  return false;
}

/// parseDirectiveLine
/// ::= .line [number]
bool AsmParser::parseDirectiveLine() {
  int64_t LineNumber;
  if (getLexer().is(AsmToken::Integer)) {
    if (parseIntToken(LineNumber, "unexpected token in '.line' directive"))
      return true;
    (void)LineNumber;
    // FIXME: Do something with the .line.
  }
  if (parseToken(AsmToken::EndOfStatement,
                 "unexpected token in '.line' directive"))
    return true;

  return false;
}

/// parseDirectiveLoc
/// ::= .loc FileNumber [LineNumber] [ColumnPos] [basic_block] [prologue_end]
///                                [epilogue_begin] [is_stmt VALUE] [isa VALUE]
/// The first number is a file number, must have been previously assigned with
/// a .file directive, the second number is the line number and optionally the
/// third number is a column position (zero if not specified).  The remaining
/// optional items are .loc sub-directives.
bool AsmParser::parseDirectiveLoc() {
  int64_t FileNumber = 0, LineNumber = 0;
  SMLoc Loc = getTok().getLoc();
  if (parseIntToken(FileNumber, "unexpected token in '.loc' directive") ||
      check(FileNumber < 1, Loc,
            "file number less than one in '.loc' directive") ||
      check(!getContext().isValidDwarfFileNumber(FileNumber), Loc,
            "unassigned file number in '.loc' directive"))
    return true;

  // optional
  if (getLexer().is(AsmToken::Integer)) {
    LineNumber = getTok().getIntVal();
    if (LineNumber < 0)
      return TokError("line number less than zero in '.loc' directive");
    Lex();
  }

  int64_t ColumnPos = 0;
  if (getLexer().is(AsmToken::Integer)) {
    ColumnPos = getTok().getIntVal();
    if (ColumnPos < 0)
      return TokError("column position less than zero in '.loc' directive");
    Lex();
  }

  unsigned Flags = DWARF2_LINE_DEFAULT_IS_STMT ? DWARF2_FLAG_IS_STMT : 0;
  unsigned Isa = 0;
  int64_t Discriminator = 0;

  auto parseLocOp = [&]() -> bool {
    StringRef Name;
    SMLoc Loc = getTok().getLoc();
    if (parseIdentifier(Name))
      return TokError("unexpected token in '.loc' directive");

    if (Name == "basic_block")
      Flags |= DWARF2_FLAG_BASIC_BLOCK;
    else if (Name == "prologue_end")
      Flags |= DWARF2_FLAG_PROLOGUE_END;
    else if (Name == "epilogue_begin")
      Flags |= DWARF2_FLAG_EPILOGUE_BEGIN;
    else if (Name == "is_stmt") {
      Loc = getTok().getLoc();
      const MCExpr *Value;
      if (parseExpression(Value))
        return true;
      // The expression must be the constant 0 or 1.
      if (const MCConstantExpr *MCE = dyn_cast<MCConstantExpr>(Value)) {
        int Value = MCE->getValue();
        if (Value == 0)
          Flags &= ~DWARF2_FLAG_IS_STMT;
        else if (Value == 1)
          Flags |= DWARF2_FLAG_IS_STMT;
        else
          return Error(Loc, "is_stmt value not 0 or 1");
      } else {
        return Error(Loc, "is_stmt value not the constant value of 0 or 1");
      }
    } else if (Name == "isa") {
      Loc = getTok().getLoc();
      const MCExpr *Value;
      if (parseExpression(Value))
        return true;
      // The expression must be a constant greater or equal to 0.
      if (const MCConstantExpr *MCE = dyn_cast<MCConstantExpr>(Value)) {
        int Value = MCE->getValue();
        if (Value < 0)
          return Error(Loc, "isa number less than zero");
        Isa = Value;
      } else {
        return Error(Loc, "isa number not a constant value");
      }
    } else if (Name == "discriminator") {
      if (parseAbsoluteExpression(Discriminator))
        return true;
    } else {
      return Error(Loc, "unknown sub-directive in '.loc' directive");
    }
    return false;
  };

  if (parseMany(parseLocOp, false /*hasComma*/))
    return true;

  getStreamer().EmitDwarfLocDirective(FileNumber, LineNumber, ColumnPos, Flags,
                                      Isa, Discriminator, StringRef());

  return false;
}

/// parseDirectiveStabs
/// ::= .stabs string, number, number, number
bool AsmParser::parseDirectiveStabs() {
  return TokError("unsupported directive '.stabs'");
}

/// parseDirectiveCVFile
/// ::= .cv_file number filename
bool AsmParser::parseDirectiveCVFile() {
  SMLoc FileNumberLoc = getTok().getLoc();
  int64_t FileNumber;
  std::string Filename;

  if (parseIntToken(FileNumber,
                    "expected file number in '.cv_file' directive") ||
      check(FileNumber < 1, FileNumberLoc, "file number less than one") ||
      check(getTok().isNot(AsmToken::String),
            "unexpected token in '.cv_file' directive") ||
      // Usually directory and filename are together, otherwise just
      // directory. Allow the strings to have escaped octal character sequence.
      parseEscapedString(Filename) ||
      parseToken(AsmToken::EndOfStatement,
                 "unexpected token in '.cv_file' directive"))
    return true;

  if (!getStreamer().EmitCVFileDirective(FileNumber, Filename))
    return Error(FileNumberLoc, "file number already allocated");

  return false;
}

bool AsmParser::parseCVFunctionId(int64_t &FunctionId,
                                  StringRef DirectiveName) {
  SMLoc Loc;
  return parseTokenLoc(Loc) ||
         parseIntToken(FunctionId, "expected function id in '" + DirectiveName +
                                       "' directive") ||
         check(FunctionId < 0 || FunctionId >= UINT_MAX, Loc,
               "expected function id within range [0, UINT_MAX)");
}

bool AsmParser::parseCVFileId(int64_t &FileNumber, StringRef DirectiveName) {
  SMLoc Loc;
  return parseTokenLoc(Loc) ||
         parseIntToken(FileNumber, "expected integer in '" + DirectiveName +
                                       "' directive") ||
         check(FileNumber < 1, Loc, "file number less than one in '" +
                                        DirectiveName + "' directive") ||
         check(!getCVContext().isValidFileNumber(FileNumber), Loc,
               "unassigned file number in '" + DirectiveName + "' directive");
}

/// parseDirectiveCVFuncId
/// ::= .cv_func_id FunctionId
///
/// Introduces a function ID that can be used with .cv_loc.
bool AsmParser::parseDirectiveCVFuncId() {
  SMLoc FunctionIdLoc = getTok().getLoc();
  int64_t FunctionId;

  if (parseCVFunctionId(FunctionId, ".cv_func_id") ||
      parseToken(AsmToken::EndOfStatement,
                 "unexpected token in '.cv_func_id' directive"))
    return true;

  if (!getStreamer().EmitCVFuncIdDirective(FunctionId))
    return Error(FunctionIdLoc, "function id already allocated");

  return false;
}

/// parseDirectiveCVInlineSiteId
/// ::= .cv_inline_site_id FunctionId
///         "within" IAFunc
///         "inlined_at" IAFile IALine [IACol]
///
/// Introduces a function ID that can be used with .cv_loc. Includes "inlined
/// at" source location information for use in the line table of the caller,
/// whether the caller is a real function or another inlined call site.
bool AsmParser::parseDirectiveCVInlineSiteId() {
  SMLoc FunctionIdLoc = getTok().getLoc();
  int64_t FunctionId;
  int64_t IAFunc;
  int64_t IAFile;
  int64_t IALine;
  int64_t IACol = 0;

  // FunctionId
  if (parseCVFunctionId(FunctionId, ".cv_inline_site_id"))
    return true;

  // "within"
  if (check((getLexer().isNot(AsmToken::Identifier) ||
             getTok().getIdentifier() != "within"),
            "expected 'within' identifier in '.cv_inline_site_id' directive"))
    return true;
  Lex();

  // IAFunc
  if (parseCVFunctionId(IAFunc, ".cv_inline_site_id"))
    return true;

  // "inlined_at"
  if (check((getLexer().isNot(AsmToken::Identifier) ||
             getTok().getIdentifier() != "inlined_at"),
            "expected 'inlined_at' identifier in '.cv_inline_site_id' "
            "directive") )
    return true;
  Lex();

  // IAFile IALine
  if (parseCVFileId(IAFile, ".cv_inline_site_id") ||
      parseIntToken(IALine, "expected line number after 'inlined_at'"))
    return true;

  // [IACol]
  if (getLexer().is(AsmToken::Integer)) {
    IACol = getTok().getIntVal();
    Lex();
  }

  if (parseToken(AsmToken::EndOfStatement,
                 "unexpected token in '.cv_inline_site_id' directive"))
    return true;

  if (!getStreamer().EmitCVInlineSiteIdDirective(FunctionId, IAFunc, IAFile,
                                                 IALine, IACol, FunctionIdLoc))
    return Error(FunctionIdLoc, "function id already allocated");

  return false;
}

/// parseDirectiveCVLoc
/// ::= .cv_loc FunctionId FileNumber [LineNumber] [ColumnPos] [prologue_end]
///                                [is_stmt VALUE]
/// The first number is a file number, must have been previously assigned with
/// a .file directive, the second number is the line number and optionally the
/// third number is a column position (zero if not specified).  The remaining
/// optional items are .loc sub-directives.
bool AsmParser::parseDirectiveCVLoc() {
  SMLoc DirectiveLoc = getTok().getLoc();
  SMLoc Loc;
  int64_t FunctionId, FileNumber;
  if (parseCVFunctionId(FunctionId, ".cv_loc") ||
      parseCVFileId(FileNumber, ".cv_loc"))
    return true;

  int64_t LineNumber = 0;
  if (getLexer().is(AsmToken::Integer)) {
    LineNumber = getTok().getIntVal();
    if (LineNumber < 0)
      return TokError("line number less than zero in '.cv_loc' directive");
    Lex();
  }

  int64_t ColumnPos = 0;
  if (getLexer().is(AsmToken::Integer)) {
    ColumnPos = getTok().getIntVal();
    if (ColumnPos < 0)
      return TokError("column position less than zero in '.cv_loc' directive");
    Lex();
  }

  bool PrologueEnd = false;
  uint64_t IsStmt = 0;

  auto parseOp = [&]() -> bool {
    StringRef Name;
    SMLoc Loc = getTok().getLoc();
    if (parseIdentifier(Name))
      return TokError("unexpected token in '.cv_loc' directive");
    if (Name == "prologue_end")
      PrologueEnd = true;
    else if (Name == "is_stmt") {
      Loc = getTok().getLoc();
      const MCExpr *Value;
      if (parseExpression(Value))
        return true;
      // The expression must be the constant 0 or 1.
      IsStmt = ~0ULL;
      if (const auto *MCE = dyn_cast<MCConstantExpr>(Value))
        IsStmt = MCE->getValue();

      if (IsStmt > 1)
        return Error(Loc, "is_stmt value not 0 or 1");
    } else {
      return Error(Loc, "unknown sub-directive in '.cv_loc' directive");
    }
    return false;
  };

  if (parseMany(parseOp, false /*hasComma*/))
    return true;

  getStreamer().EmitCVLocDirective(FunctionId, FileNumber, LineNumber,
                                   ColumnPos, PrologueEnd, IsStmt, StringRef(),
                                   DirectiveLoc);
  return false;
}

/// parseDirectiveCVLinetable
/// ::= .cv_linetable FunctionId, FnStart, FnEnd
bool AsmParser::parseDirectiveCVLinetable() {
  int64_t FunctionId;
  StringRef FnStartName, FnEndName;
  SMLoc Loc = getTok().getLoc();
  if (parseCVFunctionId(FunctionId, ".cv_linetable") ||
      parseToken(AsmToken::Comma,
                 "unexpected token in '.cv_linetable' directive") ||
      parseTokenLoc(Loc) || check(parseIdentifier(FnStartName), Loc,
                                  "expected identifier in directive") ||
      parseToken(AsmToken::Comma,
                 "unexpected token in '.cv_linetable' directive") ||
      parseTokenLoc(Loc) || check(parseIdentifier(FnEndName), Loc,
                                  "expected identifier in directive"))
    return true;

  MCSymbol *FnStartSym = getContext().getOrCreateSymbol(FnStartName);
  MCSymbol *FnEndSym = getContext().getOrCreateSymbol(FnEndName);

  getStreamer().EmitCVLinetableDirective(FunctionId, FnStartSym, FnEndSym);
  return false;
}

/// parseDirectiveCVInlineLinetable
/// ::= .cv_inline_linetable PrimaryFunctionId FileId LineNum FnStart FnEnd
bool AsmParser::parseDirectiveCVInlineLinetable() {
  int64_t PrimaryFunctionId, SourceFileId, SourceLineNum;
  StringRef FnStartName, FnEndName;
  SMLoc Loc = getTok().getLoc();
  if (parseCVFunctionId(PrimaryFunctionId, ".cv_inline_linetable") ||
      parseTokenLoc(Loc) ||
      parseIntToken(
          SourceFileId,
          "expected SourceField in '.cv_inline_linetable' directive") ||
      check(SourceFileId <= 0, Loc,
            "File id less than zero in '.cv_inline_linetable' directive") ||
      parseTokenLoc(Loc) ||
      parseIntToken(
          SourceLineNum,
          "expected SourceLineNum in '.cv_inline_linetable' directive") ||
      check(SourceLineNum < 0, Loc,
            "Line number less than zero in '.cv_inline_linetable' directive") ||
      parseTokenLoc(Loc) || check(parseIdentifier(FnStartName), Loc,
                                  "expected identifier in directive") ||
      parseTokenLoc(Loc) || check(parseIdentifier(FnEndName), Loc,
                                  "expected identifier in directive"))
    return true;

  if (parseToken(AsmToken::EndOfStatement, "Expected End of Statement"))
    return true;

  MCSymbol *FnStartSym = getContext().getOrCreateSymbol(FnStartName);
  MCSymbol *FnEndSym = getContext().getOrCreateSymbol(FnEndName);
  getStreamer().EmitCVInlineLinetableDirective(PrimaryFunctionId, SourceFileId,
                                               SourceLineNum, FnStartSym,
                                               FnEndSym);
  return false;
}

/// parseDirectiveCVDefRange
/// ::= .cv_def_range RangeStart RangeEnd (GapStart GapEnd)*, bytes*
bool AsmParser::parseDirectiveCVDefRange() {
  SMLoc Loc;
  std::vector<std::pair<const MCSymbol *, const MCSymbol *>> Ranges;
  while (getLexer().is(AsmToken::Identifier)) {
    Loc = getLexer().getLoc();
    StringRef GapStartName;
    if (parseIdentifier(GapStartName))
      return Error(Loc, "expected identifier in directive");
    MCSymbol *GapStartSym = getContext().getOrCreateSymbol(GapStartName);

    Loc = getLexer().getLoc();
    StringRef GapEndName;
    if (parseIdentifier(GapEndName))
      return Error(Loc, "expected identifier in directive");
    MCSymbol *GapEndSym = getContext().getOrCreateSymbol(GapEndName);

    Ranges.push_back({GapStartSym, GapEndSym});
  }

  std::string FixedSizePortion;
  if (parseToken(AsmToken::Comma, "unexpected token in directive") ||
      parseEscapedString(FixedSizePortion))
    return true;

  getStreamer().EmitCVDefRangeDirective(Ranges, FixedSizePortion);
  return false;
}

/// parseDirectiveCVStringTable
/// ::= .cv_stringtable
bool AsmParser::parseDirectiveCVStringTable() {
  getStreamer().EmitCVStringTableDirective();
  return false;
}

/// parseDirectiveCVFileChecksums
/// ::= .cv_filechecksums
bool AsmParser::parseDirectiveCVFileChecksums() {
  getStreamer().EmitCVFileChecksumsDirective();
  return false;
}

/// parseDirectiveCFISections
/// ::= .cfi_sections section [, section]
bool AsmParser::parseDirectiveCFISections() {
  StringRef Name;
  bool EH = false;
  bool Debug = false;

  if (parseIdentifier(Name))
    return TokError("Expected an identifier");

  if (Name == ".eh_frame")
    EH = true;
  else if (Name == ".debug_frame")
    Debug = true;

  if (getLexer().is(AsmToken::Comma)) {
    Lex();

    if (parseIdentifier(Name))
      return TokError("Expected an identifier");

    if (Name == ".eh_frame")
      EH = true;
    else if (Name == ".debug_frame")
      Debug = true;
  }

  getStreamer().EmitCFISections(EH, Debug);
  return false;
}

/// parseDirectiveCFIStartProc
/// ::= .cfi_startproc [simple]
bool AsmParser::parseDirectiveCFIStartProc() {
  StringRef Simple;
  if (!parseOptionalToken(AsmToken::EndOfStatement)) {
    if (check(parseIdentifier(Simple) || Simple != "simple",
              "unexpected token") ||
        parseToken(AsmToken::EndOfStatement))
      return addErrorSuffix(" in '.cfi_startproc' directive");
  }

  getStreamer().EmitCFIStartProc(!Simple.empty());
  return false;
}

/// parseDirectiveCFIEndProc
/// ::= .cfi_endproc
bool AsmParser::parseDirectiveCFIEndProc() {
  getStreamer().EmitCFIEndProc();
  return false;
}

/// \brief parse register name or number.
bool AsmParser::parseRegisterOrRegisterNumber(int64_t &Register,
                                              SMLoc DirectiveLoc) {
  unsigned RegNo;

  if (getLexer().isNot(AsmToken::Integer)) {
    if (getTargetParser().ParseRegister(RegNo, DirectiveLoc, DirectiveLoc))
      return true;
    Register = getContext().getRegisterInfo()->getDwarfRegNum(RegNo, true);
  } else
    return parseAbsoluteExpression(Register);

  return false;
}

/// parseDirectiveCFIDefCfa
/// ::= .cfi_def_cfa register,  offset
bool AsmParser::parseDirectiveCFIDefCfa(SMLoc DirectiveLoc) {
  int64_t Register = 0, Offset = 0;
  if (parseRegisterOrRegisterNumber(Register, DirectiveLoc) ||
      parseToken(AsmToken::Comma, "unexpected token in directive") ||
      parseAbsoluteExpression(Offset))
    return true;

  getStreamer().EmitCFIDefCfa(Register, Offset);
  return false;
}

/// parseDirectiveCFIDefCfaOffset
/// ::= .cfi_def_cfa_offset offset
bool AsmParser::parseDirectiveCFIDefCfaOffset() {
  int64_t Offset = 0;
  if (parseAbsoluteExpression(Offset))
    return true;

  getStreamer().EmitCFIDefCfaOffset(Offset);
  return false;
}

/// parseDirectiveCFIRegister
/// ::= .cfi_register register, register
bool AsmParser::parseDirectiveCFIRegister(SMLoc DirectiveLoc) {
  int64_t Register1 = 0, Register2 = 0;
  if (parseRegisterOrRegisterNumber(Register1, DirectiveLoc) ||
      parseToken(AsmToken::Comma, "unexpected token in directive") ||
      parseRegisterOrRegisterNumber(Register2, DirectiveLoc))
    return true;

  getStreamer().EmitCFIRegister(Register1, Register2);
  return false;
}

/// parseDirectiveCFIWindowSave
/// ::= .cfi_window_save
bool AsmParser::parseDirectiveCFIWindowSave() {
  getStreamer().EmitCFIWindowSave();
  return false;
}

/// parseDirectiveCFIAdjustCfaOffset
/// ::= .cfi_adjust_cfa_offset adjustment
bool AsmParser::parseDirectiveCFIAdjustCfaOffset() {
  int64_t Adjustment = 0;
  if (parseAbsoluteExpression(Adjustment))
    return true;

  getStreamer().EmitCFIAdjustCfaOffset(Adjustment);
  return false;
}

/// parseDirectiveCFIDefCfaRegister
/// ::= .cfi_def_cfa_register register
bool AsmParser::parseDirectiveCFIDefCfaRegister(SMLoc DirectiveLoc) {
  int64_t Register = 0;
  if (parseRegisterOrRegisterNumber(Register, DirectiveLoc))
    return true;

  getStreamer().EmitCFIDefCfaRegister(Register);
  return false;
}

/// parseDirectiveCFIOffset
/// ::= .cfi_offset register, offset
bool AsmParser::parseDirectiveCFIOffset(SMLoc DirectiveLoc) {
  int64_t Register = 0;
  int64_t Offset = 0;

  if (parseRegisterOrRegisterNumber(Register, DirectiveLoc) ||
      parseToken(AsmToken::Comma, "unexpected token in directive") ||
      parseAbsoluteExpression(Offset))
    return true;

  getStreamer().EmitCFIOffset(Register, Offset);
  return false;
}

/// parseDirectiveCFIRelOffset
/// ::= .cfi_rel_offset register, offset
bool AsmParser::parseDirectiveCFIRelOffset(SMLoc DirectiveLoc) {
  int64_t Register = 0, Offset = 0;

  if (parseRegisterOrRegisterNumber(Register, DirectiveLoc) ||
      parseToken(AsmToken::Comma, "unexpected token in directive") ||
      parseAbsoluteExpression(Offset))
    return true;

  getStreamer().EmitCFIRelOffset(Register, Offset);
  return false;
}

static bool isValidEncoding(int64_t Encoding) {
  if (Encoding & ~0xff)
    return false;

  if (Encoding == dwarf::DW_EH_PE_omit)
    return true;

  const unsigned Format = Encoding & 0xf;
  if (Format != dwarf::DW_EH_PE_absptr && Format != dwarf::DW_EH_PE_udata2 &&
      Format != dwarf::DW_EH_PE_udata4 && Format != dwarf::DW_EH_PE_udata8 &&
      Format != dwarf::DW_EH_PE_sdata2 && Format != dwarf::DW_EH_PE_sdata4 &&
      Format != dwarf::DW_EH_PE_sdata8 && Format != dwarf::DW_EH_PE_signed)
    return false;

  const unsigned Application = Encoding & 0x70;
  if (Application != dwarf::DW_EH_PE_absptr &&
      Application != dwarf::DW_EH_PE_pcrel)
    return false;

  return true;
}

/// parseDirectiveCFIPersonalityOrLsda
/// IsPersonality true for cfi_personality, false for cfi_lsda
/// ::= .cfi_personality encoding, [symbol_name]
/// ::= .cfi_lsda encoding, [symbol_name]
bool AsmParser::parseDirectiveCFIPersonalityOrLsda(bool IsPersonality) {
  int64_t Encoding = 0;
  if (parseAbsoluteExpression(Encoding))
    return true;
  if (Encoding == dwarf::DW_EH_PE_omit)
    return false;

  StringRef Name;
  if (check(!isValidEncoding(Encoding), "unsupported encoding.") ||
      parseToken(AsmToken::Comma, "unexpected token in directive") ||
      check(parseIdentifier(Name), "expected identifier in directive"))
    return true;

  MCSymbol *Sym = getContext().getOrCreateSymbol(Name);

  if (IsPersonality)
    getStreamer().EmitCFIPersonality(Sym, Encoding);
  else
    getStreamer().EmitCFILsda(Sym, Encoding);
  return false;
}

/// parseDirectiveCFIRememberState
/// ::= .cfi_remember_state
bool AsmParser::parseDirectiveCFIRememberState() {
  getStreamer().EmitCFIRememberState();
  return false;
}

/// parseDirectiveCFIRestoreState
/// ::= .cfi_remember_state
bool AsmParser::parseDirectiveCFIRestoreState() {
  getStreamer().EmitCFIRestoreState();
  return false;
}

/// parseDirectiveCFISameValue
/// ::= .cfi_same_value register
bool AsmParser::parseDirectiveCFISameValue(SMLoc DirectiveLoc) {
  int64_t Register = 0;

  if (parseRegisterOrRegisterNumber(Register, DirectiveLoc))
    return true;

  getStreamer().EmitCFISameValue(Register);
  return false;
}

/// parseDirectiveCFIRestore
/// ::= .cfi_restore register
bool AsmParser::parseDirectiveCFIRestore(SMLoc DirectiveLoc) {
  int64_t Register = 0;
  if (parseRegisterOrRegisterNumber(Register, DirectiveLoc))
    return true;

  getStreamer().EmitCFIRestore(Register);
  return false;
}

/// parseDirectiveCFIEscape
/// ::= .cfi_escape expression[,...]
bool AsmParser::parseDirectiveCFIEscape() {
  std::string Values;
  int64_t CurrValue;
  if (parseAbsoluteExpression(CurrValue))
    return true;

  Values.push_back((uint8_t)CurrValue);

  while (getLexer().is(AsmToken::Comma)) {
    Lex();

    if (parseAbsoluteExpression(CurrValue))
      return true;

    Values.push_back((uint8_t)CurrValue);
  }

  getStreamer().EmitCFIEscape(Values);
  return false;
}

/// parseDirectiveCFISignalFrame
/// ::= .cfi_signal_frame
bool AsmParser::parseDirectiveCFISignalFrame() {
  if (parseToken(AsmToken::EndOfStatement,
                 "unexpected token in '.cfi_signal_frame'"))
    return true;

  getStreamer().EmitCFISignalFrame();
  return false;
}

/// parseDirectiveCFIUndefined
/// ::= .cfi_undefined register
bool AsmParser::parseDirectiveCFIUndefined(SMLoc DirectiveLoc) {
  int64_t Register = 0;

  if (parseRegisterOrRegisterNumber(Register, DirectiveLoc))
    return true;

  getStreamer().EmitCFIUndefined(Register);
  return false;
}

/// parseDirectiveMacrosOnOff
/// ::= .macros_on
/// ::= .macros_off
bool AsmParser::parseDirectiveMacrosOnOff(StringRef Directive) {
  if (parseToken(AsmToken::EndOfStatement,
                 "unexpected token in '" + Directive + "' directive"))
    return true;

  setMacrosEnabled(Directive == ".macros_on");
  return false;
}

/// parseDirectiveMacro
/// ::= .macro name[,] [parameters]
bool AsmParser::parseDirectiveMacro(SMLoc DirectiveLoc) {
  StringRef Name;
  if (parseIdentifier(Name))
    return TokError("expected identifier in '.macro' directive");

  if (getLexer().is(AsmToken::Comma))
    Lex();

  MCAsmMacroParameters Parameters;
  while (getLexer().isNot(AsmToken::EndOfStatement)) {

    if (!Parameters.empty() && Parameters.back().Vararg)
      return Error(Lexer.getLoc(),
                   "Vararg parameter '" + Parameters.back().Name +
                   "' should be last one in the list of parameters.");

    MCAsmMacroParameter Parameter;
    if (parseIdentifier(Parameter.Name))
      return TokError("expected identifier in '.macro' directive");

    if (Lexer.is(AsmToken::Colon)) {
      Lex();  // consume ':'

      SMLoc QualLoc;
      StringRef Qualifier;

      QualLoc = Lexer.getLoc();
      if (parseIdentifier(Qualifier))
        return Error(QualLoc, "missing parameter qualifier for "
                     "'" + Parameter.Name + "' in macro '" + Name + "'");

      if (Qualifier == "req")
        Parameter.Required = true;
      else if (Qualifier == "vararg")
        Parameter.Vararg = true;
      else
        return Error(QualLoc, Qualifier + " is not a valid parameter qualifier "
                     "for '" + Parameter.Name + "' in macro '" + Name + "'");
    }

    if (getLexer().is(AsmToken::Equal)) {
      Lex();

      SMLoc ParamLoc;

      ParamLoc = Lexer.getLoc();
      if (parseMacroArgument(Parameter.Value, /*Vararg=*/false ))
        return true;

      if (Parameter.Required)
        Warning(ParamLoc, "pointless default value for required parameter "
                "'" + Parameter.Name + "' in macro '" + Name + "'");
    }

    Parameters.push_back(std::move(Parameter));

    if (getLexer().is(AsmToken::Comma))
      Lex();
  }

  // Eat just the end of statement.
  Lexer.Lex();

  // Consuming deferred text, so use Lexer.Lex to ignore Lexing Errors
  AsmToken EndToken, StartToken = getTok();
  unsigned MacroDepth = 0;
  // Lex the macro definition.
  while (true) {
    // Ignore Lexing errors in macros.
    while (Lexer.is(AsmToken::Error)) {
      Lexer.Lex();
    }

    // Check whether we have reached the end of the file.
    if (getLexer().is(AsmToken::Eof))
      return Error(DirectiveLoc, "no matching '.endmacro' in definition");

    // Otherwise, check whether we have reach the .endmacro.
    if (getLexer().is(AsmToken::Identifier)) {
      if (getTok().getIdentifier() == ".endm" ||
          getTok().getIdentifier() == ".endmacro") {
        if (MacroDepth == 0) { // Outermost macro.
          EndToken = getTok();
          Lexer.Lex();
          if (getLexer().isNot(AsmToken::EndOfStatement))
            return TokError("unexpected token in '" + EndToken.getIdentifier() +
                            "' directive");
          break;
        } else {
          // Otherwise we just found the end of an inner macro.
          --MacroDepth;
        }
      } else if (getTok().getIdentifier() == ".macro") {
        // We allow nested macros. Those aren't instantiated until the outermost
        // macro is expanded so just ignore them for now.
        ++MacroDepth;
      }
    }

    // Otherwise, scan til the end of the statement.
    eatToEndOfStatement();
  }

  if (lookupMacro(Name)) {
    return Error(DirectiveLoc, "macro '" + Name + "' is already defined");
  }

  const char *BodyStart = StartToken.getLoc().getPointer();
  const char *BodyEnd = EndToken.getLoc().getPointer();
  StringRef Body = StringRef(BodyStart, BodyEnd - BodyStart);
  checkForBadMacro(DirectiveLoc, Name, Body, Parameters);
  defineMacro(Name, MCAsmMacro(Name, Body, std::move(Parameters)));
  return false;
}

/// checkForBadMacro
///
/// With the support added for named parameters there may be code out there that
/// is transitioning from positional parameters.  In versions of gas that did
/// not support named parameters they would be ignored on the macro definition.
/// But to support both styles of parameters this is not possible so if a macro
/// definition has named parameters but does not use them and has what appears
/// to be positional parameters, strings like $1, $2, ... and $n, then issue a
/// warning that the positional parameter found in body which have no effect.
/// Hoping the developer will either remove the named parameters from the macro
/// definition so the positional parameters get used if that was what was
/// intended or change the macro to use the named parameters.  It is possible
/// this warning will trigger when the none of the named parameters are used
/// and the strings like $1 are infact to simply to be passed trough unchanged.
void AsmParser::checkForBadMacro(SMLoc DirectiveLoc, StringRef Name,
                                 StringRef Body,
                                 ArrayRef<MCAsmMacroParameter> Parameters) {
  // If this macro is not defined with named parameters the warning we are
  // checking for here doesn't apply.
  unsigned NParameters = Parameters.size();
  if (NParameters == 0)
    return;

  bool NamedParametersFound = false;
  bool PositionalParametersFound = false;

  // Look at the body of the macro for use of both the named parameters and what
  // are likely to be positional parameters.  This is what expandMacro() is
  // doing when it finds the parameters in the body.
  while (!Body.empty()) {
    // Scan for the next possible parameter.
    std::size_t End = Body.size(), Pos = 0;
    for (; Pos != End; ++Pos) {
      // Check for a substitution or escape.
      // This macro is defined with parameters, look for \foo, \bar, etc.
      if (Body[Pos] == '\\' && Pos + 1 != End)
        break;

      // This macro should have parameters, but look for $0, $1, ..., $n too.
      if (Body[Pos] != '$' || Pos + 1 == End)
        continue;
      char Next = Body[Pos + 1];
      if (Next == '$' || Next == 'n' ||
          isdigit(static_cast<unsigned char>(Next)))
        break;
    }

    // Check if we reached the end.
    if (Pos == End)
      break;

    if (Body[Pos] == '$') {
      switch (Body[Pos + 1]) {
      // $$ => $
      case '$':
        break;

      // $n => number of arguments
      case 'n':
        PositionalParametersFound = true;
        break;

      // $[0-9] => argument
      default: {
        PositionalParametersFound = true;
        break;
      }
      }
      Pos += 2;
    } else {
      unsigned I = Pos + 1;
      while (isIdentifierChar(Body[I]) && I + 1 != End)
        ++I;

      const char *Begin = Body.data() + Pos + 1;
      StringRef Argument(Begin, I - (Pos + 1));
      unsigned Index = 0;
      for (; Index < NParameters; ++Index)
        if (Parameters[Index].Name == Argument)
          break;

      if (Index == NParameters) {
        if (Body[Pos + 1] == '(' && Body[Pos + 2] == ')')
          Pos += 3;
        else {
          Pos = I;
        }
      } else {
        NamedParametersFound = true;
        Pos += 1 + Argument.size();
      }
    }
    // Update the scan point.
    Body = Body.substr(Pos);
  }

  if (!NamedParametersFound && PositionalParametersFound)
    Warning(DirectiveLoc, "macro defined with named parameters which are not "
                          "used in macro body, possible positional parameter "
                          "found in body which will have no effect");
}

/// parseDirectiveExitMacro
/// ::= .exitm
bool AsmParser::parseDirectiveExitMacro(StringRef Directive) {
  if (parseToken(AsmToken::EndOfStatement,
                 "unexpected token in '" + Directive + "' directive"))
    return true;

  if (!isInsideMacroInstantiation())
    return TokError("unexpected '" + Directive + "' in file, "
                                                 "no current macro definition");

  // Exit all conditionals that are active in the current macro.
  while (TheCondStack.size() != ActiveMacros.back()->CondStackDepth) {
    TheCondState = TheCondStack.back();
    TheCondStack.pop_back();
  }

  handleMacroExit();
  return false;
}

/// parseDirectiveEndMacro
/// ::= .endm
/// ::= .endmacro
bool AsmParser::parseDirectiveEndMacro(StringRef Directive) {
  if (getLexer().isNot(AsmToken::EndOfStatement))
    return TokError("unexpected token in '" + Directive + "' directive");

  // If we are inside a macro instantiation, terminate the current
  // instantiation.
  if (isInsideMacroInstantiation()) {
    handleMacroExit();
    return false;
  }

  // Otherwise, this .endmacro is a stray entry in the file; well formed
  // .endmacro directives are handled during the macro definition parsing.
  return TokError("unexpected '" + Directive + "' in file, "
                                               "no current macro definition");
}

/// parseDirectivePurgeMacro
/// ::= .purgem
bool AsmParser::parseDirectivePurgeMacro(SMLoc DirectiveLoc) {
  StringRef Name;
  SMLoc Loc;
  if (parseTokenLoc(Loc) ||
      check(parseIdentifier(Name), Loc,
            "expected identifier in '.purgem' directive") ||
      parseToken(AsmToken::EndOfStatement,
                 "unexpected token in '.purgem' directive"))
    return true;

  if (!lookupMacro(Name))
    return Error(DirectiveLoc, "macro '" + Name + "' is not defined");

  undefineMacro(Name);
  return false;
}

/// parseDirectiveBundleAlignMode
/// ::= {.bundle_align_mode} expression
bool AsmParser::parseDirectiveBundleAlignMode() {
  // Expect a single argument: an expression that evaluates to a constant
  // in the inclusive range 0-30.
  SMLoc ExprLoc = getLexer().getLoc();
  int64_t AlignSizePow2;
  if (checkForValidSection() || parseAbsoluteExpression(AlignSizePow2) ||
      parseToken(AsmToken::EndOfStatement, "unexpected token after expression "
                                           "in '.bundle_align_mode' "
                                           "directive") ||
      check(AlignSizePow2 < 0 || AlignSizePow2 > 30, ExprLoc,
            "invalid bundle alignment size (expected between 0 and 30)"))
    return true;

  // Because of AlignSizePow2's verified range we can safely truncate it to
  // unsigned.
  getStreamer().EmitBundleAlignMode(static_cast<unsigned>(AlignSizePow2));
  return false;
}

/// parseDirectiveBundleLock
/// ::= {.bundle_lock} [align_to_end]
bool AsmParser::parseDirectiveBundleLock() {
  if (checkForValidSection())
    return true;
  bool AlignToEnd = false;

  StringRef Option;
  SMLoc Loc = getTok().getLoc();
  const char *kInvalidOptionError =
      "invalid option for '.bundle_lock' directive";

  if (!parseOptionalToken(AsmToken::EndOfStatement)) {
    if (check(parseIdentifier(Option), Loc, kInvalidOptionError) ||
        check(Option != "align_to_end", Loc, kInvalidOptionError) ||
        parseToken(AsmToken::EndOfStatement,
                   "unexpected token after '.bundle_lock' directive option"))
      return true;
    AlignToEnd = true;
  }

  getStreamer().EmitBundleLock(AlignToEnd);
  return false;
}

/// parseDirectiveBundleLock
/// ::= {.bundle_lock}
bool AsmParser::parseDirectiveBundleUnlock() {
  if (checkForValidSection() ||
      parseToken(AsmToken::EndOfStatement,
                 "unexpected token in '.bundle_unlock' directive"))
    return true;

  getStreamer().EmitBundleUnlock();
  return false;
}

/// parseDirectiveSpace
/// ::= (.skip | .space) expression [ , expression ]
bool AsmParser::parseDirectiveSpace(StringRef IDVal) {

  SMLoc NumBytesLoc = Lexer.getLoc();
  const MCExpr *NumBytes;
  if (checkForValidSection() || parseExpression(NumBytes))
    return true;

  int64_t FillExpr = 0;
  if (parseOptionalToken(AsmToken::Comma))
    if (parseAbsoluteExpression(FillExpr))
      return addErrorSuffix("in '" + Twine(IDVal) + "' directive");
  if (parseToken(AsmToken::EndOfStatement))
    return addErrorSuffix("in '" + Twine(IDVal) + "' directive");

  // FIXME: Sometimes the fill expr is 'nop' if it isn't supplied, instead of 0.
  getStreamer().emitFill(*NumBytes, FillExpr, NumBytesLoc);

  return false;
}

/// parseDirectiveDCB
/// ::= .dcb.{b, l, w} expression, expression
bool AsmParser::parseDirectiveDCB(StringRef IDVal, unsigned Size) {
  SMLoc NumValuesLoc = Lexer.getLoc();
  int64_t NumValues;
  if (checkForValidSection() || parseAbsoluteExpression(NumValues))
    return true;

  if (NumValues < 0) {
    Warning(NumValuesLoc, "'" + Twine(IDVal) + "' directive with negative repeat count has no effect");
    return false;
  }

  if (parseToken(AsmToken::Comma,
                 "unexpected token in '" + Twine(IDVal) + "' directive"))
    return true;

  const MCExpr *Value;
  SMLoc ExprLoc = getLexer().getLoc();
  if (parseExpression(Value))
    return true;

  // Special case constant expressions to match code generator.
  if (const MCConstantExpr *MCE = dyn_cast<MCConstantExpr>(Value)) {
    assert(Size <= 8 && "Invalid size");
    uint64_t IntValue = MCE->getValue();
    if (!isUIntN(8 * Size, IntValue) && !isIntN(8 * Size, IntValue))
      return Error(ExprLoc, "literal value out of range for directive");
    for (uint64_t i = 0, e = NumValues; i != e; ++i)
      getStreamer().EmitIntValue(IntValue, Size);
  } else {
    for (uint64_t i = 0, e = NumValues; i != e; ++i)
      getStreamer().EmitValue(Value, Size, ExprLoc);
  }

  if (parseToken(AsmToken::EndOfStatement,
                 "unexpected token in '" + Twine(IDVal) + "' directive"))
    return true;

  return false;
}

/// parseDirectiveRealDCB
/// ::= .dcb.{d, s} expression, expression
bool AsmParser::parseDirectiveRealDCB(StringRef IDVal, const fltSemantics &Semantics) {
  SMLoc NumValuesLoc = Lexer.getLoc();
  int64_t NumValues;
  if (checkForValidSection() || parseAbsoluteExpression(NumValues))
    return true;

  if (NumValues < 0) {
    Warning(NumValuesLoc, "'" + Twine(IDVal) + "' directive with negative repeat count has no effect");
    return false;
  }

  if (parseToken(AsmToken::Comma,
                 "unexpected token in '" + Twine(IDVal) + "' directive"))
    return true;

  APInt AsInt;
  if (parseRealValue(Semantics, AsInt))
    return true;

  if (parseToken(AsmToken::EndOfStatement,
                 "unexpected token in '" + Twine(IDVal) + "' directive"))
    return true;

  for (uint64_t i = 0, e = NumValues; i != e; ++i)
    getStreamer().EmitIntValue(AsInt.getLimitedValue(),
                               AsInt.getBitWidth() / 8);

  return false;
}

/// parseDirectiveDS
/// ::= .ds.{b, d, l, p, s, w, x} expression
bool AsmParser::parseDirectiveDS(StringRef IDVal, unsigned Size) {

  SMLoc NumValuesLoc = Lexer.getLoc();
  int64_t NumValues;
  if (checkForValidSection() || parseAbsoluteExpression(NumValues))
    return true;

  if (NumValues < 0) {
    Warning(NumValuesLoc, "'" + Twine(IDVal) + "' directive with negative repeat count has no effect");
    return false;
  }

  if (parseToken(AsmToken::EndOfStatement,
                 "unexpected token in '" + Twine(IDVal) + "' directive"))
    return true;

  for (uint64_t i = 0, e = NumValues; i != e; ++i)
    getStreamer().emitFill(Size, 0);

  return false;
}

/// parseDirectiveLEB128
/// ::= (.sleb128 | .uleb128) [ expression (, expression)* ]
bool AsmParser::parseDirectiveLEB128(bool Signed) {
  if (checkForValidSection())
    return true;

  auto parseOp = [&]() -> bool {
    const MCExpr *Value;
    if (parseExpression(Value))
      return true;
    if (Signed)
      getStreamer().EmitSLEB128Value(Value);
    else
      getStreamer().EmitULEB128Value(Value);
    return false;
  };

  if (parseMany(parseOp))
    return addErrorSuffix(" in directive");

  return false;
}

/// parseDirectiveSymbolAttribute
///  ::= { ".globl", ".weak", ... } [ identifier ( , identifier )* ]
bool AsmParser::parseDirectiveSymbolAttribute(MCSymbolAttr Attr) {
  auto parseOp = [&]() -> bool {
    StringRef Name;
    SMLoc Loc = getTok().getLoc();
    if (parseIdentifier(Name))
      return Error(Loc, "expected identifier");
    MCSymbol *Sym = getContext().getOrCreateSymbol(Name);

    // Assembler local symbols don't make any sense here. Complain loudly.
    if (Sym->isTemporary())
      return Error(Loc, "non-local symbol required");

    if (!getStreamer().EmitSymbolAttribute(Sym, Attr))
      return Error(Loc, "unable to emit symbol attribute");
    return false;
  };

  if (parseMany(parseOp))
    return addErrorSuffix(" in directive");
  return false;
}

/// parseDirectiveComm
///  ::= ( .comm | .lcomm ) identifier , size_expression [ , align_expression ]
bool AsmParser::parseDirectiveComm(bool IsLocal) {
  if (checkForValidSection())
    return true;

  SMLoc IDLoc = getLexer().getLoc();
  StringRef Name;
  if (parseIdentifier(Name))
    return TokError("expected identifier in directive");

  // Handle the identifier as the key symbol.
  MCSymbol *Sym = getContext().getOrCreateSymbol(Name);

  if (getLexer().isNot(AsmToken::Comma))
    return TokError("unexpected token in directive");
  Lex();

  int64_t Size;
  SMLoc SizeLoc = getLexer().getLoc();
  if (parseAbsoluteExpression(Size))
    return true;

  int64_t Pow2Alignment = 0;
  SMLoc Pow2AlignmentLoc;
  if (getLexer().is(AsmToken::Comma)) {
    Lex();
    Pow2AlignmentLoc = getLexer().getLoc();
    if (parseAbsoluteExpression(Pow2Alignment))
      return true;

    LCOMM::LCOMMType LCOMM = Lexer.getMAI().getLCOMMDirectiveAlignmentType();
    if (IsLocal && LCOMM == LCOMM::NoAlignment)
      return Error(Pow2AlignmentLoc, "alignment not supported on this target");

    // If this target takes alignments in bytes (not log) validate and convert.
    if ((!IsLocal && Lexer.getMAI().getCOMMDirectiveAlignmentIsInBytes()) ||
        (IsLocal && LCOMM == LCOMM::ByteAlignment)) {
      if (!isPowerOf2_64(Pow2Alignment))
        return Error(Pow2AlignmentLoc, "alignment must be a power of 2");
      Pow2Alignment = Log2_64(Pow2Alignment);
    }
  }

  if (parseToken(AsmToken::EndOfStatement,
                 "unexpected token in '.comm' or '.lcomm' directive"))
    return true;

  // NOTE: a size of zero for a .comm should create a undefined symbol
  // but a size of .lcomm creates a bss symbol of size zero.
  if (Size < 0)
    return Error(SizeLoc, "invalid '.comm' or '.lcomm' directive size, can't "
                          "be less than zero");

  // NOTE: The alignment in the directive is a power of 2 value, the assembler
  // may internally end up wanting an alignment in bytes.
  // FIXME: Diagnose overflow.
  if (Pow2Alignment < 0)
    return Error(Pow2AlignmentLoc, "invalid '.comm' or '.lcomm' directive "
                                   "alignment, can't be less than zero");

  if (!Sym->isUndefined())
    return Error(IDLoc, "invalid symbol redefinition");

  // Create the Symbol as a common or local common with Size and Pow2Alignment
  if (IsLocal) {
    getStreamer().EmitLocalCommonSymbol(Sym, Size, 1 << Pow2Alignment);
    return false;
  }

  getStreamer().EmitCommonSymbol(Sym, Size, 1 << Pow2Alignment);
  return false;
}

/// parseDirectiveAbort
///  ::= .abort [... message ...]
bool AsmParser::parseDirectiveAbort() {
  // FIXME: Use loc from directive.
  SMLoc Loc = getLexer().getLoc();

  StringRef Str = parseStringToEndOfStatement();
  if (parseToken(AsmToken::EndOfStatement,
                 "unexpected token in '.abort' directive"))
    return true;

  if (Str.empty())
    return Error(Loc, ".abort detected. Assembly stopping.");
  else
    return Error(Loc, ".abort '" + Str + "' detected. Assembly stopping.");
  // FIXME: Actually abort assembly here.

  return false;
}

/// parseDirectiveInclude
///  ::= .include "filename"
bool AsmParser::parseDirectiveInclude() {
  // Allow the strings to have escaped octal character sequence.
  std::string Filename;
  SMLoc IncludeLoc = getTok().getLoc();

  if (check(getTok().isNot(AsmToken::String),
            "expected string in '.include' directive") ||
      parseEscapedString(Filename) ||
      check(getTok().isNot(AsmToken::EndOfStatement),
            "unexpected token in '.include' directive") ||
      // Attempt to switch the lexer to the included file before consuming the
      // end of statement to avoid losing it when we switch.
      check(enterIncludeFile(Filename), IncludeLoc,
            "Could not find include file '" + Filename + "'"))
    return true;

  return false;
}

/// parseDirectiveIncbin
///  ::= .incbin "filename" [ , skip [ , count ] ]
bool AsmParser::parseDirectiveIncbin() {
  // Allow the strings to have escaped octal character sequence.
  std::string Filename;
  SMLoc IncbinLoc = getTok().getLoc();
  if (check(getTok().isNot(AsmToken::String),
            "expected string in '.incbin' directive") ||
      parseEscapedString(Filename))
    return true;

  int64_t Skip = 0;
  const MCExpr *Count = nullptr;
  SMLoc SkipLoc, CountLoc;
  if (parseOptionalToken(AsmToken::Comma)) {
    // The skip expression can be omitted while specifying the count, e.g:
    //  .incbin "filename",,4
    if (getTok().isNot(AsmToken::Comma)) {
      if (parseTokenLoc(SkipLoc) || parseAbsoluteExpression(Skip))
        return true;
    }
    if (parseOptionalToken(AsmToken::Comma)) {
      CountLoc = getTok().getLoc();
      if (parseExpression(Count))
        return true;
    }
  }

  if (parseToken(AsmToken::EndOfStatement,
                 "unexpected token in '.incbin' directive"))
    return true;

  if (check(Skip < 0, SkipLoc, "skip is negative"))
    return true;

  // Attempt to process the included file.
  if (processIncbinFile(Filename, Skip, Count, CountLoc))
    return Error(IncbinLoc, "Could not find incbin file '" + Filename + "'");
  return false;
}

/// parseDirectiveIf
/// ::= .if{,eq,ge,gt,le,lt,ne} expression
bool AsmParser::parseDirectiveIf(SMLoc DirectiveLoc, DirectiveKind DirKind) {
  TheCondStack.push_back(TheCondState);
  TheCondState.TheCond = AsmCond::IfCond;
  if (TheCondState.Ignore) {
    eatToEndOfStatement();
  } else {
    int64_t ExprValue;
    if (parseAbsoluteExpression(ExprValue) ||
        parseToken(AsmToken::EndOfStatement,
                   "unexpected token in '.if' directive"))
      return true;

    switch (DirKind) {
    default:
      llvm_unreachable("unsupported directive");
    case DK_IF:
    case DK_IFNE:
      break;
    case DK_IFEQ:
      ExprValue = ExprValue == 0;
      break;
    case DK_IFGE:
      ExprValue = ExprValue >= 0;
      break;
    case DK_IFGT:
      ExprValue = ExprValue > 0;
      break;
    case DK_IFLE:
      ExprValue = ExprValue <= 0;
      break;
    case DK_IFLT:
      ExprValue = ExprValue < 0;
      break;
    }

    TheCondState.CondMet = ExprValue;
    TheCondState.Ignore = !TheCondState.CondMet;
  }

  return false;
}

/// parseDirectiveIfb
/// ::= .ifb string
bool AsmParser::parseDirectiveIfb(SMLoc DirectiveLoc, bool ExpectBlank) {
  TheCondStack.push_back(TheCondState);
  TheCondState.TheCond = AsmCond::IfCond;

  if (TheCondState.Ignore) {
    eatToEndOfStatement();
  } else {
    StringRef Str = parseStringToEndOfStatement();

    if (parseToken(AsmToken::EndOfStatement,
                   "unexpected token in '.ifb' directive"))
      return true;

    TheCondState.CondMet = ExpectBlank == Str.empty();
    TheCondState.Ignore = !TheCondState.CondMet;
  }

  return false;
}

/// parseDirectiveIfc
/// ::= .ifc string1, string2
/// ::= .ifnc string1, string2
bool AsmParser::parseDirectiveIfc(SMLoc DirectiveLoc, bool ExpectEqual) {
  TheCondStack.push_back(TheCondState);
  TheCondState.TheCond = AsmCond::IfCond;

  if (TheCondState.Ignore) {
    eatToEndOfStatement();
  } else {
    StringRef Str1 = parseStringToComma();

    if (parseToken(AsmToken::Comma, "unexpected token in '.ifc' directive"))
      return true;

    StringRef Str2 = parseStringToEndOfStatement();

    if (parseToken(AsmToken::EndOfStatement,
                   "unexpected token in '.ifc' directive"))
      return true;

    TheCondState.CondMet = ExpectEqual == (Str1.trim() == Str2.trim());
    TheCondState.Ignore = !TheCondState.CondMet;
  }

  return false;
}

/// parseDirectiveIfeqs
///   ::= .ifeqs string1, string2
bool AsmParser::parseDirectiveIfeqs(SMLoc DirectiveLoc, bool ExpectEqual) {
  if (Lexer.isNot(AsmToken::String)) {
    if (ExpectEqual)
      return TokError("expected string parameter for '.ifeqs' directive");
    return TokError("expected string parameter for '.ifnes' directive");
  }

  StringRef String1 = getTok().getStringContents();
  Lex();

  if (Lexer.isNot(AsmToken::Comma)) {
    if (ExpectEqual)
      return TokError(
          "expected comma after first string for '.ifeqs' directive");
    return TokError("expected comma after first string for '.ifnes' directive");
  }

  Lex();

  if (Lexer.isNot(AsmToken::String)) {
    if (ExpectEqual)
      return TokError("expected string parameter for '.ifeqs' directive");
    return TokError("expected string parameter for '.ifnes' directive");
  }

  StringRef String2 = getTok().getStringContents();
  Lex();

  TheCondStack.push_back(TheCondState);
  TheCondState.TheCond = AsmCond::IfCond;
  TheCondState.CondMet = ExpectEqual == (String1 == String2);
  TheCondState.Ignore = !TheCondState.CondMet;

  return false;
}

/// parseDirectiveIfdef
/// ::= .ifdef symbol
bool AsmParser::parseDirectiveIfdef(SMLoc DirectiveLoc, bool expect_defined) {
  StringRef Name;
  TheCondStack.push_back(TheCondState);
  TheCondState.TheCond = AsmCond::IfCond;

  if (TheCondState.Ignore) {
    eatToEndOfStatement();
  } else {
    if (check(parseIdentifier(Name), "expected identifier after '.ifdef'") ||
        parseToken(AsmToken::EndOfStatement, "unexpected token in '.ifdef'"))
      return true;

    MCSymbol *Sym = getContext().lookupSymbol(Name);

    if (expect_defined)
      TheCondState.CondMet = (Sym && !Sym->isUndefined());
    else
      TheCondState.CondMet = (!Sym || Sym->isUndefined());
    TheCondState.Ignore = !TheCondState.CondMet;
  }

  return false;
}

/// parseDirectiveElseIf
/// ::= .elseif expression
bool AsmParser::parseDirectiveElseIf(SMLoc DirectiveLoc) {
  if (TheCondState.TheCond != AsmCond::IfCond &&
      TheCondState.TheCond != AsmCond::ElseIfCond)
    return Error(DirectiveLoc, "Encountered a .elseif that doesn't follow an"
                               " .if or  an .elseif");
  TheCondState.TheCond = AsmCond::ElseIfCond;

  bool LastIgnoreState = false;
  if (!TheCondStack.empty())
    LastIgnoreState = TheCondStack.back().Ignore;
  if (LastIgnoreState || TheCondState.CondMet) {
    TheCondState.Ignore = true;
    eatToEndOfStatement();
  } else {
    int64_t ExprValue;
    if (parseAbsoluteExpression(ExprValue))
      return true;

    if (parseToken(AsmToken::EndOfStatement,
                   "unexpected token in '.elseif' directive"))
      return true;

    TheCondState.CondMet = ExprValue;
    TheCondState.Ignore = !TheCondState.CondMet;
  }

  return false;
}

/// parseDirectiveElse
/// ::= .else
bool AsmParser::parseDirectiveElse(SMLoc DirectiveLoc) {
  if (parseToken(AsmToken::EndOfStatement,
                 "unexpected token in '.else' directive"))
    return true;

  if (TheCondState.TheCond != AsmCond::IfCond &&
      TheCondState.TheCond != AsmCond::ElseIfCond)
    return Error(DirectiveLoc, "Encountered a .else that doesn't follow "
                               " an .if or an .elseif");
  TheCondState.TheCond = AsmCond::ElseCond;
  bool LastIgnoreState = false;
  if (!TheCondStack.empty())
    LastIgnoreState = TheCondStack.back().Ignore;
  if (LastIgnoreState || TheCondState.CondMet)
    TheCondState.Ignore = true;
  else
    TheCondState.Ignore = false;

  return false;
}

/// parseDirectiveEnd
/// ::= .end
bool AsmParser::parseDirectiveEnd(SMLoc DirectiveLoc) {
  if (parseToken(AsmToken::EndOfStatement,
                 "unexpected token in '.end' directive"))
    return true;

  while (Lexer.isNot(AsmToken::Eof))
    Lexer.Lex();

  return false;
}

/// parseDirectiveError
///   ::= .err
///   ::= .error [string]
bool AsmParser::parseDirectiveError(SMLoc L, bool WithMessage) {
  if (!TheCondStack.empty()) {
    if (TheCondStack.back().Ignore) {
      eatToEndOfStatement();
      return false;
    }
  }

  if (!WithMessage)
    return Error(L, ".err encountered");

  StringRef Message = ".error directive invoked in source file";
  if (Lexer.isNot(AsmToken::EndOfStatement)) {
    if (Lexer.isNot(AsmToken::String))
      return TokError(".error argument must be a string");

    Message = getTok().getStringContents();
    Lex();
  }

  return Error(L, Message);
}

/// parseDirectiveWarning
///   ::= .warning [string]
bool AsmParser::parseDirectiveWarning(SMLoc L) {
  if (!TheCondStack.empty()) {
    if (TheCondStack.back().Ignore) {
      eatToEndOfStatement();
      return false;
    }
  }

  StringRef Message = ".warning directive invoked in source file";

  if (!parseOptionalToken(AsmToken::EndOfStatement)) {
    if (Lexer.isNot(AsmToken::String))
      return TokError(".warning argument must be a string");

    Message = getTok().getStringContents();
    Lex();
    if (parseToken(AsmToken::EndOfStatement,
                   "expected end of statement in '.warning' directive"))
      return true;
  }

  return Warning(L, Message);
}

/// parseDirectiveEndIf
/// ::= .endif
bool AsmParser::parseDirectiveEndIf(SMLoc DirectiveLoc) {
  if (parseToken(AsmToken::EndOfStatement,
                 "unexpected token in '.endif' directive"))
    return true;

  if ((TheCondState.TheCond == AsmCond::NoCond) || TheCondStack.empty())
    return Error(DirectiveLoc, "Encountered a .endif that doesn't follow "
                               "an .if or .else");
  if (!TheCondStack.empty()) {
    TheCondState = TheCondStack.back();
    TheCondStack.pop_back();
  }

  return false;
}

void AsmParser::initializeDirectiveKindMap() {
  DirectiveKindMap[".set"] = DK_SET;
  DirectiveKindMap[".equ"] = DK_EQU;
  DirectiveKindMap[".equiv"] = DK_EQUIV;
  DirectiveKindMap[".ascii"] = DK_ASCII;
  DirectiveKindMap[".asciz"] = DK_ASCIZ;
  DirectiveKindMap[".string"] = DK_STRING;
  DirectiveKindMap[".byte"] = DK_BYTE;
  DirectiveKindMap[".short"] = DK_SHORT;
  DirectiveKindMap[".value"] = DK_VALUE;
  DirectiveKindMap[".2byte"] = DK_2BYTE;
  DirectiveKindMap[".long"] = DK_LONG;
  DirectiveKindMap[".int"] = DK_INT;
  DirectiveKindMap[".4byte"] = DK_4BYTE;
  DirectiveKindMap[".quad"] = DK_QUAD;
  DirectiveKindMap[".8byte"] = DK_8BYTE;
  DirectiveKindMap[".octa"] = DK_OCTA;
  DirectiveKindMap[".single"] = DK_SINGLE;
  DirectiveKindMap[".float"] = DK_FLOAT;
  DirectiveKindMap[".double"] = DK_DOUBLE;
  DirectiveKindMap[".align"] = DK_ALIGN;
  DirectiveKindMap[".align32"] = DK_ALIGN32;
  DirectiveKindMap[".balign"] = DK_BALIGN;
  DirectiveKindMap[".balignw"] = DK_BALIGNW;
  DirectiveKindMap[".balignl"] = DK_BALIGNL;
  DirectiveKindMap[".p2align"] = DK_P2ALIGN;
  DirectiveKindMap[".p2alignw"] = DK_P2ALIGNW;
  DirectiveKindMap[".p2alignl"] = DK_P2ALIGNL;
  DirectiveKindMap[".org"] = DK_ORG;
  DirectiveKindMap[".fill"] = DK_FILL;
  DirectiveKindMap[".zero"] = DK_ZERO;
  DirectiveKindMap[".extern"] = DK_EXTERN;
  DirectiveKindMap[".globl"] = DK_GLOBL;
  DirectiveKindMap[".global"] = DK_GLOBAL;
  DirectiveKindMap[".lazy_reference"] = DK_LAZY_REFERENCE;
  DirectiveKindMap[".no_dead_strip"] = DK_NO_DEAD_STRIP;
  DirectiveKindMap[".symbol_resolver"] = DK_SYMBOL_RESOLVER;
  DirectiveKindMap[".private_extern"] = DK_PRIVATE_EXTERN;
  DirectiveKindMap[".reference"] = DK_REFERENCE;
  DirectiveKindMap[".weak_definition"] = DK_WEAK_DEFINITION;
  DirectiveKindMap[".weak_reference"] = DK_WEAK_REFERENCE;
  DirectiveKindMap[".weak_def_can_be_hidden"] = DK_WEAK_DEF_CAN_BE_HIDDEN;
  DirectiveKindMap[".comm"] = DK_COMM;
  DirectiveKindMap[".common"] = DK_COMMON;
  DirectiveKindMap[".lcomm"] = DK_LCOMM;
  DirectiveKindMap[".abort"] = DK_ABORT;
  DirectiveKindMap[".include"] = DK_INCLUDE;
  DirectiveKindMap[".incbin"] = DK_INCBIN;
  DirectiveKindMap[".code16"] = DK_CODE16;
  DirectiveKindMap[".code16gcc"] = DK_CODE16GCC;
  DirectiveKindMap[".rept"] = DK_REPT;
  DirectiveKindMap[".rep"] = DK_REPT;
  DirectiveKindMap[".irp"] = DK_IRP;
  DirectiveKindMap[".irpc"] = DK_IRPC;
  DirectiveKindMap[".endr"] = DK_ENDR;
  DirectiveKindMap[".bundle_align_mode"] = DK_BUNDLE_ALIGN_MODE;
  DirectiveKindMap[".bundle_lock"] = DK_BUNDLE_LOCK;
  DirectiveKindMap[".bundle_unlock"] = DK_BUNDLE_UNLOCK;
  DirectiveKindMap[".if"] = DK_IF;
  DirectiveKindMap[".ifeq"] = DK_IFEQ;
  DirectiveKindMap[".ifge"] = DK_IFGE;
  DirectiveKindMap[".ifgt"] = DK_IFGT;
  DirectiveKindMap[".ifle"] = DK_IFLE;
  DirectiveKindMap[".iflt"] = DK_IFLT;
  DirectiveKindMap[".ifne"] = DK_IFNE;
  DirectiveKindMap[".ifb"] = DK_IFB;
  DirectiveKindMap[".ifnb"] = DK_IFNB;
  DirectiveKindMap[".ifc"] = DK_IFC;
  DirectiveKindMap[".ifeqs"] = DK_IFEQS;
  DirectiveKindMap[".ifnc"] = DK_IFNC;
  DirectiveKindMap[".ifnes"] = DK_IFNES;
  DirectiveKindMap[".ifdef"] = DK_IFDEF;
  DirectiveKindMap[".ifndef"] = DK_IFNDEF;
  DirectiveKindMap[".ifnotdef"] = DK_IFNOTDEF;
  DirectiveKindMap[".elseif"] = DK_ELSEIF;
  DirectiveKindMap[".else"] = DK_ELSE;
  DirectiveKindMap[".end"] = DK_END;
  DirectiveKindMap[".endif"] = DK_ENDIF;
  DirectiveKindMap[".skip"] = DK_SKIP;
  DirectiveKindMap[".space"] = DK_SPACE;
  DirectiveKindMap[".file"] = DK_FILE;
  DirectiveKindMap[".line"] = DK_LINE;
  DirectiveKindMap[".loc"] = DK_LOC;
  DirectiveKindMap[".stabs"] = DK_STABS;
  DirectiveKindMap[".cv_file"] = DK_CV_FILE;
  DirectiveKindMap[".cv_func_id"] = DK_CV_FUNC_ID;
  DirectiveKindMap[".cv_loc"] = DK_CV_LOC;
  DirectiveKindMap[".cv_linetable"] = DK_CV_LINETABLE;
  DirectiveKindMap[".cv_inline_linetable"] = DK_CV_INLINE_LINETABLE;
  DirectiveKindMap[".cv_inline_site_id"] = DK_CV_INLINE_SITE_ID;
  DirectiveKindMap[".cv_def_range"] = DK_CV_DEF_RANGE;
  DirectiveKindMap[".cv_stringtable"] = DK_CV_STRINGTABLE;
  DirectiveKindMap[".cv_filechecksums"] = DK_CV_FILECHECKSUMS;
  DirectiveKindMap[".sleb128"] = DK_SLEB128;
  DirectiveKindMap[".uleb128"] = DK_ULEB128;
  DirectiveKindMap[".cfi_sections"] = DK_CFI_SECTIONS;
  DirectiveKindMap[".cfi_startproc"] = DK_CFI_STARTPROC;
  DirectiveKindMap[".cfi_endproc"] = DK_CFI_ENDPROC;
  DirectiveKindMap[".cfi_def_cfa"] = DK_CFI_DEF_CFA;
  DirectiveKindMap[".cfi_def_cfa_offset"] = DK_CFI_DEF_CFA_OFFSET;
  DirectiveKindMap[".cfi_adjust_cfa_offset"] = DK_CFI_ADJUST_CFA_OFFSET;
  DirectiveKindMap[".cfi_def_cfa_register"] = DK_CFI_DEF_CFA_REGISTER;
  DirectiveKindMap[".cfi_offset"] = DK_CFI_OFFSET;
  DirectiveKindMap[".cfi_rel_offset"] = DK_CFI_REL_OFFSET;
  DirectiveKindMap[".cfi_personality"] = DK_CFI_PERSONALITY;
  DirectiveKindMap[".cfi_lsda"] = DK_CFI_LSDA;
  DirectiveKindMap[".cfi_remember_state"] = DK_CFI_REMEMBER_STATE;
  DirectiveKindMap[".cfi_restore_state"] = DK_CFI_RESTORE_STATE;
  DirectiveKindMap[".cfi_same_value"] = DK_CFI_SAME_VALUE;
  DirectiveKindMap[".cfi_restore"] = DK_CFI_RESTORE;
  DirectiveKindMap[".cfi_escape"] = DK_CFI_ESCAPE;
  DirectiveKindMap[".cfi_signal_frame"] = DK_CFI_SIGNAL_FRAME;
  DirectiveKindMap[".cfi_undefined"] = DK_CFI_UNDEFINED;
  DirectiveKindMap[".cfi_register"] = DK_CFI_REGISTER;
  DirectiveKindMap[".cfi_window_save"] = DK_CFI_WINDOW_SAVE;
  DirectiveKindMap[".macros_on"] = DK_MACROS_ON;
  DirectiveKindMap[".macros_off"] = DK_MACROS_OFF;
  DirectiveKindMap[".macro"] = DK_MACRO;
  DirectiveKindMap[".exitm"] = DK_EXITM;
  DirectiveKindMap[".endm"] = DK_ENDM;
  DirectiveKindMap[".endmacro"] = DK_ENDMACRO;
  DirectiveKindMap[".purgem"] = DK_PURGEM;
  DirectiveKindMap[".err"] = DK_ERR;
  DirectiveKindMap[".error"] = DK_ERROR;
  DirectiveKindMap[".warning"] = DK_WARNING;
  DirectiveKindMap[".reloc"] = DK_RELOC;
  DirectiveKindMap[".dc"] = DK_DC;
  DirectiveKindMap[".dc.a"] = DK_DC_A;
  DirectiveKindMap[".dc.b"] = DK_DC_B;
  DirectiveKindMap[".dc.d"] = DK_DC_D;
  DirectiveKindMap[".dc.l"] = DK_DC_L;
  DirectiveKindMap[".dc.s"] = DK_DC_S;
  DirectiveKindMap[".dc.w"] = DK_DC_W;
  DirectiveKindMap[".dc.x"] = DK_DC_X;
  DirectiveKindMap[".dcb"] = DK_DCB;
  DirectiveKindMap[".dcb.b"] = DK_DCB_B;
  DirectiveKindMap[".dcb.d"] = DK_DCB_D;
  DirectiveKindMap[".dcb.l"] = DK_DCB_L;
  DirectiveKindMap[".dcb.s"] = DK_DCB_S;
  DirectiveKindMap[".dcb.w"] = DK_DCB_W;
  DirectiveKindMap[".dcb.x"] = DK_DCB_X;
  DirectiveKindMap[".ds"] = DK_DS;
  DirectiveKindMap[".ds.b"] = DK_DS_B;
  DirectiveKindMap[".ds.d"] = DK_DS_D;
  DirectiveKindMap[".ds.l"] = DK_DS_L;
  DirectiveKindMap[".ds.p"] = DK_DS_P;
  DirectiveKindMap[".ds.s"] = DK_DS_S;
  DirectiveKindMap[".ds.w"] = DK_DS_W;
  DirectiveKindMap[".ds.x"] = DK_DS_X;
}

MCAsmMacro *AsmParser::parseMacroLikeBody(SMLoc DirectiveLoc) {
  AsmToken EndToken, StartToken = getTok();

  unsigned NestLevel = 0;
  while (true) {
    // Check whether we have reached the end of the file.
    if (getLexer().is(AsmToken::Eof)) {
      printError(DirectiveLoc, "no matching '.endr' in definition");
      return nullptr;
    }

    if (Lexer.is(AsmToken::Identifier) &&
        (getTok().getIdentifier() == ".rept" ||
         getTok().getIdentifier() == ".irp" ||
         getTok().getIdentifier() == ".irpc")) {
      ++NestLevel;
    }

    // Otherwise, check whether we have reached the .endr.
    if (Lexer.is(AsmToken::Identifier) && getTok().getIdentifier() == ".endr") {
      if (NestLevel == 0) {
        EndToken = getTok();
        Lex();
        if (Lexer.isNot(AsmToken::EndOfStatement)) {
          printError(getTok().getLoc(),
                     "unexpected token in '.endr' directive");
          return nullptr;
        }
        break;
      }
      --NestLevel;
    }

    // Otherwise, scan till the end of the statement.
    eatToEndOfStatement();
  }

  const char *BodyStart = StartToken.getLoc().getPointer();
  const char *BodyEnd = EndToken.getLoc().getPointer();
  StringRef Body = StringRef(BodyStart, BodyEnd - BodyStart);

  // We Are Anonymous.
  MacroLikeBodies.emplace_back(StringRef(), Body, MCAsmMacroParameters());
  return &MacroLikeBodies.back();
}

void AsmParser::instantiateMacroLikeBody(MCAsmMacro *M, SMLoc DirectiveLoc,
                                         raw_svector_ostream &OS) {
  OS << ".endr\n";

  std::unique_ptr<MemoryBuffer> Instantiation =
      MemoryBuffer::getMemBufferCopy(OS.str(), "<instantiation>");

  // Create the macro instantiation object and add to the current macro
  // instantiation stack.
  MacroInstantiation *MI = new MacroInstantiation(
      DirectiveLoc, CurBuffer, getTok().getLoc(), TheCondStack.size());
  ActiveMacros.push_back(MI);

  // Jump to the macro instantiation and prime the lexer.
  CurBuffer = SrcMgr.AddNewSourceBuffer(std::move(Instantiation), SMLoc());
  Lexer.setBuffer(SrcMgr.getMemoryBuffer(CurBuffer)->getBuffer());
  Lex();
}

/// parseDirectiveRept
///   ::= .rep | .rept count
bool AsmParser::parseDirectiveRept(SMLoc DirectiveLoc, StringRef Dir) {
  const MCExpr *CountExpr;
  SMLoc CountLoc = getTok().getLoc();
  if (parseExpression(CountExpr))
    return true;

  int64_t Count;
  if (!CountExpr->evaluateAsAbsolute(Count)) {
    return Error(CountLoc, "unexpected token in '" + Dir + "' directive");
  }

  if (check(Count < 0, CountLoc, "Count is negative") ||
      parseToken(AsmToken::EndOfStatement,
                 "unexpected token in '" + Dir + "' directive"))
    return true;

  // Lex the rept definition.
  MCAsmMacro *M = parseMacroLikeBody(DirectiveLoc);
  if (!M)
    return true;

  // Macro instantiation is lexical, unfortunately. We construct a new buffer
  // to hold the macro body with substitutions.
  SmallString<256> Buf;
  raw_svector_ostream OS(Buf);
  while (Count--) {
    // Note that the AtPseudoVariable is disabled for instantiations of .rep(t).
    if (expandMacro(OS, M->Body, None, None, false, getTok().getLoc()))
      return true;
  }
  instantiateMacroLikeBody(M, DirectiveLoc, OS);

  return false;
}

/// parseDirectiveIrp
/// ::= .irp symbol,values
bool AsmParser::parseDirectiveIrp(SMLoc DirectiveLoc) {
  MCAsmMacroParameter Parameter;
  MCAsmMacroArguments A;
  if (check(parseIdentifier(Parameter.Name),
            "expected identifier in '.irp' directive") ||
      parseToken(AsmToken::Comma, "expected comma in '.irp' directive") ||
      parseMacroArguments(nullptr, A) ||
      parseToken(AsmToken::EndOfStatement, "expected End of Statement"))
    return true;

  // Lex the irp definition.
  MCAsmMacro *M = parseMacroLikeBody(DirectiveLoc);
  if (!M)
    return true;

  // Macro instantiation is lexical, unfortunately. We construct a new buffer
  // to hold the macro body with substitutions.
  SmallString<256> Buf;
  raw_svector_ostream OS(Buf);

  for (const MCAsmMacroArgument &Arg : A) {
    // Note that the AtPseudoVariable is enabled for instantiations of .irp.
    // This is undocumented, but GAS seems to support it.
    if (expandMacro(OS, M->Body, Parameter, Arg, true, getTok().getLoc()))
      return true;
  }

  instantiateMacroLikeBody(M, DirectiveLoc, OS);

  return false;
}

/// parseDirectiveIrpc
/// ::= .irpc symbol,values
bool AsmParser::parseDirectiveIrpc(SMLoc DirectiveLoc) {
  MCAsmMacroParameter Parameter;
  MCAsmMacroArguments A;

  if (check(parseIdentifier(Parameter.Name),
            "expected identifier in '.irpc' directive") ||
      parseToken(AsmToken::Comma, "expected comma in '.irpc' directive") ||
      parseMacroArguments(nullptr, A))
    return true;

  if (A.size() != 1 || A.front().size() != 1)
    return TokError("unexpected token in '.irpc' directive");

  // Eat the end of statement.
  if (parseToken(AsmToken::EndOfStatement, "expected end of statement"))
    return true;

  // Lex the irpc definition.
  MCAsmMacro *M = parseMacroLikeBody(DirectiveLoc);
  if (!M)
    return true;

  // Macro instantiation is lexical, unfortunately. We construct a new buffer
  // to hold the macro body with substitutions.
  SmallString<256> Buf;
  raw_svector_ostream OS(Buf);

  StringRef Values = A.front().front().getString();
  for (std::size_t I = 0, End = Values.size(); I != End; ++I) {
    MCAsmMacroArgument Arg;
    Arg.emplace_back(AsmToken::Identifier, Values.slice(I, I + 1));

    // Note that the AtPseudoVariable is enabled for instantiations of .irpc.
    // This is undocumented, but GAS seems to support it.
    if (expandMacro(OS, M->Body, Parameter, Arg, true, getTok().getLoc()))
      return true;
  }

  instantiateMacroLikeBody(M, DirectiveLoc, OS);

  return false;
}

bool AsmParser::parseDirectiveEndr(SMLoc DirectiveLoc) {
  if (ActiveMacros.empty())
    return TokError("unmatched '.endr' directive");

  // The only .repl that should get here are the ones created by
  // instantiateMacroLikeBody.
  assert(getLexer().is(AsmToken::EndOfStatement));

  handleMacroExit();
  return false;
}

bool AsmParser::parseDirectiveMSEmit(SMLoc IDLoc, ParseStatementInfo &Info,
                                     size_t Len) {
  const MCExpr *Value;
  SMLoc ExprLoc = getLexer().getLoc();
  if (parseExpression(Value))
    return true;
  const MCConstantExpr *MCE = dyn_cast<MCConstantExpr>(Value);
  if (!MCE)
    return Error(ExprLoc, "unexpected expression in _emit");
  uint64_t IntValue = MCE->getValue();
  if (!isUInt<8>(IntValue) && !isInt<8>(IntValue))
    return Error(ExprLoc, "literal value out of range for directive");

  Info.AsmRewrites->emplace_back(AOK_Emit, IDLoc, Len);
  return false;
}

bool AsmParser::parseDirectiveMSAlign(SMLoc IDLoc, ParseStatementInfo &Info) {
  const MCExpr *Value;
  SMLoc ExprLoc = getLexer().getLoc();
  if (parseExpression(Value))
    return true;
  const MCConstantExpr *MCE = dyn_cast<MCConstantExpr>(Value);
  if (!MCE)
    return Error(ExprLoc, "unexpected expression in align");
  uint64_t IntValue = MCE->getValue();
  if (!isPowerOf2_64(IntValue))
    return Error(ExprLoc, "literal value not a power of two greater then zero");

  Info.AsmRewrites->emplace_back(AOK_Align, IDLoc, 5, Log2_64(IntValue));
  return false;
}

// We are comparing pointers, but the pointers are relative to a single string.
// Thus, this should always be deterministic.
static int rewritesSort(const AsmRewrite *AsmRewriteA,
                        const AsmRewrite *AsmRewriteB) {
  if (AsmRewriteA->Loc.getPointer() < AsmRewriteB->Loc.getPointer())
    return -1;
  if (AsmRewriteB->Loc.getPointer() < AsmRewriteA->Loc.getPointer())
    return 1;

  // It's possible to have a SizeDirective, Imm/ImmPrefix and an Input/Output
  // rewrite to the same location.  Make sure the SizeDirective rewrite is
  // performed first, then the Imm/ImmPrefix and finally the Input/Output.  This
  // ensures the sort algorithm is stable.
  if (AsmRewritePrecedence[AsmRewriteA->Kind] >
      AsmRewritePrecedence[AsmRewriteB->Kind])
    return -1;

  if (AsmRewritePrecedence[AsmRewriteA->Kind] <
      AsmRewritePrecedence[AsmRewriteB->Kind])
    return 1;
  llvm_unreachable("Unstable rewrite sort.");
}

bool AsmParser::parseMSInlineAsm(
    void *AsmLoc, std::string &AsmString, unsigned &NumOutputs,
    unsigned &NumInputs, SmallVectorImpl<std::pair<void *, bool> > &OpDecls,
    SmallVectorImpl<std::string> &Constraints,
    SmallVectorImpl<std::string> &Clobbers, const MCInstrInfo *MII,
    const MCInstPrinter *IP, MCAsmParserSemaCallback &SI) {
  SmallVector<void *, 4> InputDecls;
  SmallVector<void *, 4> OutputDecls;
  SmallVector<bool, 4> InputDeclsAddressOf;
  SmallVector<bool, 4> OutputDeclsAddressOf;
  SmallVector<std::string, 4> InputConstraints;
  SmallVector<std::string, 4> OutputConstraints;
  SmallVector<unsigned, 4> ClobberRegs;

  SmallVector<AsmRewrite, 4> AsmStrRewrites;

  // Prime the lexer.
  Lex();

  // While we have input, parse each statement.
  unsigned InputIdx = 0;
  unsigned OutputIdx = 0;
  while (getLexer().isNot(AsmToken::Eof)) {
    // Parse curly braces marking block start/end
    if (parseCurlyBlockScope(AsmStrRewrites))
      continue;

    ParseStatementInfo Info(&AsmStrRewrites);
    bool StatementErr = parseStatement(Info, &SI);

    if (StatementErr || Info.ParseError) {
      // Emit pending errors if any exist.
      printPendingErrors();
      return true;
    }

    // No pending error should exist here.
    assert(!hasPendingError() && "unexpected error from parseStatement");

    if (Info.Opcode == ~0U)
      continue;

    const MCInstrDesc &Desc = MII->get(Info.Opcode);

    // Build the list of clobbers, outputs and inputs.
    for (unsigned i = 1, e = Info.ParsedOperands.size(); i != e; ++i) {
      MCParsedAsmOperand &Operand = *Info.ParsedOperands[i];

      // Immediate.
      if (Operand.isImm())
        continue;

      // Register operand.
      if (Operand.isReg() && !Operand.needAddressOf() &&
          !getTargetParser().OmitRegisterFromClobberLists(Operand.getReg())) {
        unsigned NumDefs = Desc.getNumDefs();
        // Clobber.
        if (NumDefs && Operand.getMCOperandNum() < NumDefs)
          ClobberRegs.push_back(Operand.getReg());
        continue;
      }

      // Expr/Input or Output.
      StringRef SymName = Operand.getSymName();
      if (SymName.empty())
        continue;

      void *OpDecl = Operand.getOpDecl();
      if (!OpDecl)
        continue;

      bool isOutput = (i == 1) && Desc.mayStore();
      SMLoc Start = SMLoc::getFromPointer(SymName.data());
      if (isOutput) {
        ++InputIdx;
        OutputDecls.push_back(OpDecl);
        OutputDeclsAddressOf.push_back(Operand.needAddressOf());
        OutputConstraints.push_back(("=" + Operand.getConstraint()).str());
        AsmStrRewrites.emplace_back(AOK_Output, Start, SymName.size());
      } else {
        InputDecls.push_back(OpDecl);
        InputDeclsAddressOf.push_back(Operand.needAddressOf());
        InputConstraints.push_back(Operand.getConstraint().str());
        AsmStrRewrites.emplace_back(AOK_Input, Start, SymName.size());
      }
    }

    // Consider implicit defs to be clobbers.  Think of cpuid and push.
    ArrayRef<MCPhysReg> ImpDefs(Desc.getImplicitDefs(),
                                Desc.getNumImplicitDefs());
    ClobberRegs.insert(ClobberRegs.end(), ImpDefs.begin(), ImpDefs.end());
  }

  // Set the number of Outputs and Inputs.
  NumOutputs = OutputDecls.size();
  NumInputs = InputDecls.size();

  // Set the unique clobbers.
  array_pod_sort(ClobberRegs.begin(), ClobberRegs.end());
  ClobberRegs.erase(std::unique(ClobberRegs.begin(), ClobberRegs.end()),
                    ClobberRegs.end());
  Clobbers.assign(ClobberRegs.size(), std::string());
  for (unsigned I = 0, E = ClobberRegs.size(); I != E; ++I) {
    raw_string_ostream OS(Clobbers[I]);
    IP->printRegName(OS, ClobberRegs[I]);
  }

  // Merge the various outputs and inputs.  Output are expected first.
  if (NumOutputs || NumInputs) {
    unsigned NumExprs = NumOutputs + NumInputs;
    OpDecls.resize(NumExprs);
    Constraints.resize(NumExprs);
    for (unsigned i = 0; i < NumOutputs; ++i) {
      OpDecls[i] = std::make_pair(OutputDecls[i], OutputDeclsAddressOf[i]);
      Constraints[i] = OutputConstraints[i];
    }
    for (unsigned i = 0, j = NumOutputs; i < NumInputs; ++i, ++j) {
      OpDecls[j] = std::make_pair(InputDecls[i], InputDeclsAddressOf[i]);
      Constraints[j] = InputConstraints[i];
    }
  }

  // Build the IR assembly string.
  std::string AsmStringIR;
  raw_string_ostream OS(AsmStringIR);
  StringRef ASMString =
      SrcMgr.getMemoryBuffer(SrcMgr.getMainFileID())->getBuffer();
  const char *AsmStart = ASMString.begin();
  const char *AsmEnd = ASMString.end();
  array_pod_sort(AsmStrRewrites.begin(), AsmStrRewrites.end(), rewritesSort);
  for (const AsmRewrite &AR : AsmStrRewrites) {
    AsmRewriteKind Kind = AR.Kind;
    if (Kind == AOK_Delete)
      continue;

    const char *Loc = AR.Loc.getPointer();
    assert(Loc >= AsmStart && "Expected Loc to be at or after Start!");

    // Emit everything up to the immediate/expression.
    if (unsigned Len = Loc - AsmStart)
      OS << StringRef(AsmStart, Len);

    // Skip the original expression.
    if (Kind == AOK_Skip) {
      AsmStart = Loc + AR.Len;
      continue;
    }

    unsigned AdditionalSkip = 0;
    // Rewrite expressions in $N notation.
    switch (Kind) {
    default:
      break;
    case AOK_Imm:
      OS << "$$" << AR.Val;
      break;
    case AOK_ImmPrefix:
      OS << "$$";
      break;
    case AOK_Label:
      OS << Ctx.getAsmInfo()->getPrivateLabelPrefix() << AR.Label;
      break;
    case AOK_Input:
      OS << '$' << InputIdx++;
      break;
    case AOK_Output:
      OS << '$' << OutputIdx++;
      break;
    case AOK_SizeDirective:
      switch (AR.Val) {
      default: break;
      case 8:  OS << "byte ptr "; break;
      case 16: OS << "word ptr "; break;
      case 32: OS << "dword ptr "; break;
      case 64: OS << "qword ptr "; break;
      case 80: OS << "xword ptr "; break;
      case 128: OS << "xmmword ptr "; break;
      case 256: OS << "ymmword ptr "; break;
      }
      break;
    case AOK_Emit:
      OS << ".byte";
      break;
    case AOK_Align: {
      // MS alignment directives are measured in bytes. If the native assembler
      // measures alignment in bytes, we can pass it straight through.
      OS << ".align";
      if (getContext().getAsmInfo()->getAlignmentIsInBytes())
        break;

      // Alignment is in log2 form, so print that instead and skip the original
      // immediate.
      unsigned Val = AR.Val;
      OS << ' ' << Val;
      assert(Val < 10 && "Expected alignment less then 2^10.");
      AdditionalSkip = (Val < 4) ? 2 : Val < 7 ? 3 : 4;
      break;
    }
    case AOK_EVEN:
      OS << ".even";
      break;
    case AOK_DotOperator:
      // Insert the dot if the user omitted it.
      OS.flush();
      if (AsmStringIR.back() != '.')
        OS << '.';
      OS << AR.Val;
      break;
    case AOK_EndOfStatement:
      OS << "\n\t";
      break;
    }

    // Skip the original expression.
    AsmStart = Loc + AR.Len + AdditionalSkip;
  }

  // Emit the remainder of the asm string.
  if (AsmStart != AsmEnd)
    OS << StringRef(AsmStart, AsmEnd - AsmStart);

  AsmString = OS.str();
  return false;
}

namespace llvm {
namespace MCParserUtils {

/// Returns whether the given symbol is used anywhere in the given expression,
/// or subexpressions.
static bool isSymbolUsedInExpression(const MCSymbol *Sym, const MCExpr *Value) {
  switch (Value->getKind()) {
  case MCExpr::Binary: {
    const MCBinaryExpr *BE = static_cast<const MCBinaryExpr *>(Value);
    return isSymbolUsedInExpression(Sym, BE->getLHS()) ||
           isSymbolUsedInExpression(Sym, BE->getRHS());
  }
  case MCExpr::Target:
  case MCExpr::Constant:
    return false;
  case MCExpr::SymbolRef: {
    const MCSymbol &S =
        static_cast<const MCSymbolRefExpr *>(Value)->getSymbol();
    if (S.isVariable())
      return isSymbolUsedInExpression(Sym, S.getVariableValue());
    return &S == Sym;
  }
  case MCExpr::Unary:
    return isSymbolUsedInExpression(
        Sym, static_cast<const MCUnaryExpr *>(Value)->getSubExpr());
  }

  llvm_unreachable("Unknown expr kind!");
}

bool parseAssignmentExpression(StringRef Name, bool allow_redef,
                               MCAsmParser &Parser, MCSymbol *&Sym,
                               const MCExpr *&Value) {

  // FIXME: Use better location, we should use proper tokens.
  SMLoc EqualLoc = Parser.getTok().getLoc();

  if (Parser.parseExpression(Value)) {
    return Parser.TokError("missing expression");
  }

  // Note: we don't count b as used in "a = b". This is to allow
  // a = b
  // b = c

  if (Parser.parseToken(AsmToken::EndOfStatement))
    return true;

  // Validate that the LHS is allowed to be a variable (either it has not been
  // used as a symbol, or it is an absolute symbol).
  Sym = Parser.getContext().lookupSymbol(Name);
  if (Sym) {
    // Diagnose assignment to a label.
    //
    // FIXME: Diagnostics. Note the location of the definition as a label.
    // FIXME: Diagnose assignment to protected identifier (e.g., register name).
    if (isSymbolUsedInExpression(Sym, Value))
      return Parser.Error(EqualLoc, "Recursive use of '" + Name + "'");
    else if (Sym->isUndefined(/*SetUsed*/ false) && !Sym->isUsed() &&
             !Sym->isVariable())
      ; // Allow redefinitions of undefined symbols only used in directives.
    else if (Sym->isVariable() && !Sym->isUsed() && allow_redef)
      ; // Allow redefinitions of variables that haven't yet been used.
    else if (!Sym->isUndefined() && (!Sym->isVariable() || !allow_redef))
      return Parser.Error(EqualLoc, "redefinition of '" + Name + "'");
    else if (!Sym->isVariable())
      return Parser.Error(EqualLoc, "invalid assignment to '" + Name + "'");
    else if (!isa<MCConstantExpr>(Sym->getVariableValue()))
      return Parser.Error(EqualLoc,
                          "invalid reassignment of non-absolute variable '" +
                              Name + "'");
  } else if (Name == ".") {
    Parser.getStreamer().emitValueToOffset(Value, 0);
    return false;
  } else
    Sym = Parser.getContext().getOrCreateSymbol(Name);

  Sym->setRedefinable(allow_redef);

  return false;
}

} // end namespace MCParserUtils
} // end namespace llvm

/// \brief Create an MCAsmParser instance.
MCAsmParser *llvm::createMCAsmParser(SourceMgr &SM, MCContext &C,
                                     MCStreamer &Out, const MCAsmInfo &MAI) {
  return new AsmParser(SM, C, Out, MAI);
}<|MERGE_RESOLUTION|>--- conflicted
+++ resolved
@@ -281,47 +281,7 @@
   bool parseIdentifier(StringRef &Res) override;
   void eatToEndOfStatement() override;
 
-<<<<<<< HEAD
-  void checkForValidSection() override;
-
-  bool getTokenLoc(SMLoc &Loc) {
-    Loc = getTok().getLoc();
-    return false;
-  }
-
-  bool parseEOL(const Twine &ErrMsg) {
-    if (getTok().getKind() == AsmToken::Hash) {
-      StringRef CommentStr = parseStringToEndOfStatement();
-      Lexer.Lex();
-      Lexer.UnLex(AsmToken(AsmToken::EndOfStatement, CommentStr));
-    }
-    if (getTok().getKind() != AsmToken::EndOfStatement)
-      return TokError(ErrMsg);
-    Lex();
-    return false;
-  }
-
-  /// parseToken - If current token has the specified kind, eat it and
-  /// return success.  Otherwise, emit the specified error and return failure.
-  bool parseToken(AsmToken::TokenKind T, const Twine &ErrMsg) {
-    if (T == AsmToken::EndOfStatement)
-      return parseEOL(ErrMsg);
-    if (getTok().getKind() != T)
-      return TokError(ErrMsg);
-    Lex();
-    return false;
-  }
-
-  bool parseIntToken(int64_t &V, const Twine &ErrMsg) {
-    if (getTok().getKind() != AsmToken::Integer)
-      return TokError(ErrMsg);
-    V = getTok().getIntVal();
-    Lex();
-    return false;
-  }
-=======
   bool checkForValidSection() override;
->>>>>>> 77e7778b
 
   /// }
 
