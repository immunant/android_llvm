--- conflicted
+++ resolved
@@ -1797,29 +1797,18 @@
 SDValue DAGTypeLegalizer::PromoteFloatRes_ConstantFP(SDNode *N) {
   ConstantFPSDNode *CFPNode = cast<ConstantFPSDNode>(N);
   EVT VT = N->getValueType(0);
-<<<<<<< HEAD
-
-  // Get the (bit-cast) APInt of the APFloat and build an integer constant
-  EVT IVT = EVT::getIntegerVT(*DAG.getContext(), VT.getSizeInBits());
-  SDValue C = DAG.getConstant(CFPNode->getValueAPF().bitcastToAPInt(),
-=======
   SDLoc DL(N);
 
   // Get the (bit-cast) APInt of the APFloat and build an integer constant
   EVT IVT = EVT::getIntegerVT(*DAG.getContext(), VT.getSizeInBits());
   SDValue C = DAG.getConstant(CFPNode->getValueAPF().bitcastToAPInt(), DL,
->>>>>>> 7ffec838
                               IVT);
 
   // Convert the Constant to the desired FP type
   // FIXME We might be able to do the conversion during compilation and get rid
   // of it from the object code
   EVT NVT = TLI.getTypeToTransformTo(*DAG.getContext(), VT);
-<<<<<<< HEAD
-  return DAG.getNode(GetPromotionOpcode(VT, NVT), SDLoc(N), NVT, C);
-=======
   return DAG.getNode(GetPromotionOpcode(VT, NVT), DL, NVT, C);
->>>>>>> 7ffec838
 }
 
 // If the Index operand is a constant, try to redirect the extract operation to
@@ -1862,11 +1851,7 @@
         Res = DAG.getNode(N->getOpcode(), DL, EltVT, Lo, Idx);
       else
         Res = DAG.getNode(N->getOpcode(), DL, EltVT, Hi,
-<<<<<<< HEAD
-                          DAG.getConstant(IdxVal - LoElts,
-=======
                           DAG.getConstant(IdxVal - LoElts, DL,
->>>>>>> 7ffec838
                                           Idx.getValueType()));
       ReplaceValueWith(SDValue(N, 0), Res);
       return SDValue();
