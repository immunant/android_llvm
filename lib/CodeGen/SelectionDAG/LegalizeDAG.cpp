--- conflicted
+++ resolved
@@ -134,20 +134,12 @@
   void ExpandNode(SDNode *Node);
   void PromoteNode(SDNode *Node);
 
-<<<<<<< HEAD
-  // DAGUpdateListener implementation.
-  virtual void NodeDeleted(SDNode *N, SDNode *E) {
-=======
   void ForgetNode(SDNode *N) {
->>>>>>> bfc9429c
     LegalizedNodes.erase(N);
     if (LegalizePosition == SelectionDAG::allnodes_iterator(N))
       ++LegalizePosition;
   }
 
-<<<<<<< HEAD
-  virtual void NodeUpdated(SDNode *N) {}
-=======
 public:
   // DAGUpdateListener implementation.
   virtual void NodeDeleted(SDNode *N, SDNode *E) {
@@ -175,7 +167,6 @@
     DAG.ReplaceAllUsesWith(Old, New, this);
     ReplacedNode(Old);
   }
->>>>>>> bfc9429c
 };
 }
 
@@ -301,11 +292,7 @@
 /// ExpandUnalignedStore - Expands an unaligned store to 2 half-size stores.
 static void ExpandUnalignedStore(StoreSDNode *ST, SelectionDAG &DAG,
                                  const TargetLowering &TLI,
-<<<<<<< HEAD
-                                 SelectionDAG::DAGUpdateListener *DUL) {
-=======
                                  SelectionDAGLegalize *DAGLegalize) {
->>>>>>> bfc9429c
   SDValue Chain = ST->getChain();
   SDValue Ptr = ST->getBasePtr();
   SDValue Val = ST->getValue();
@@ -322,12 +309,7 @@
       SDValue Result = DAG.getNode(ISD::BITCAST, dl, intVT, Val);
       Result = DAG.getStore(Chain, dl, Result, Ptr, ST->getPointerInfo(),
                            ST->isVolatile(), ST->isNonTemporal(), Alignment);
-<<<<<<< HEAD
-      DAG.ReplaceAllUsesWith(SDValue(ST, 0), Result, DUL);
-      DAG.RemoveDeadNode(ST, DUL);
-=======
       DAGLegalize->ReplaceNode(SDValue(ST, 0), Result);
->>>>>>> bfc9429c
       return;
     }
     // Do a (aligned) store to a stack slot, then copy from the stack slot
@@ -391,12 +373,7 @@
     SDValue Result =
       DAG.getNode(ISD::TokenFactor, dl, MVT::Other, &Stores[0],
                   Stores.size());
-<<<<<<< HEAD
-    DAG.ReplaceAllUsesWith(SDValue(ST, 0), Result, DUL);
-    DAG.RemoveDeadNode(ST, DUL);
-=======
     DAGLegalize->ReplaceNode(SDValue(ST, 0), Result);
->>>>>>> bfc9429c
     return;
   }
   assert(ST->getMemoryVT().isInteger() &&
@@ -428,12 +405,7 @@
 
   SDValue Result =
     DAG.getNode(ISD::TokenFactor, dl, MVT::Other, Store1, Store2);
-<<<<<<< HEAD
-  DAG.ReplaceAllUsesWith(SDValue(ST, 0), Result, DUL);
-  DAG.RemoveDeadNode(ST, DUL);
-=======
   DAGLegalize->ReplaceNode(SDValue(ST, 0), Result);
->>>>>>> bfc9429c
 }
 
 /// ExpandUnalignedLoad - Expands an unaligned load to 2 half-size loads.
@@ -874,11 +846,7 @@
       DAG.ReplaceAllUsesWith(Node, NewNode, this);
       for (unsigned i = 0, e = Node->getNumValues(); i != e; ++i)
         DAG.TransferDbgValues(SDValue(Node, i), SDValue(NewNode, i));
-<<<<<<< HEAD
-      DAG.RemoveDeadNode(Node, this);
-=======
       ReplacedNode(Node);
->>>>>>> bfc9429c
       Node = NewNode;
     }
     switch (Action) {
@@ -900,11 +868,7 @@
           DAG.ReplaceAllUsesWith(Node, ResultVals.data(), this);
           for (unsigned i = 0, e = Node->getNumValues(); i != e; ++i)
             DAG.TransferDbgValues(SDValue(Node, i), ResultVals[i]);
-<<<<<<< HEAD
-          DAG.RemoveDeadNode(Node, this);
-=======
           ReplacedNode(Node);
->>>>>>> bfc9429c
         }
         return;
       }
@@ -939,10 +903,6 @@
     ISD::LoadExtType ExtType = LD->getExtensionType();
     if (ExtType == ISD::NON_EXTLOAD) {
       EVT VT = Node->getValueType(0);
-<<<<<<< HEAD
-      Node = DAG.UpdateNodeOperands(Node, Tmp1, Tmp2, LD->getOffset());
-=======
->>>>>>> bfc9429c
       Tmp3 = SDValue(Node, 0);
       Tmp4 = SDValue(Node, 1);
 
@@ -981,19 +941,12 @@
         break;
       }
       }
-<<<<<<< HEAD
-      // Since loads produce two values, make sure to remember that we
-      // legalized both of them.
-      DAG.ReplaceAllUsesOfValueWith(SDValue(Node, 0), Tmp3);
-      DAG.ReplaceAllUsesOfValueWith(SDValue(Node, 1), Tmp4);
-=======
       if (Tmp4.getNode() != Node) {
         assert(Tmp3.getNode() != Node && "Load must be completely replaced");
         DAG.ReplaceAllUsesOfValueWith(SDValue(Node, 0), Tmp3);
         DAG.ReplaceAllUsesOfValueWith(SDValue(Node, 1), Tmp4);
         ReplacedNode(Node);
       }
->>>>>>> bfc9429c
       return;
     }
 
@@ -1128,11 +1081,6 @@
         isCustom = true;
         // FALLTHROUGH
       case TargetLowering::Legal:
-<<<<<<< HEAD
-        Node = DAG.UpdateNodeOperands(Node,
-                                      Tmp1, Tmp2, LD->getOffset());
-=======
->>>>>>> bfc9429c
         Tmp1 = SDValue(Node, 0);
         Tmp2 = SDValue(Node, 1);
 
@@ -1208,17 +1156,12 @@
 
     // Since loads produce two values, make sure to remember that we legalized
     // both of them.
-<<<<<<< HEAD
-    DAG.ReplaceAllUsesOfValueWith(SDValue(Node, 0), Tmp1);
-    DAG.ReplaceAllUsesOfValueWith(SDValue(Node, 1), Tmp2);
-=======
     if (Tmp2.getNode() != Node) {
       assert(Tmp1.getNode() != Node && "Load must be completely replaced");
       DAG.ReplaceAllUsesOfValueWith(SDValue(Node, 0), Tmp1);
       DAG.ReplaceAllUsesOfValueWith(SDValue(Node, 1), Tmp2);
       ReplacedNode(Node);
     }
->>>>>>> bfc9429c
     break;
   }
   case ISD::STORE: {
@@ -1231,24 +1174,12 @@
 
     if (!ST->isTruncatingStore()) {
       if (SDNode *OptStore = OptimizeFloatStore(ST).getNode()) {
-<<<<<<< HEAD
-        DAG.ReplaceAllUsesWith(ST, OptStore, this);
-        DAG.RemoveDeadNode(ST, this);
-=======
         ReplaceNode(ST, OptStore);
->>>>>>> bfc9429c
         break;
       }
 
       {
         Tmp3 = ST->getValue();
-<<<<<<< HEAD
-        Node = DAG.UpdateNodeOperands(Node,
-                                      Tmp1, Tmp3, Tmp2,
-                                      ST->getOffset());
-
-=======
->>>>>>> bfc9429c
         EVT VT = Tmp3.getValueType();
         switch (TLI.getOperationAction(ISD::STORE, VT)) {
         default: assert(0 && "This action is not supported yet!");
@@ -1265,15 +1196,8 @@
           break;
         case TargetLowering::Custom:
           Tmp1 = TLI.LowerOperation(SDValue(Node, 0), DAG);
-<<<<<<< HEAD
-          if (Tmp1.getNode()) {
-            DAG.ReplaceAllUsesWith(SDValue(Node, 0), Tmp1, this);
-            DAG.RemoveDeadNode(Node, this);
-          }
-=======
           if (Tmp1.getNode())
             ReplaceNode(SDValue(Node, 0), Tmp1);
->>>>>>> bfc9429c
           break;
         case TargetLowering::Promote: {
           assert(VT.isVector() && "Unknown legal promote case!");
@@ -1283,12 +1207,7 @@
             DAG.getStore(Tmp1, dl, Tmp3, Tmp2,
                          ST->getPointerInfo(), isVolatile,
                          isNonTemporal, Alignment);
-<<<<<<< HEAD
-          DAG.ReplaceAllUsesWith(SDValue(Node, 0), Result, this);
-          DAG.RemoveDeadNode(Node, this);
-=======
           ReplaceNode(SDValue(Node, 0), Result);
->>>>>>> bfc9429c
           break;
         }
         }
@@ -1310,12 +1229,7 @@
         SDValue Result =
           DAG.getTruncStore(Tmp1, dl, Tmp3, Tmp2, ST->getPointerInfo(),
                             NVT, isVolatile, isNonTemporal, Alignment);
-<<<<<<< HEAD
-        DAG.ReplaceAllUsesWith(SDValue(Node, 0), Result, this);
-        DAG.RemoveDeadNode(Node, this);
-=======
         ReplaceNode(SDValue(Node, 0), Result);
->>>>>>> bfc9429c
       } else if (StWidth & (StWidth - 1)) {
         // If not storing a power-of-2 number of bits, expand as two stores.
         assert(!StVT.isVector() && "Unsupported truncstore!");
@@ -1370,19 +1284,8 @@
 
         // The order of the stores doesn't matter.
         SDValue Result = DAG.getNode(ISD::TokenFactor, dl, MVT::Other, Lo, Hi);
-<<<<<<< HEAD
-        DAG.ReplaceAllUsesWith(SDValue(Node, 0), Result, this);
-        DAG.RemoveDeadNode(Node, this);
-      } else {
-        if (Tmp1 != ST->getChain() || Tmp3 != ST->getValue() ||
-            Tmp2 != ST->getBasePtr())
-          Node = DAG.UpdateNodeOperands(Node, Tmp1, Tmp3, Tmp2,
-                                        ST->getOffset());
-
-=======
         ReplaceNode(SDValue(Node, 0), Result);
       } else {
->>>>>>> bfc9429c
         switch (TLI.getTruncStoreAction(ST->getValue().getValueType(), StVT)) {
         default: assert(0 && "This action is not supported yet!");
         case TargetLowering::Legal:
@@ -1396,15 +1299,8 @@
           }
           break;
         case TargetLowering::Custom:
-<<<<<<< HEAD
-          DAG.ReplaceAllUsesWith(SDValue(Node, 0),
-                                 TLI.LowerOperation(SDValue(Node, 0), DAG),
-                                 this);
-          DAG.RemoveDeadNode(Node, this);
-=======
           ReplaceNode(SDValue(Node, 0),
                       TLI.LowerOperation(SDValue(Node, 0), DAG));
->>>>>>> bfc9429c
           break;
         case TargetLowering::Expand:
           assert(!StVT.isVector() &&
@@ -1416,12 +1312,7 @@
           SDValue Result =
             DAG.getStore(Tmp1, dl, Tmp3, Tmp2, ST->getPointerInfo(),
                          isVolatile, isNonTemporal, Alignment);
-<<<<<<< HEAD
-          DAG.ReplaceAllUsesWith(SDValue(Node, 0), Result, this);
-          DAG.RemoveDeadNode(Node, this);
-=======
           ReplaceNode(SDValue(Node, 0), Result);
->>>>>>> bfc9429c
           break;
         }
       }
@@ -3492,12 +3383,7 @@
     SDValue Result =
       DAG.getNode(ISD::BUILD_VECTOR, dl, Node->getValueType(0),
                   &Scalars[0], Scalars.size());
-<<<<<<< HEAD
-    DAG.ReplaceAllUsesWith(SDValue(Node, 0), Result, this);
-    DAG.RemoveDeadNode(Node, this);
-=======
     ReplaceNode(SDValue(Node, 0), Result);
->>>>>>> bfc9429c
     break;
   }
   case ISD::GLOBAL_OFFSET_TABLE:
@@ -3514,15 +3400,8 @@
   }
 
   // Replace the original node with the legalized result.
-<<<<<<< HEAD
-  if (!Results.empty()) {
-    DAG.ReplaceAllUsesWith(Node, Results.data(), this);
-    DAG.RemoveDeadNode(Node, this);
-  }
-=======
   if (!Results.empty())
     ReplaceNode(Node, Results.data());
->>>>>>> bfc9429c
 }
 
 void SelectionDAGLegalize::PromoteNode(SDNode *Node) {
@@ -3656,15 +3535,8 @@
   }
 
   // Replace the original node with the legalized result.
-<<<<<<< HEAD
-  if (!Results.empty()) {
-    DAG.ReplaceAllUsesWith(Node, Results.data(), this);
-    DAG.RemoveDeadNode(Node, this);
-  }
-=======
   if (!Results.empty())
     ReplaceNode(Node, Results.data());
->>>>>>> bfc9429c
 }
 
 // SelectionDAG::Legalize - This is the entry point for the file.
