--- conflicted
+++ resolved
@@ -192,10 +192,6 @@
     DD = new DwarfDebug(this, &M);
 
   if (MAI->doesSupportExceptionHandling())
-<<<<<<< HEAD
-    DE = new DwarfException(this);
-#endif // ANDROID_TARGET_BUILD
-=======
     switch (MAI->getExceptionHandlingType()) {
     default:
     case ExceptionHandling::DwarfTable:
@@ -208,7 +204,7 @@
       DE = new ARMException(this);
       break;
     }
->>>>>>> d01f50f4
+#endif // ANDROID_TARGET_BUILD
 
   return false;
 }
