//===-- AsmPrinter.cpp - Common AsmPrinter code ---------------------------===//
//
//                     The LLVM Compiler Infrastructure
//
// This file is distributed under the University of Illinois Open Source
// License. See LICENSE.TXT for details.
//
//===----------------------------------------------------------------------===//
//
// This file implements the AsmPrinter class.
//
//===----------------------------------------------------------------------===//

#include "AsmPrinterHandler.h"
#include "CodeViewDebug.h"
#include "DwarfDebug.h"
#include "DwarfException.h"
#include "WinException.h"
#include "llvm/ADT/APFloat.h"
#include "llvm/ADT/APInt.h"
#include "llvm/ADT/DenseMap.h"
#include "llvm/ADT/SmallPtrSet.h"
#include "llvm/ADT/SmallString.h"
#include "llvm/ADT/SmallVector.h"
#include "llvm/ADT/Statistic.h"
#include "llvm/ADT/STLExtras.h"
#include "llvm/ADT/StringRef.h"
#include "llvm/ADT/Triple.h"
#include "llvm/ADT/Twine.h"
#include "llvm/Analysis/ConstantFolding.h"
#include "llvm/Analysis/ObjectUtils.h"
#include "llvm/CodeGen/Analysis.h"
#include "llvm/CodeGen/AsmPrinter.h"
#include "llvm/CodeGen/GCMetadata.h"
#include "llvm/CodeGen/GCMetadataPrinter.h"
#include "llvm/CodeGen/GCStrategy.h"
#include "llvm/CodeGen/MachineBasicBlock.h"
#include "llvm/CodeGen/MachineConstantPool.h"
#include "llvm/CodeGen/MachineFrameInfo.h"
#include "llvm/CodeGen/MachineFunction.h"
#include "llvm/CodeGen/MachineFunctionPass.h"
#include "llvm/CodeGen/MachineInstr.h"
#include "llvm/CodeGen/MachineInstrBundle.h"
#include "llvm/CodeGen/MachineJumpTableInfo.h"
#include "llvm/CodeGen/MachineLoopInfo.h"
#include "llvm/CodeGen/MachineMemOperand.h"
#include "llvm/CodeGen/MachineModuleInfoImpls.h"
#include "llvm/CodeGen/MachineOperand.h"
#include "llvm/CodeGen/MachineOptimizationRemarkEmitter.h"
#include "llvm/IR/BasicBlock.h"
#include "llvm/IR/Constant.h"
#include "llvm/IR/Constants.h"
#include "llvm/IR/DataLayout.h"
#include "llvm/IR/DebugInfoMetadata.h"
#include "llvm/IR/DerivedTypes.h"
#include "llvm/IR/Function.h"
#include "llvm/IR/GlobalAlias.h"
#include "llvm/IR/GlobalIFunc.h"
#include "llvm/IR/GlobalIndirectSymbol.h"
#include "llvm/IR/GlobalObject.h"
#include "llvm/IR/GlobalValue.h"
#include "llvm/IR/GlobalVariable.h"
#include "llvm/IR/Mangler.h"
#include "llvm/IR/Metadata.h"
#include "llvm/IR/Module.h"
#include "llvm/IR/Operator.h"
#include "llvm/IR/Value.h"
#include "llvm/MC/MCAsmInfo.h"
#include "llvm/MC/MCContext.h"
#include "llvm/MC/MCDirectives.h"
#include "llvm/MC/MCExpr.h"
#include "llvm/MC/MCInst.h"
#include "llvm/MC/MCSection.h"
#include "llvm/MC/MCSectionELF.h"
#include "llvm/MC/MCSectionMachO.h"
#include "llvm/MC/MCStreamer.h"
#include "llvm/MC/MCSubtargetInfo.h"
#include "llvm/MC/MCSymbol.h"
#include "llvm/MC/MCTargetOptions.h"
#include "llvm/MC/MCValue.h"
#include "llvm/MC/SectionKind.h"
#include "llvm/Pass.h"
#include "llvm/Support/Casting.h"
#include "llvm/Support/Compiler.h"
#include "llvm/Support/Dwarf.h"
#include "llvm/Support/ELF.h"
#include "llvm/Support/ErrorHandling.h"
#include "llvm/Support/Format.h"
#include "llvm/Support/MathExtras.h"
#include "llvm/Support/raw_ostream.h"
#include "llvm/Support/TargetRegistry.h"
#include "llvm/Support/Timer.h"
#include "llvm/Target/TargetFrameLowering.h"
#include "llvm/Target/TargetInstrInfo.h"
#include "llvm/Target/TargetLowering.h"
#include "llvm/Target/TargetLoweringObjectFile.h"
#include "llvm/Target/TargetMachine.h"
#include "llvm/Target/TargetRegisterInfo.h"
#include "llvm/Target/TargetSubtargetInfo.h"
#include <algorithm>
#include <cassert>
#include <cinttypes>
#include <cstdint>
#include <limits>
#include <memory>
#include <string>
#include <utility>
#include <vector>

using namespace llvm;

#define DEBUG_TYPE "asm-printer"

static const char *const DWARFGroupName = "dwarf";
static const char *const DWARFGroupDescription = "DWARF Emission";
static const char *const DbgTimerName = "emit";
static const char *const DbgTimerDescription = "Debug Info Emission";
static const char *const EHTimerName = "write_exception";
static const char *const EHTimerDescription = "DWARF Exception Writer";
static const char *const CodeViewLineTablesGroupName = "linetables";
static const char *const CodeViewLineTablesGroupDescription =
  "CodeView Line Tables";

STATISTIC(EmittedInsts, "Number of machine instrs printed");

char AsmPrinter::ID = 0;

typedef DenseMap<GCStrategy*, std::unique_ptr<GCMetadataPrinter>> gcp_map_type;
static gcp_map_type &getGCMap(void *&P) {
  if (!P)
    P = new gcp_map_type();
  return *(gcp_map_type*)P;
}

/// getGVAlignmentLog2 - Return the alignment to use for the specified global
/// value in log2 form.  This rounds up to the preferred alignment if possible
/// and legal.
static unsigned getGVAlignmentLog2(const GlobalValue *GV, const DataLayout &DL,
                                   unsigned InBits = 0) {
  unsigned NumBits = 0;
  if (const GlobalVariable *GVar = dyn_cast<GlobalVariable>(GV))
    NumBits = DL.getPreferredAlignmentLog(GVar);

  // If InBits is specified, round it to it.
  if (InBits > NumBits)
    NumBits = InBits;

  // If the GV has a specified alignment, take it into account.
  if (GV->getAlignment() == 0)
    return NumBits;

  unsigned GVAlign = Log2_32(GV->getAlignment());

  // If the GVAlign is larger than NumBits, or if we are required to obey
  // NumBits because the GV has an assigned section, obey it.
  if (GVAlign > NumBits || GV->hasSection())
    NumBits = GVAlign;
  return NumBits;
}

AsmPrinter::AsmPrinter(TargetMachine &tm, std::unique_ptr<MCStreamer> Streamer)
    : MachineFunctionPass(ID), TM(tm), MAI(tm.getMCAsmInfo()),
      OutContext(Streamer->getContext()), OutStreamer(std::move(Streamer)) {
  VerboseAsm = OutStreamer->isVerboseAsm();
}

AsmPrinter::~AsmPrinter() {
  assert(!DD && Handlers.empty() && "Debug/EH info didn't get finalized");

  if (GCMetadataPrinters) {
    gcp_map_type &GCMap = getGCMap(GCMetadataPrinters);

    delete &GCMap;
    GCMetadataPrinters = nullptr;
  }
}

bool AsmPrinter::isPositionIndependent() const {
  return TM.isPositionIndependent();
}

/// getFunctionNumber - Return a unique ID for the current function.
///
unsigned AsmPrinter::getFunctionNumber() const {
  return MF->getFunctionNumber();
}

const TargetLoweringObjectFile &AsmPrinter::getObjFileLowering() const {
  return *TM.getObjFileLowering();
}

const DataLayout &AsmPrinter::getDataLayout() const {
  return MMI->getModule()->getDataLayout();
}

// Do not use the cached DataLayout because some client use it without a Module
// (llvm-dsymutil, llvm-dwarfdump).
unsigned AsmPrinter::getPointerSize() const { return TM.getPointerSize(); }

const MCSubtargetInfo &AsmPrinter::getSubtargetInfo() const {
  assert(MF && "getSubtargetInfo requires a valid MachineFunction!");
  return MF->getSubtarget<MCSubtargetInfo>();
}

void AsmPrinter::EmitToStreamer(MCStreamer &S, const MCInst &Inst) {
  S.EmitInstruction(Inst, getSubtargetInfo());
}

/// getCurrentSection() - Return the current section we are emitting to.
const MCSection *AsmPrinter::getCurrentSection() const {
  return OutStreamer->getCurrentSectionOnly();
}

void AsmPrinter::getAnalysisUsage(AnalysisUsage &AU) const {
  AU.setPreservesAll();
  MachineFunctionPass::getAnalysisUsage(AU);
  AU.addRequired<MachineModuleInfo>();
  AU.addRequired<MachineOptimizationRemarkEmitterPass>();
  AU.addRequired<GCModuleInfo>();
  if (isVerbose())
    AU.addRequired<MachineLoopInfo>();
}

bool AsmPrinter::doInitialization(Module &M) {
  MMI = getAnalysisIfAvailable<MachineModuleInfo>();

  // Initialize TargetLoweringObjectFile.
  const_cast<TargetLoweringObjectFile&>(getObjFileLowering())
    .Initialize(OutContext, TM);

  OutStreamer->InitSections(false);

  // Emit the version-min deplyment target directive if needed.
  //
  // FIXME: If we end up with a collection of these sorts of Darwin-specific
  // or ELF-specific things, it may make sense to have a platform helper class
  // that will work with the target helper class. For now keep it here, as the
  // alternative is duplicated code in each of the target asm printers that
  // use the directive, where it would need the same conditionalization
  // anyway.
  const Triple &TT = TM.getTargetTriple();
  // If there is a version specified, Major will be non-zero.
  if (TT.isOSDarwin() && TT.getOSMajorVersion() != 0) {
    unsigned Major, Minor, Update;
    MCVersionMinType VersionType;
    if (TT.isWatchOS()) {
      VersionType = MCVM_WatchOSVersionMin;
      TT.getWatchOSVersion(Major, Minor, Update);
    } else if (TT.isTvOS()) {
      VersionType = MCVM_TvOSVersionMin;
      TT.getiOSVersion(Major, Minor, Update);
    } else if (TT.isMacOSX()) {
      VersionType = MCVM_OSXVersionMin;
      if (!TT.getMacOSXVersion(Major, Minor, Update))
        Major = 0;
    } else {
      VersionType = MCVM_IOSVersionMin;
      TT.getiOSVersion(Major, Minor, Update);
    }
    if (Major != 0)
      OutStreamer->EmitVersionMin(VersionType, Major, Minor, Update);
  }

  // Allow the target to emit any magic that it wants at the start of the file.
  EmitStartOfAsmFile(M);

  // Very minimal debug info. It is ignored if we emit actual debug info. If we
  // don't, this at least helps the user find where a global came from.
  if (MAI->hasSingleParameterDotFile()) {
    // .file "foo.c"
    OutStreamer->EmitFileDirective(M.getSourceFileName());
  }

  GCModuleInfo *MI = getAnalysisIfAvailable<GCModuleInfo>();
  assert(MI && "AsmPrinter didn't require GCModuleInfo?");
  for (auto &I : *MI)
    if (GCMetadataPrinter *MP = GetOrCreateGCPrinter(*I))
      MP->beginAssembly(M, *MI, *this);

  // Emit module-level inline asm if it exists.
  if (!M.getModuleInlineAsm().empty()) {
    // We're at the module level. Construct MCSubtarget from the default CPU
    // and target triple.
    std::unique_ptr<MCSubtargetInfo> STI(TM.getTarget().createMCSubtargetInfo(
        TM.getTargetTriple().str(), TM.getTargetCPU(),
        TM.getTargetFeatureString()));
    OutStreamer->AddComment("Start of file scope inline assembly");
    OutStreamer->AddBlankLine();
    EmitInlineAsm(M.getModuleInlineAsm()+"\n",
                  OutContext.getSubtargetCopy(*STI), TM.Options.MCOptions);
    OutStreamer->AddComment("End of file scope inline assembly");
    OutStreamer->AddBlankLine();
  }

  if (MAI->doesSupportDebugInformation()) {
    bool EmitCodeView = MMI->getModule()->getCodeViewFlag();
    if (EmitCodeView && (TM.getTargetTriple().isKnownWindowsMSVCEnvironment() ||
                         TM.getTargetTriple().isWindowsItaniumEnvironment())) {
      Handlers.push_back(HandlerInfo(new CodeViewDebug(this),
                                     DbgTimerName, DbgTimerDescription,
                                     CodeViewLineTablesGroupName,
                                     CodeViewLineTablesGroupDescription));
    }
    if (!EmitCodeView || MMI->getModule()->getDwarfVersion()) {
      DD = new DwarfDebug(this, &M);
      DD->beginModule();
      Handlers.push_back(HandlerInfo(DD, DbgTimerName, DbgTimerDescription,
                                     DWARFGroupName, DWARFGroupDescription));
    }
  }

  switch (MAI->getExceptionHandlingType()) {
  case ExceptionHandling::SjLj:
  case ExceptionHandling::DwarfCFI:
  case ExceptionHandling::ARM:
    isCFIMoveForDebugging = true;
    if (MAI->getExceptionHandlingType() != ExceptionHandling::DwarfCFI)
      break;
    for (auto &F: M.getFunctionList()) {
      // If the module contains any function with unwind data,
      // .eh_frame has to be emitted.
      // Ignore functions that won't get emitted.
      if (!F.isDeclarationForLinker() && F.needsUnwindTableEntry()) {
        isCFIMoveForDebugging = false;
        break;
      }
    }
    break;
  default:
    isCFIMoveForDebugging = false;
    break;
  }

  EHStreamer *ES = nullptr;
  switch (MAI->getExceptionHandlingType()) {
  case ExceptionHandling::None:
    break;
  case ExceptionHandling::SjLj:
  case ExceptionHandling::DwarfCFI:
    ES = new DwarfCFIException(this);
    break;
  case ExceptionHandling::ARM:
    ES = new ARMException(this);
    break;
  case ExceptionHandling::WinEH:
    switch (MAI->getWinEHEncodingType()) {
    default: llvm_unreachable("unsupported unwinding information encoding");
    case WinEH::EncodingType::Invalid:
      break;
    case WinEH::EncodingType::X86:
    case WinEH::EncodingType::Itanium:
      ES = new WinException(this);
      break;
    }
    break;
  }
  if (ES)
    Handlers.push_back(HandlerInfo(ES, EHTimerName, EHTimerDescription,
                                   DWARFGroupName, DWARFGroupDescription));
  return false;
}

static bool canBeHidden(const GlobalValue *GV, const MCAsmInfo &MAI) {
  if (!MAI.hasWeakDefCanBeHiddenDirective())
    return false;

  return canBeOmittedFromSymbolTable(GV);
}

void AsmPrinter::EmitLinkage(const GlobalValue *GV, MCSymbol *GVSym) const {
  GlobalValue::LinkageTypes Linkage = GV->getLinkage();
  switch (Linkage) {
  case GlobalValue::CommonLinkage:
  case GlobalValue::LinkOnceAnyLinkage:
  case GlobalValue::LinkOnceODRLinkage:
  case GlobalValue::WeakAnyLinkage:
  case GlobalValue::WeakODRLinkage:
    if (MAI->hasWeakDefDirective()) {
      // .globl _foo
      OutStreamer->EmitSymbolAttribute(GVSym, MCSA_Global);

      if (!canBeHidden(GV, *MAI))
        // .weak_definition _foo
        OutStreamer->EmitSymbolAttribute(GVSym, MCSA_WeakDefinition);
      else
        OutStreamer->EmitSymbolAttribute(GVSym, MCSA_WeakDefAutoPrivate);
    } else if (MAI->hasLinkOnceDirective()) {
      // .globl _foo
      OutStreamer->EmitSymbolAttribute(GVSym, MCSA_Global);
      //NOTE: linkonce is handled by the section the symbol was assigned to.
    } else {
      // .weak _foo
      OutStreamer->EmitSymbolAttribute(GVSym, MCSA_Weak);
    }
    return;
  case GlobalValue::ExternalLinkage:
    // If external, declare as a global symbol: .globl _foo
    OutStreamer->EmitSymbolAttribute(GVSym, MCSA_Global);
    return;
  case GlobalValue::PrivateLinkage:
  case GlobalValue::InternalLinkage:
    return;
  case GlobalValue::AppendingLinkage:
  case GlobalValue::AvailableExternallyLinkage:
  case GlobalValue::ExternalWeakLinkage:
    llvm_unreachable("Should never emit this");
  }
  llvm_unreachable("Unknown linkage type!");
}

void AsmPrinter::getNameWithPrefix(SmallVectorImpl<char> &Name,
                                   const GlobalValue *GV) const {
  TM.getNameWithPrefix(Name, GV, getObjFileLowering().getMangler());
}

MCSymbol *AsmPrinter::getSymbol(const GlobalValue *GV) const {
  return TM.getSymbol(GV);
}

MCSection *AsmPrinter::getSectionForCPI(unsigned CPID) const {
  const MachineConstantPool *MCP = MF->getConstantPool();
  const MachineConstantPoolEntry &CPE = MCP->getConstants()[CPID];

  // TODO(sjc): refactor this with redundant code in EmitConstantPool()
  unsigned Align = CPE.getAlignment();

  SectionKind Kind = CPE.getSectionKind(&getDataLayout());

  const Constant *C = nullptr;
  if (!CPE.isMachineConstantPoolEntry())
    C = CPE.Val.ConstVal;

  return getObjFileLowering().getSectionForConstant(getDataLayout(),
                                                    Kind, C, Align);
}

/// EmitGlobalVariable - Emit the specified global variable to the .s file.
void AsmPrinter::EmitGlobalVariable(const GlobalVariable *GV) {
  bool IsEmuTLSVar = TM.Options.EmulatedTLS && GV->isThreadLocal();
  assert(!(IsEmuTLSVar && GV->hasCommonLinkage()) &&
         "No emulated TLS variables in the common section");

  // Never emit TLS variable xyz in emulated TLS model.
  // The initialization value is in __emutls_t.xyz instead of xyz.
  if (IsEmuTLSVar)
    return;

  if (GV->hasInitializer()) {
    // Check to see if this is a special global used by LLVM, if so, emit it.
    if (EmitSpecialLLVMGlobal(GV))
      return;

    // Skip the emission of global equivalents. The symbol can be emitted later
    // on by emitGlobalGOTEquivs in case it turns out to be needed.
    if (GlobalGOTEquivs.count(getSymbol(GV)))
      return;

    if (isVerbose()) {
      // When printing the control variable __emutls_v.*,
      // we don't need to print the original TLS variable name.
      GV->printAsOperand(OutStreamer->GetCommentOS(),
                     /*PrintType=*/false, GV->getParent());
      OutStreamer->GetCommentOS() << '\n';
    }
  }

  MCSymbol *GVSym = getSymbol(GV);
  MCSymbol *EmittedSym = GVSym;

  // getOrCreateEmuTLSControlSym only creates the symbol with name and default
  // attributes.
  // GV's or GVSym's attributes will be used for the EmittedSym.
  EmitVisibility(EmittedSym, GV->getVisibility(), !GV->isDeclaration());

  if (!GV->hasInitializer())   // External globals require no extra code.
    return;

  GVSym->redefineIfPossible();
  if (GVSym->isDefined() || GVSym->isVariable())
    report_fatal_error("symbol '" + Twine(GVSym->getName()) +
                       "' is already defined");

  if (MAI->hasDotTypeDotSizeDirective())
    OutStreamer->EmitSymbolAttribute(EmittedSym, MCSA_ELF_TypeObject);

  SectionKind GVKind = TargetLoweringObjectFile::getKindForGlobal(GV, TM);

  const DataLayout &DL = GV->getParent()->getDataLayout();
  uint64_t Size = DL.getTypeAllocSize(GV->getType()->getElementType());

  // If the alignment is specified, we *must* obey it.  Overaligning a global
  // with a specified alignment is a prompt way to break globals emitted to
  // sections and expected to be contiguous (e.g. ObjC metadata).
  unsigned AlignLog = getGVAlignmentLog2(GV, DL);

  for (const HandlerInfo &HI : Handlers) {
    NamedRegionTimer T(HI.TimerName, HI.TimerDescription,
                       HI.TimerGroupName, HI.TimerGroupDescription,
                       TimePassesIsEnabled);
    HI.Handler->setSymbolSize(GVSym, Size);
  }

  // Handle common symbols
  if (GVKind.isCommon()) {
    if (Size == 0) Size = 1;   // .comm Foo, 0 is undefined, avoid it.
    unsigned Align = 1 << AlignLog;
    if (!getObjFileLowering().getCommDirectiveSupportsAlignment())
      Align = 0;

    // .comm _foo, 42, 4
    OutStreamer->EmitCommonSymbol(GVSym, Size, Align);
    return;
  }

  // Determine to which section this global should be emitted.
  MCSection *TheSection = getObjFileLowering().SectionForGlobal(GV, GVKind, TM);

  // If we have a bss global going to a section that supports the
  // zerofill directive, do so here.
  if (GVKind.isBSS() && MAI->hasMachoZeroFillDirective() &&
      TheSection->isVirtualSection()) {
    if (Size == 0)
      Size = 1; // zerofill of 0 bytes is undefined.
    unsigned Align = 1 << AlignLog;
    EmitLinkage(GV, GVSym);
    // .zerofill __DATA, __bss, _foo, 400, 5
    OutStreamer->EmitZerofill(TheSection, GVSym, Size, Align);
    return;
  }

  // If this is a BSS local symbol and we are emitting in the BSS
  // section use .lcomm/.comm directive.
  if (GVKind.isBSSLocal() &&
      getObjFileLowering().getBSSSection() == TheSection) {
    if (Size == 0)
      Size = 1; // .comm Foo, 0 is undefined, avoid it.
    unsigned Align = 1 << AlignLog;

    // Use .lcomm only if it supports user-specified alignment.
    // Otherwise, while it would still be correct to use .lcomm in some
    // cases (e.g. when Align == 1), the external assembler might enfore
    // some -unknown- default alignment behavior, which could cause
    // spurious differences between external and integrated assembler.
    // Prefer to simply fall back to .local / .comm in this case.
    if (MAI->getLCOMMDirectiveAlignmentType() != LCOMM::NoAlignment) {
      // .lcomm _foo, 42
      OutStreamer->EmitLocalCommonSymbol(GVSym, Size, Align);
      return;
    }

    if (!getObjFileLowering().getCommDirectiveSupportsAlignment())
      Align = 0;

    // .local _foo
    OutStreamer->EmitSymbolAttribute(GVSym, MCSA_Local);
    // .comm _foo, 42, 4
    OutStreamer->EmitCommonSymbol(GVSym, Size, Align);
    return;
  }

  // Handle thread local data for mach-o which requires us to output an
  // additional structure of data and mangle the original symbol so that we
  // can reference it later.
  //
  // TODO: This should become an "emit thread local global" method on TLOF.
  // All of this macho specific stuff should be sunk down into TLOFMachO and
  // stuff like "TLSExtraDataSection" should no longer be part of the parent
  // TLOF class.  This will also make it more obvious that stuff like
  // MCStreamer::EmitTBSSSymbol is macho specific and only called from macho
  // specific code.
  if (GVKind.isThreadLocal() && MAI->hasMachoTBSSDirective()) {
    // Emit the .tbss symbol
    MCSymbol *MangSym =
        OutContext.getOrCreateSymbol(GVSym->getName() + Twine("$tlv$init"));

    if (GVKind.isThreadBSS()) {
      TheSection = getObjFileLowering().getTLSBSSSection();
      OutStreamer->EmitTBSSSymbol(TheSection, MangSym, Size, 1 << AlignLog);
    } else if (GVKind.isThreadData()) {
      OutStreamer->SwitchSection(TheSection);

      EmitAlignment(AlignLog, GV);
      OutStreamer->EmitLabel(MangSym);

      EmitGlobalConstant(GV->getParent()->getDataLayout(),
                         GV->getInitializer());
    }

    OutStreamer->AddBlankLine();

    // Emit the variable struct for the runtime.
    MCSection *TLVSect = getObjFileLowering().getTLSExtraDataSection();

    OutStreamer->SwitchSection(TLVSect);
    // Emit the linkage here.
    EmitLinkage(GV, GVSym);
    OutStreamer->EmitLabel(GVSym);

    // Three pointers in size:
    //   - __tlv_bootstrap - used to make sure support exists
    //   - spare pointer, used when mapped by the runtime
    //   - pointer to mangled symbol above with initializer
    unsigned PtrSize = DL.getPointerTypeSize(GV->getType());
    OutStreamer->EmitSymbolValue(GetExternalSymbolSymbol("_tlv_bootstrap"),
                                PtrSize);
    OutStreamer->EmitIntValue(0, PtrSize);
    OutStreamer->EmitSymbolValue(MangSym, PtrSize);

    OutStreamer->AddBlankLine();
    return;
  }

  MCSymbol *EmittedInitSym = GVSym;

  OutStreamer->SwitchSection(TheSection);

  EmitLinkage(GV, EmittedInitSym);
  EmitAlignment(AlignLog, GV);

  OutStreamer->EmitLabel(EmittedInitSym);

  EmitGlobalConstant(GV->getParent()->getDataLayout(), GV->getInitializer());

  if (MAI->hasDotTypeDotSizeDirective())
    // .size foo, 42
    OutStreamer->emitELFSize(EmittedInitSym,
                             MCConstantExpr::create(Size, OutContext));

  OutStreamer->AddBlankLine();
}

/// Emit the directive and value for debug thread local expression
///
/// \p Value - The value to emit.
/// \p Size - The size of the integer (in bytes) to emit.
void AsmPrinter::EmitDebugThreadLocal(const MCExpr *Value,
                                      unsigned Size) const {
  OutStreamer->EmitValue(Value, Size);
}

/// EmitFunctionHeader - This method emits the header for the current
/// function.
void AsmPrinter::EmitFunctionHeader() {
  // Print out constants referenced by the function
  EmitConstantPool();

  // Print the 'header' of function.
  const Function *F = MF->getFunction();

  OutStreamer->SwitchSection(getObjFileLowering().SectionForGlobal(F, TM, MMI));
  EmitVisibility(CurrentFnSym, F->getVisibility());

  EmitLinkage(F, CurrentFnSym);
  if (MAI->hasFunctionAlignment())
    EmitAlignment(MF->getAlignment(), F);

  if (MAI->hasDotTypeDotSizeDirective())
    OutStreamer->EmitSymbolAttribute(CurrentFnSym, MCSA_ELF_TypeFunction);

  if (isVerbose()) {
    F->printAsOperand(OutStreamer->GetCommentOS(),
                   /*PrintType=*/false, F->getParent());
    OutStreamer->GetCommentOS() << '\n';
  }

  // Emit the prefix data.
  if (F->hasPrefixData()) {
    if (MAI->hasSubsectionsViaSymbols()) {
      // Preserving prefix data on platforms which use subsections-via-symbols
      // is a bit tricky. Here we introduce a symbol for the prefix data
      // and use the .alt_entry attribute to mark the function's real entry point
      // as an alternative entry point to the prefix-data symbol.
      MCSymbol *PrefixSym = OutContext.createLinkerPrivateTempSymbol();
      OutStreamer->EmitLabel(PrefixSym);

      EmitGlobalConstant(F->getParent()->getDataLayout(), F->getPrefixData());

      // Emit an .alt_entry directive for the actual function symbol.
      OutStreamer->EmitSymbolAttribute(CurrentFnSym, MCSA_AltEntry);
    } else {
      EmitGlobalConstant(F->getParent()->getDataLayout(), F->getPrefixData());
    }
  }

  // Emit the CurrentFnSym.  This is a virtual function to allow targets to
  // do their wild and crazy things as required.
  EmitFunctionEntryLabel();

  // If the function had address-taken blocks that got deleted, then we have
  // references to the dangling symbols.  Emit them at the start of the function
  // so that we don't get references to undefined symbols.
  std::vector<MCSymbol*> DeadBlockSyms;
  MMI->takeDeletedSymbolsForFunction(F, DeadBlockSyms);
  for (unsigned i = 0, e = DeadBlockSyms.size(); i != e; ++i) {
    OutStreamer->AddComment("Address taken block that was later removed");
    OutStreamer->EmitLabel(DeadBlockSyms[i]);
  }

  if (CurrentFnBegin) {
    if (MAI->useAssignmentForEHBegin()) {
      MCSymbol *CurPos = OutContext.createTempSymbol();
      OutStreamer->EmitLabel(CurPos);
      OutStreamer->EmitAssignment(CurrentFnBegin,
                                 MCSymbolRefExpr::create(CurPos, OutContext));
    } else {
      OutStreamer->EmitLabel(CurrentFnBegin);
    }
  }

  // Emit pre-function debug and/or EH information.
  for (const HandlerInfo &HI : Handlers) {
    NamedRegionTimer T(HI.TimerName, HI.TimerDescription, HI.TimerGroupName,
                       HI.TimerGroupDescription, TimePassesIsEnabled);
    HI.Handler->beginFunction(MF);
  }

  // Emit the prologue data.
  if (F->hasPrologueData())
    EmitGlobalConstant(F->getParent()->getDataLayout(), F->getPrologueData());
}

/// EmitFunctionEntryLabel - Emit the label that is the entrypoint for the
/// function.  This can be overridden by targets as required to do custom stuff.
void AsmPrinter::EmitFunctionEntryLabel() {
  CurrentFnSym->redefineIfPossible();

  // The function label could have already been emitted if two symbols end up
  // conflicting due to asm renaming.  Detect this and emit an error.
  if (CurrentFnSym->isVariable())
    report_fatal_error("'" + Twine(CurrentFnSym->getName()) +
                       "' is a protected alias");
  if (CurrentFnSym->isDefined())
    report_fatal_error("'" + Twine(CurrentFnSym->getName()) +
                       "' label emitted multiple times to assembly file");

  return OutStreamer->EmitLabel(CurrentFnSym);
}

/// emitComments - Pretty-print comments for instructions.
static void emitComments(const MachineInstr &MI, raw_ostream &CommentOS) {
  const MachineFunction *MF = MI.getParent()->getParent();
  const TargetInstrInfo *TII = MF->getSubtarget().getInstrInfo();

  // Check for spills and reloads
  int FI;

  const MachineFrameInfo &MFI = MF->getFrameInfo();

  // We assume a single instruction only has a spill or reload, not
  // both.
  const MachineMemOperand *MMO;
  if (TII->isLoadFromStackSlotPostFE(MI, FI)) {
    if (MFI.isSpillSlotObjectIndex(FI)) {
      MMO = *MI.memoperands_begin();
      CommentOS << MMO->getSize() << "-byte Reload\n";
    }
  } else if (TII->hasLoadFromStackSlot(MI, MMO, FI)) {
    if (MFI.isSpillSlotObjectIndex(FI))
      CommentOS << MMO->getSize() << "-byte Folded Reload\n";
  } else if (TII->isStoreToStackSlotPostFE(MI, FI)) {
    if (MFI.isSpillSlotObjectIndex(FI)) {
      MMO = *MI.memoperands_begin();
      CommentOS << MMO->getSize() << "-byte Spill\n";
    }
  } else if (TII->hasStoreToStackSlot(MI, MMO, FI)) {
    if (MFI.isSpillSlotObjectIndex(FI))
      CommentOS << MMO->getSize() << "-byte Folded Spill\n";
  }

  // Check for spill-induced copies
  if (MI.getAsmPrinterFlag(MachineInstr::ReloadReuse))
    CommentOS << " Reload Reuse\n";
}

/// emitImplicitDef - This method emits the specified machine instruction
/// that is an implicit def.
void AsmPrinter::emitImplicitDef(const MachineInstr *MI) const {
  unsigned RegNo = MI->getOperand(0).getReg();

  SmallString<128> Str;
  raw_svector_ostream OS(Str);
  OS << "implicit-def: "
     << PrintReg(RegNo, MF->getSubtarget().getRegisterInfo());

  OutStreamer->AddComment(OS.str());
  OutStreamer->AddBlankLine();
}

static void emitKill(const MachineInstr *MI, AsmPrinter &AP) {
  std::string Str;
  raw_string_ostream OS(Str);
  OS << "kill:";
  for (unsigned i = 0, e = MI->getNumOperands(); i != e; ++i) {
    const MachineOperand &Op = MI->getOperand(i);
    assert(Op.isReg() && "KILL instruction must have only register operands");
    OS << ' '
       << PrintReg(Op.getReg(),
                   AP.MF->getSubtarget().getRegisterInfo())
       << (Op.isDef() ? "<def>" : "<kill>");
  }
  AP.OutStreamer->AddComment(OS.str());
  AP.OutStreamer->AddBlankLine();
}

/// emitDebugValueComment - This method handles the target-independent form
/// of DBG_VALUE, returning true if it was able to do so.  A false return
/// means the target will need to handle MI in EmitInstruction.
static bool emitDebugValueComment(const MachineInstr *MI, AsmPrinter &AP) {
  // This code handles only the 4-operand target-independent form.
  if (MI->getNumOperands() != 4)
    return false;

  SmallString<128> Str;
  raw_svector_ostream OS(Str);
  OS << "DEBUG_VALUE: ";

  const DILocalVariable *V = MI->getDebugVariable();
  if (auto *SP = dyn_cast<DISubprogram>(V->getScope())) {
    StringRef Name = SP->getDisplayName();
    if (!Name.empty())
      OS << Name << ":";
  }
  OS << V->getName();

  const DIExpression *Expr = MI->getDebugExpression();
  auto Fragment = Expr->getFragmentInfo();
  if (Fragment)
    OS << " [fragment offset=" << Fragment->OffsetInBits
       << " size=" << Fragment->SizeInBits << "]";
  OS << " <- ";

  // The second operand is only an offset if it's an immediate.
  bool Deref = MI->getOperand(0).isReg() && MI->getOperand(1).isImm();
  int64_t Offset = Deref ? MI->getOperand(1).getImm() : 0;

  for (unsigned i = 0; i < Expr->getNumElements(); ++i) {
    uint64_t Op = Expr->getElement(i);
    if (Op == dwarf::DW_OP_LLVM_fragment) {
      // There can't be any operands after this in a valid expression
      break;
    } else if (Deref) {
      // We currently don't support extra Offsets or derefs after the first
      // one. Bail out early instead of emitting an incorrect comment
      OS << " [complex expression]";
      AP.OutStreamer->emitRawComment(OS.str());
      return true;
    } else if (Op == dwarf::DW_OP_deref) {
      Deref = true;
      continue;
    }

    uint64_t ExtraOffset = Expr->getElement(i++);
    if (Op == dwarf::DW_OP_plus)
      Offset += ExtraOffset;
    else {
      assert(Op == dwarf::DW_OP_minus);
      Offset -= ExtraOffset;
    }
  }

  // Register or immediate value. Register 0 means undef.
  if (MI->getOperand(0).isFPImm()) {
    APFloat APF = APFloat(MI->getOperand(0).getFPImm()->getValueAPF());
    if (MI->getOperand(0).getFPImm()->getType()->isFloatTy()) {
      OS << (double)APF.convertToFloat();
    } else if (MI->getOperand(0).getFPImm()->getType()->isDoubleTy()) {
      OS << APF.convertToDouble();
    } else {
      // There is no good way to print long double.  Convert a copy to
      // double.  Ah well, it's only a comment.
      bool ignored;
      APF.convert(APFloat::IEEEdouble(), APFloat::rmNearestTiesToEven,
                  &ignored);
      OS << "(long double) " << APF.convertToDouble();
    }
  } else if (MI->getOperand(0).isImm()) {
    OS << MI->getOperand(0).getImm();
  } else if (MI->getOperand(0).isCImm()) {
    MI->getOperand(0).getCImm()->getValue().print(OS, false /*isSigned*/);
  } else {
    unsigned Reg;
    if (MI->getOperand(0).isReg()) {
      Reg = MI->getOperand(0).getReg();
    } else {
      assert(MI->getOperand(0).isFI() && "Unknown operand type");
      const TargetFrameLowering *TFI = AP.MF->getSubtarget().getFrameLowering();
      Offset += TFI->getFrameIndexReference(*AP.MF,
                                            MI->getOperand(0).getIndex(), Reg);
      Deref = true;
    }
    if (Reg == 0) {
      // Suppress offset, it is not meaningful here.
      OS << "undef";
      // NOTE: Want this comment at start of line, don't emit with AddComment.
      AP.OutStreamer->emitRawComment(OS.str());
      return true;
    }
    if (Deref)
      OS << '[';
    OS << PrintReg(Reg, AP.MF->getSubtarget().getRegisterInfo());
  }

  if (Deref)
    OS << '+' << Offset << ']';

  // NOTE: Want this comment at start of line, don't emit with AddComment.
  AP.OutStreamer->emitRawComment(OS.str());
  return true;
}

AsmPrinter::CFIMoveType AsmPrinter::needsCFIMoves() {
  if (MAI->getExceptionHandlingType() == ExceptionHandling::DwarfCFI &&
      MF->getFunction()->needsUnwindTableEntry())
    return CFI_M_EH;

  if (MMI->hasDebugInfo())
    return CFI_M_Debug;

  return CFI_M_None;
}

bool AsmPrinter::needsSEHMoves() {
  return MAI->usesWindowsCFI() && MF->getFunction()->needsUnwindTableEntry();
}

void AsmPrinter::emitCFIInstruction(const MachineInstr &MI) {
  ExceptionHandling ExceptionHandlingType = MAI->getExceptionHandlingType();
  if (ExceptionHandlingType != ExceptionHandling::DwarfCFI &&
      ExceptionHandlingType != ExceptionHandling::ARM)
    return;

  if (needsCFIMoves() == CFI_M_None)
    return;

  const std::vector<MCCFIInstruction> &Instrs = MF->getFrameInstructions();
  unsigned CFIIndex = MI.getOperand(0).getCFIIndex();
  const MCCFIInstruction &CFI = Instrs[CFIIndex];
  emitCFIInstruction(CFI);
}

void AsmPrinter::emitFrameAlloc(const MachineInstr &MI) {
  // The operands are the MCSymbol and the frame offset of the allocation.
  MCSymbol *FrameAllocSym = MI.getOperand(0).getMCSymbol();
  int FrameOffset = MI.getOperand(1).getImm();

  // Emit a symbol assignment.
  OutStreamer->EmitAssignment(FrameAllocSym,
                             MCConstantExpr::create(FrameOffset, OutContext));
}

/// EmitFunctionBody - This method emits the body and trailer for a
/// function.
void AsmPrinter::EmitFunctionBody() {
  EmitFunctionHeader();

  // Emit target-specific gunk before the function body.
  EmitFunctionBodyStart();

  bool ShouldPrintDebugScopes = MMI->hasDebugInfo();

  // Print out code for the function.
  bool HasAnyRealCode = false;
  int NumInstsInFunction = 0;
  for (auto &MBB : *MF) {
    // Print a label for the basic block.
    EmitBasicBlockStart(MBB);
    for (auto &MI : MBB) {

      // Print the assembly for the instruction.
      if (!MI.isPosition() && !MI.isImplicitDef() && !MI.isKill() &&
          !MI.isDebugValue()) {
        HasAnyRealCode = true;
        ++NumInstsInFunction;
      }

      if (ShouldPrintDebugScopes) {
        for (const HandlerInfo &HI : Handlers) {
          NamedRegionTimer T(HI.TimerName, HI.TimerDescription,
                             HI.TimerGroupName, HI.TimerGroupDescription,
                             TimePassesIsEnabled);
          HI.Handler->beginInstruction(&MI);
        }
      }

      if (isVerbose())
        emitComments(MI, OutStreamer->GetCommentOS());

      switch (MI.getOpcode()) {
      case TargetOpcode::CFI_INSTRUCTION:
        emitCFIInstruction(MI);
        break;

      case TargetOpcode::LOCAL_ESCAPE:
        emitFrameAlloc(MI);
        break;

      case TargetOpcode::EH_LABEL:
      case TargetOpcode::GC_LABEL:
        OutStreamer->EmitLabel(MI.getOperand(0).getMCSymbol());
        break;
      case TargetOpcode::INLINEASM:
        EmitInlineAsm(&MI);
        break;
      case TargetOpcode::DBG_VALUE:
        if (isVerbose()) {
          if (!emitDebugValueComment(&MI, *this))
            EmitInstruction(&MI);
        }
        break;
      case TargetOpcode::IMPLICIT_DEF:
        if (isVerbose()) emitImplicitDef(&MI);
        break;
      case TargetOpcode::KILL:
        if (isVerbose()) emitKill(&MI, *this);
        break;
      default:
        EmitInstruction(&MI);
        break;
      }

      if (ShouldPrintDebugScopes) {
        for (const HandlerInfo &HI : Handlers) {
          NamedRegionTimer T(HI.TimerName, HI.TimerDescription,
                             HI.TimerGroupName, HI.TimerGroupDescription,
                             TimePassesIsEnabled);
          HI.Handler->endInstruction();
        }
      }
    }

    EmitBasicBlockEnd(MBB);
  }

  EmittedInsts += NumInstsInFunction;
  MachineOptimizationRemarkAnalysis R(DEBUG_TYPE, "InstructionCount",
                                      MF->getFunction()->getSubprogram(),
                                      &MF->front());
  R << ore::NV("NumInstructions", NumInstsInFunction)
    << " instructions in function";
  ORE->emit(R);

  // If the function is empty and the object file uses .subsections_via_symbols,
  // then we need to emit *something* to the function body to prevent the
  // labels from collapsing together.  Just emit a noop.
  if ((MAI->hasSubsectionsViaSymbols() && !HasAnyRealCode)) {
    MCInst Noop;
    MF->getSubtarget().getInstrInfo()->getNoopForMachoTarget(Noop);
    OutStreamer->AddComment("avoids zero-length function");

    // Targets can opt-out of emitting the noop here by leaving the opcode
    // unspecified.
    if (Noop.getOpcode())
      OutStreamer->EmitInstruction(Noop, getSubtargetInfo());
  }

  const Function *F = MF->getFunction();
  for (const auto &BB : *F) {
    if (!BB.hasAddressTaken())
      continue;
    MCSymbol *Sym = GetBlockAddressSymbol(&BB);
    if (Sym->isDefined())
      continue;
    OutStreamer->AddComment("Address of block that was removed by CodeGen");
    OutStreamer->EmitLabel(Sym);
  }

  // Emit target-specific gunk after the function body.
  EmitFunctionBodyEnd();

  if (!MF->getLandingPads().empty() || MMI->hasDebugInfo() ||
      MF->hasEHFunclets() || MAI->hasDotTypeDotSizeDirective()) {
    // Create a symbol for the end of function.
    CurrentFnEnd = createTempSymbol("func_end");
    OutStreamer->EmitLabel(CurrentFnEnd);
  }

  // If the target wants a .size directive for the size of the function, emit
  // it.
  if (MAI->hasDotTypeDotSizeDirective()) {
    // We can get the size as difference between the function label and the
    // temp label.
    const MCExpr *SizeExp = MCBinaryExpr::createSub(
        MCSymbolRefExpr::create(CurrentFnEnd, OutContext),
        MCSymbolRefExpr::create(CurrentFnSymForSize, OutContext), OutContext);
    OutStreamer->emitELFSize(CurrentFnSym, SizeExp);
  }

  for (const HandlerInfo &HI : Handlers) {
    NamedRegionTimer T(HI.TimerName, HI.TimerDescription, HI.TimerGroupName,
                       HI.TimerGroupDescription, TimePassesIsEnabled);
    HI.Handler->markFunctionEnd();
  }

  // Print out jump tables referenced by the function.
  EmitJumpTableInfo();

  // Emit post-function debug and/or EH information.
  for (const HandlerInfo &HI : Handlers) {
    NamedRegionTimer T(HI.TimerName, HI.TimerDescription, HI.TimerGroupName,
                       HI.TimerGroupDescription, TimePassesIsEnabled);
    HI.Handler->endFunction(MF);
  }

  OutStreamer->AddBlankLine();
}

/// \brief Compute the number of Global Variables that uses a Constant.
static unsigned getNumGlobalVariableUses(const Constant *C) {
  if (!C)
    return 0;

  if (isa<GlobalVariable>(C))
    return 1;

  unsigned NumUses = 0;
  for (auto *CU : C->users())
    NumUses += getNumGlobalVariableUses(dyn_cast<Constant>(CU));

  return NumUses;
}

/// \brief Only consider global GOT equivalents if at least one user is a
/// cstexpr inside an initializer of another global variables. Also, don't
/// handle cstexpr inside instructions. During global variable emission,
/// candidates are skipped and are emitted later in case at least one cstexpr
/// isn't replaced by a PC relative GOT entry access.
static bool isGOTEquivalentCandidate(const GlobalVariable *GV,
                                     unsigned &NumGOTEquivUsers) {
  // Global GOT equivalents are unnamed private globals with a constant
  // pointer initializer to another global symbol. They must point to a
  // GlobalVariable or Function, i.e., as GlobalValue.
  if (!GV->hasGlobalUnnamedAddr() || !GV->hasInitializer() ||
      !GV->isConstant() || !GV->isDiscardableIfUnused() ||
      !dyn_cast<GlobalValue>(GV->getOperand(0)))
    return false;

  // To be a got equivalent, at least one of its users need to be a constant
  // expression used by another global variable.
  for (auto *U : GV->users())
    NumGOTEquivUsers += getNumGlobalVariableUses(dyn_cast<Constant>(U));

  return NumGOTEquivUsers > 0;
}

/// \brief Unnamed constant global variables solely contaning a pointer to
/// another globals variable is equivalent to a GOT table entry; it contains the
/// the address of another symbol. Optimize it and replace accesses to these
/// "GOT equivalents" by using the GOT entry for the final global instead.
/// Compute GOT equivalent candidates among all global variables to avoid
/// emitting them if possible later on, after it use is replaced by a GOT entry
/// access.
void AsmPrinter::computeGlobalGOTEquivs(Module &M) {
  if (!getObjFileLowering().supportIndirectSymViaGOTPCRel())
    return;

  for (const auto &G : M.globals()) {
    unsigned NumGOTEquivUsers = 0;
    if (!isGOTEquivalentCandidate(&G, NumGOTEquivUsers))
      continue;

    const MCSymbol *GOTEquivSym = getSymbol(&G);
    GlobalGOTEquivs[GOTEquivSym] = std::make_pair(&G, NumGOTEquivUsers);
  }
}

/// \brief Constant expressions using GOT equivalent globals may not be eligible
/// for PC relative GOT entry conversion, in such cases we need to emit such
/// globals we previously omitted in EmitGlobalVariable.
void AsmPrinter::emitGlobalGOTEquivs() {
  if (!getObjFileLowering().supportIndirectSymViaGOTPCRel())
    return;

  SmallVector<const GlobalVariable *, 8> FailedCandidates;
  for (auto &I : GlobalGOTEquivs) {
    const GlobalVariable *GV = I.second.first;
    unsigned Cnt = I.second.second;
    if (Cnt)
      FailedCandidates.push_back(GV);
  }
  GlobalGOTEquivs.clear();

  for (auto *GV : FailedCandidates)
    EmitGlobalVariable(GV);
}

void AsmPrinter::emitGlobalIndirectSymbol(Module &M,
                                          const GlobalIndirectSymbol& GIS) {
  MCSymbol *Name = getSymbol(&GIS);

  if (GIS.hasExternalLinkage() || !MAI->getWeakRefDirective())
    OutStreamer->EmitSymbolAttribute(Name, MCSA_Global);
  else if (GIS.hasWeakLinkage() || GIS.hasLinkOnceLinkage())
    OutStreamer->EmitSymbolAttribute(Name, MCSA_WeakReference);
  else
    assert(GIS.hasLocalLinkage() && "Invalid alias or ifunc linkage");

  // Set the symbol type to function if the alias has a function type.
  // This affects codegen when the aliasee is not a function.
  if (GIS.getType()->getPointerElementType()->isFunctionTy()) {
    OutStreamer->EmitSymbolAttribute(Name, MCSA_ELF_TypeFunction);
    if (isa<GlobalIFunc>(GIS))
      OutStreamer->EmitSymbolAttribute(Name, MCSA_ELF_TypeIndFunction);
  }

  EmitVisibility(Name, GIS.getVisibility());

  const MCExpr *Expr = lowerConstant(GIS.getIndirectSymbol());

  if (isa<GlobalAlias>(&GIS) && MAI->hasAltEntry() && isa<MCBinaryExpr>(Expr))
    OutStreamer->EmitSymbolAttribute(Name, MCSA_AltEntry);

  // Emit the directives as assignments aka .set:
  OutStreamer->EmitAssignment(Name, Expr);

  if (auto *GA = dyn_cast<GlobalAlias>(&GIS)) {
    // If the aliasee does not correspond to a symbol in the output, i.e. the
    // alias is not of an object or the aliased object is private, then set the
    // size of the alias symbol from the type of the alias. We don't do this in
    // other situations as the alias and aliasee having differing types but same
    // size may be intentional.
    const GlobalObject *BaseObject = GA->getBaseObject();
    if (MAI->hasDotTypeDotSizeDirective() && GA->getValueType()->isSized() &&
        (!BaseObject || BaseObject->hasPrivateLinkage())) {
      const DataLayout &DL = M.getDataLayout();
      uint64_t Size = DL.getTypeAllocSize(GA->getValueType());
      OutStreamer->emitELFSize(Name, MCConstantExpr::create(Size, OutContext));
    }
  }
}

bool AsmPrinter::doFinalization(Module &M) {
  // Set the MachineFunction to nullptr so that we can catch attempted
  // accesses to MF specific features at the module level and so that
  // we can conditionalize accesses based on whether or not it is nullptr.
  MF = nullptr;

  // Gather all GOT equivalent globals in the module. We really need two
  // passes over the globals: one to compute and another to avoid its emission
  // in EmitGlobalVariable, otherwise we would not be able to handle cases
  // where the got equivalent shows up before its use.
  computeGlobalGOTEquivs(M);

  // Emit global variables.
  for (const auto &G : M.globals())
    EmitGlobalVariable(&G);

  // Emit remaining GOT equivalent globals.
  emitGlobalGOTEquivs();

  // Emit visibility info for declarations
  for (const Function &F : M) {
    if (!F.isDeclarationForLinker())
      continue;
    GlobalValue::VisibilityTypes V = F.getVisibility();
    if (V == GlobalValue::DefaultVisibility)
      continue;

    MCSymbol *Name = getSymbol(&F);
    EmitVisibility(Name, V, false);
  }

  const TargetLoweringObjectFile &TLOF = getObjFileLowering();

  // Emit module flags.
  SmallVector<Module::ModuleFlagEntry, 8> ModuleFlags;
  M.getModuleFlagsMetadata(ModuleFlags);
  if (!ModuleFlags.empty())
    TLOF.emitModuleFlags(*OutStreamer, ModuleFlags, TM);

  if (TM.getTargetTriple().isOSBinFormatELF()) {
    MachineModuleInfoELF &MMIELF = MMI->getObjFileInfo<MachineModuleInfoELF>();

    // Output stubs for external and common global variables.
    MachineModuleInfoELF::SymbolListTy Stubs = MMIELF.GetGVStubList();
    if (!Stubs.empty()) {
      OutStreamer->SwitchSection(TLOF.getDataSection());
      const DataLayout &DL = M.getDataLayout();

      for (const auto &Stub : Stubs) {
        OutStreamer->EmitLabel(Stub.first);
        OutStreamer->EmitSymbolValue(Stub.second.getPointer(),
                                     DL.getPointerSize());
      }
    }
  }

  // Finalize debug and EH information.
  for (const HandlerInfo &HI : Handlers) {
    NamedRegionTimer T(HI.TimerName, HI.TimerDescription, HI.TimerGroupName,
                       HI.TimerGroupDescription, TimePassesIsEnabled);
    HI.Handler->endModule();
    delete HI.Handler;
  }
  Handlers.clear();
  DD = nullptr;

  // If the target wants to know about weak references, print them all.
  if (MAI->getWeakRefDirective()) {
    // FIXME: This is not lazy, it would be nice to only print weak references
    // to stuff that is actually used.  Note that doing so would require targets
    // to notice uses in operands (due to constant exprs etc).  This should
    // happen with the MC stuff eventually.

    // Print out module-level global objects here.
    for (const auto &GO : M.global_objects()) {
      if (!GO.hasExternalWeakLinkage())
        continue;
      OutStreamer->EmitSymbolAttribute(getSymbol(&GO), MCSA_WeakReference);
    }
  }

  OutStreamer->AddBlankLine();

  // Print aliases in topological order, that is, for each alias a = b,
  // b must be printed before a.
  // This is because on some targets (e.g. PowerPC) linker expects aliases in
  // such an order to generate correct TOC information.
  SmallVector<const GlobalAlias *, 16> AliasStack;
  SmallPtrSet<const GlobalAlias *, 16> AliasVisited;
  for (const auto &Alias : M.aliases()) {
    for (const GlobalAlias *Cur = &Alias; Cur;
         Cur = dyn_cast<GlobalAlias>(Cur->getAliasee())) {
      if (!AliasVisited.insert(Cur).second)
        break;
      AliasStack.push_back(Cur);
    }
    for (const GlobalAlias *AncestorAlias : llvm::reverse(AliasStack))
      emitGlobalIndirectSymbol(M, *AncestorAlias);
    AliasStack.clear();
  }
  for (const auto &IFunc : M.ifuncs())
    emitGlobalIndirectSymbol(M, IFunc);

  GCModuleInfo *MI = getAnalysisIfAvailable<GCModuleInfo>();
  assert(MI && "AsmPrinter didn't require GCModuleInfo?");
  for (GCModuleInfo::iterator I = MI->end(), E = MI->begin(); I != E; )
    if (GCMetadataPrinter *MP = GetOrCreateGCPrinter(**--I))
      MP->finishAssembly(M, *MI, *this);

  // Emit llvm.ident metadata in an '.ident' directive.
  EmitModuleIdents(M);

  // Emit __morestack address if needed for indirect calls.
  if (MMI->usesMorestackAddr()) {
    unsigned Align = 1;
    MCSection *ReadOnlySection = getObjFileLowering().getSectionForConstant(
        getDataLayout(), SectionKind::getReadOnly(),
        /*C=*/nullptr, Align);
    OutStreamer->SwitchSection(ReadOnlySection);

    MCSymbol *AddrSymbol =
        OutContext.getOrCreateSymbol(StringRef("__morestack_addr"));
    OutStreamer->EmitLabel(AddrSymbol);

    unsigned PtrSize = M.getDataLayout().getPointerSize(0);
    OutStreamer->EmitSymbolValue(GetExternalSymbolSymbol("__morestack"),
                                 PtrSize);
  }

  // If we don't have any trampolines, then we don't require stack memory
  // to be executable. Some targets have a directive to declare this.
  Function *InitTrampolineIntrinsic = M.getFunction("llvm.init.trampoline");
  if (!InitTrampolineIntrinsic || InitTrampolineIntrinsic->use_empty())
    if (MCSection *S = MAI->getNonexecutableStackSection(OutContext))
      OutStreamer->SwitchSection(S);

  // Allow the target to emit any magic that it wants at the end of the file,
  // after everything else has gone out.
  EmitEndOfAsmFile(M);

  MMI = nullptr;

  OutStreamer->Finish();
  OutStreamer->reset();

  return false;
}

MCSymbol *AsmPrinter::getCurExceptionSym() {
  if (!CurExceptionSym)
    CurExceptionSym = createTempSymbol("exception");
  return CurExceptionSym;
}

void AsmPrinter::SetupMachineFunction(MachineFunction &MF) {
  this->MF = &MF;
  // Get the function symbol.
  CurrentFnSym = getSymbol(MF.getFunction());
  CurrentFnSymForSize = CurrentFnSym;
  CurrentFnBegin = nullptr;
  CurExceptionSym = nullptr;
  bool NeedsLocalForSize = MAI->needsLocalForSize();
  if (!MF.getLandingPads().empty() || MMI->hasDebugInfo() ||
      MF.hasEHFunclets() || NeedsLocalForSize) {
    CurrentFnBegin = createTempSymbol("func_begin");
    if (NeedsLocalForSize)
      CurrentFnSymForSize = CurrentFnBegin;
  }

  ORE = &getAnalysis<MachineOptimizationRemarkEmitterPass>().getORE();
  if (isVerbose())
    LI = &getAnalysis<MachineLoopInfo>();
}

namespace {

// Keep track the alignment, constpool entries per Section.
  struct SectionCPs {
    MCSection *S;
    unsigned Alignment;
    SmallVector<unsigned, 4> CPEs;

    SectionCPs(MCSection *s, unsigned a) : S(s), Alignment(a) {}
  };

} // end anonymous namespace

/// EmitConstantPool - Print to the current output stream assembly
/// representations of the constants in the constant pool MCP. This is
/// used to print out constants which have been "spilled to memory" by
/// the code generator.
///
void AsmPrinter::EmitConstantPool() {
  const MachineConstantPool *MCP = MF->getConstantPool();
  const std::vector<MachineConstantPoolEntry> &CP = MCP->getConstants();
  if (CP.empty()) return;

  // Calculate sections for constant pool entries. We collect entries to go into
  // the same section together to reduce amount of section switch statements.
  SmallVector<SectionCPs, 4> CPSections;
  for (unsigned i = 0, e = CP.size(); i != e; ++i) {
    const MachineConstantPoolEntry &CPE = CP[i];
    unsigned Align = CPE.getAlignment();
    MCSection *S = getSectionForCPI(i);

    // The number of sections are small, just do a linear search from the
    // last section to the first.
    bool Found = false;
    unsigned SecIdx = CPSections.size();
    while (SecIdx != 0) {
      if (CPSections[--SecIdx].S == S) {
        Found = true;
        break;
      }
    }
    if (!Found) {
      SecIdx = CPSections.size();
      CPSections.push_back(SectionCPs(S, Align));
    }

    if (Align > CPSections[SecIdx].Alignment)
      CPSections[SecIdx].Alignment = Align;
    CPSections[SecIdx].CPEs.push_back(i);
  }

  // Now print stuff into the calculated sections.
  const MCSection *CurSection = nullptr;
  unsigned Offset = 0;
  for (unsigned i = 0, e = CPSections.size(); i != e; ++i) {
    for (unsigned j = 0, ee = CPSections[i].CPEs.size(); j != ee; ++j) {
      unsigned CPI = CPSections[i].CPEs[j];
      MCSymbol *Sym = GetCPISymbol(CPI);
      if (!Sym->isUndefined())
        continue;

      if (CurSection != CPSections[i].S) {
        OutStreamer->SwitchSection(CPSections[i].S);
        EmitAlignment(Log2_32(CPSections[i].Alignment));
        CurSection = CPSections[i].S;
        Offset = 0;
      }

      MachineConstantPoolEntry CPE = CP[CPI];

      // Emit inter-object padding for alignment.
      unsigned AlignMask = CPE.getAlignment() - 1;
      unsigned NewOffset = (Offset + AlignMask) & ~AlignMask;
      OutStreamer->EmitZeros(NewOffset - Offset);

      Type *Ty = CPE.getType();
      Offset = NewOffset + getDataLayout().getTypeAllocSize(Ty);

      OutStreamer->EmitLabel(Sym);
      if (CPE.isMachineConstantPoolEntry())
        EmitMachineConstantPoolValue(CPE.Val.MachineCPVal);
      else
        EmitGlobalConstant(getDataLayout(), CPE.Val.ConstVal);
    }
  }
}

/// EmitJumpTableInfo - Print assembly representations of the jump tables used
/// by the current function to the current output stream.
///
void AsmPrinter::EmitJumpTableInfo() {
  const DataLayout &DL = MF->getDataLayout();
  const MachineJumpTableInfo *MJTI = MF->getJumpTableInfo();
  if (!MJTI) return;
  if (MJTI->getEntryKind() == MachineJumpTableInfo::EK_Inline) return;
  const std::vector<MachineJumpTableEntry> &JT = MJTI->getJumpTables();
  if (JT.empty()) return;

  // Pick the directive to use to print the jump table entries, and switch to
  // the appropriate section.
  const Function *F = MF->getFunction();
  const TargetLoweringObjectFile &TLOF = getObjFileLowering();
  bool JTInDiffSection = !TLOF.shouldPutJumpTableInFunctionSection(
      MJTI->getEntryKind() == MachineJumpTableInfo::EK_LabelDifference32,
      *F);
  if (JTInDiffSection) {
    // Drop it in the readonly section.
    MCSection *ReadOnlySection = TLOF.getSectionForJumpTable(*F, TM);
    OutStreamer->SwitchSection(ReadOnlySection);
  }

  EmitAlignment(Log2_32(MJTI->getEntryAlignment(DL)));

  // Jump tables in code sections are marked with a data_region directive
  // where that's supported.
  if (!JTInDiffSection)
    OutStreamer->EmitDataRegion(MCDR_DataRegionJT32);

  for (unsigned JTI = 0, e = JT.size(); JTI != e; ++JTI) {
    const std::vector<MachineBasicBlock*> &JTBBs = JT[JTI].MBBs;

    // If this jump table was deleted, ignore it.
    if (JTBBs.empty()) continue;

    // For the EK_LabelDifference32 entry, if using .set avoids a relocation,
    /// emit a .set directive for each unique entry.
    if (MJTI->getEntryKind() == MachineJumpTableInfo::EK_LabelDifference32 &&
        MAI->doesSetDirectiveSuppressReloc()) {
      SmallPtrSet<const MachineBasicBlock*, 16> EmittedSets;
      const TargetLowering *TLI = MF->getSubtarget().getTargetLowering();
      const MCExpr *Base = TLI->getPICJumpTableRelocBaseExpr(MF,JTI,OutContext);
      for (unsigned ii = 0, ee = JTBBs.size(); ii != ee; ++ii) {
        const MachineBasicBlock *MBB = JTBBs[ii];
        if (!EmittedSets.insert(MBB).second)
          continue;

        // .set LJTSet, LBB32-base
        const MCExpr *LHS =
          MCSymbolRefExpr::create(MBB->getSymbol(), OutContext);
        OutStreamer->EmitAssignment(GetJTSetSymbol(JTI, MBB->getNumber()),
                                    MCBinaryExpr::createSub(LHS, Base,
                                                            OutContext));
      }
    }

    // On some targets (e.g. Darwin) we want to emit two consecutive labels
    // before each jump table.  The first label is never referenced, but tells
    // the assembler and linker the extents of the jump table object.  The
    // second label is actually referenced by the code.
    if (JTInDiffSection && DL.hasLinkerPrivateGlobalPrefix())
      // FIXME: This doesn't have to have any specific name, just any randomly
      // named and numbered 'l' label would work.  Simplify GetJTISymbol.
      OutStreamer->EmitLabel(GetJTISymbol(JTI, true));

    OutStreamer->EmitLabel(GetJTISymbol(JTI));

    for (unsigned ii = 0, ee = JTBBs.size(); ii != ee; ++ii)
      EmitJumpTableEntry(MJTI, JTBBs[ii], JTI);
  }
  if (!JTInDiffSection)
    OutStreamer->EmitDataRegion(MCDR_DataRegionEnd);
}

/// EmitJumpTableEntry - Emit a jump table entry for the specified MBB to the
/// current stream.
void AsmPrinter::EmitJumpTableEntry(const MachineJumpTableInfo *MJTI,
                                    const MachineBasicBlock *MBB,
                                    unsigned UID) const {
  assert(MBB && MBB->getNumber() >= 0 && "Invalid basic block");
  const MCExpr *Value = nullptr;
  switch (MJTI->getEntryKind()) {
  case MachineJumpTableInfo::EK_Inline:
    llvm_unreachable("Cannot emit EK_Inline jump table entry");
  case MachineJumpTableInfo::EK_Custom32:
    Value = MF->getSubtarget().getTargetLowering()->LowerCustomJumpTableEntry(
        MJTI, MBB, UID, OutContext);
    break;
  case MachineJumpTableInfo::EK_BlockAddress:
    // EK_BlockAddress - Each entry is a plain address of block, e.g.:
    //     .word LBB123
    Value = MCSymbolRefExpr::create(MBB->getSymbol(), OutContext);
    break;
  case MachineJumpTableInfo::EK_GPRel32BlockAddress: {
    // EK_GPRel32BlockAddress - Each entry is an address of block, encoded
    // with a relocation as gp-relative, e.g.:
    //     .gprel32 LBB123
    MCSymbol *MBBSym = MBB->getSymbol();
    OutStreamer->EmitGPRel32Value(MCSymbolRefExpr::create(MBBSym, OutContext));
    return;
  }

  case MachineJumpTableInfo::EK_GPRel64BlockAddress: {
    // EK_GPRel64BlockAddress - Each entry is an address of block, encoded
    // with a relocation as gp-relative, e.g.:
    //     .gpdword LBB123
    MCSymbol *MBBSym = MBB->getSymbol();
    OutStreamer->EmitGPRel64Value(MCSymbolRefExpr::create(MBBSym, OutContext));
    return;
  }

  case MachineJumpTableInfo::EK_LabelDifference32: {
    // Each entry is the address of the block minus the address of the jump
    // table. This is used for PIC jump tables where gprel32 is not supported.
    // e.g.:
    //      .word LBB123 - LJTI1_2
    // If the .set directive avoids relocations, this is emitted as:
    //      .set L4_5_set_123, LBB123 - LJTI1_2
    //      .word L4_5_set_123
    if (MAI->doesSetDirectiveSuppressReloc()) {
      Value = MCSymbolRefExpr::create(GetJTSetSymbol(UID, MBB->getNumber()),
                                      OutContext);
      break;
    }
    Value = MCSymbolRefExpr::create(MBB->getSymbol(), OutContext);
    const TargetLowering *TLI = MF->getSubtarget().getTargetLowering();
    const MCExpr *Base = TLI->getPICJumpTableRelocBaseExpr(MF, UID, OutContext);
    Value = MCBinaryExpr::createSub(Value, Base, OutContext);
    break;
  }
  }

  assert(Value && "Unknown entry kind!");

  unsigned EntrySize = MJTI->getEntrySize(getDataLayout());
  OutStreamer->EmitValue(Value, EntrySize);
}

/// EmitSpecialLLVMGlobal - Check to see if the specified global is a
/// special global used by LLVM.  If so, emit it and return true, otherwise
/// do nothing and return false.
bool AsmPrinter::EmitSpecialLLVMGlobal(const GlobalVariable *GV) {
  if (GV->getName() == "llvm.used") {
    if (MAI->hasNoDeadStrip())    // No need to emit this at all.
      EmitLLVMUsedList(cast<ConstantArray>(GV->getInitializer()));
    return true;
  }

  // Ignore debug and non-emitted data.  This handles llvm.compiler.used.
  if (GV->getSection() == "llvm.metadata" ||
      GV->hasAvailableExternallyLinkage())
    return true;

  if (GV->getName() == "llvm.pot")
    EmitPOT(GV);

  if (!GV->hasAppendingLinkage()) return false;

  assert(GV->hasInitializer() && "Not a special LLVM global!");

  if (GV->getName() == "llvm.global_ctors") {
    EmitXXStructorList(GV->getParent()->getDataLayout(), GV->getInitializer(),
                       /* isCtor */ true);

    return true;
  }

  if (GV->getName() == "llvm.global_dtors") {
    EmitXXStructorList(GV->getParent()->getDataLayout(), GV->getInitializer(),
                       /* isCtor */ false);

    return true;
  }

  report_fatal_error("unknown special variable");
}

void AsmPrinter::EmitPOT(const GlobalVariable *GV) {
  // FIXME: This duplicates a lot of code from EmitGlobalVariable. Might be
  // better to create the global variable earlier somehow and emit it normally.
  MCSymbol *POTSym = OutContext.getOrCreateSymbol(StringRef("_POT_"));
  EmitVisibility(POTSym, GV->getVisibility(), !GV->isDeclaration());

  // uint64_t Size = DL->getTypeAllocSize(GV->getType()->getElementType());

  unsigned AlignLog = getGVAlignmentLog2(GV, getDataLayout());
  unsigned Align = 1 << AlignLog;

  // for (const HandlerInfo &HI : Handlers) {
  //   NamedRegionTimer T(HI.TimerName, HI.TimerGroupName, TimePassesIsEnabled);
  //   HI.Handler->setSymbolSize(POTSym, Size);
  // }

  MCSection *TheSection =
    getObjFileLowering().getSectionForConstant(getDataLayout(),
                                               SectionKind::getReadOnlyWithRel(),
                                               /*C=*/nullptr, Align);

  OutStreamer->SwitchSection(TheSection);

  EmitLinkage(GV, POTSym);
  EmitAlignment(AlignLog, GV);

  OutStreamer->EmitLabel(POTSym);

  unsigned PtrSize = getDataLayout().getPointerSize(0);

  MCSymbol *GOTSymbol = OutContext.getOrCreateSymbol(StringRef("_GLOBAL_OFFSET_TABLE_"));
  OutStreamer->EmitValue(MCSymbolRefExpr::create(GOTSymbol, OutContext), PtrSize);

<<<<<<< HEAD
  for (auto *Sec : POT)
=======
  for (auto *Sec : PGLT)
>>>>>>> 62e09bf7
    OutStreamer->EmitValue(MCSymbolRefExpr::create(Sec->getBeginSymbol(), OutContext), PtrSize);

  MCSymbol *POTEndSym = OutContext.getOrCreateSymbol(StringRef("_POT_END_"));
  OutStreamer->EmitSymbolAttribute(POTEndSym, MCSA_Global);
  OutStreamer->EmitSymbolAttribute(POTEndSym, MAI->getProtectedVisibilityAttr());
  OutStreamer->EmitLabel(POTEndSym);

  OutStreamer->AddBlankLine();
}

/// EmitLLVMUsedList - For targets that define a MAI::UsedDirective, mark each
/// global in the specified llvm.used list for which emitUsedDirectiveFor
/// is true, as being used with this directive.
void AsmPrinter::EmitLLVMUsedList(const ConstantArray *InitList) {
  // Should be an array of 'i8*'.
  for (unsigned i = 0, e = InitList->getNumOperands(); i != e; ++i) {
    const GlobalValue *GV =
      dyn_cast<GlobalValue>(InitList->getOperand(i)->stripPointerCasts());
    if (GV)
      OutStreamer->EmitSymbolAttribute(getSymbol(GV), MCSA_NoDeadStrip);
  }
}

namespace {

struct Structor {
  int Priority = 0;
  Constant *Func = nullptr;
  GlobalValue *ComdatKey = nullptr;

  Structor() = default;
};

}  // end anonymous namespace

/// EmitXXStructorList - Emit the ctor or dtor list taking into account the init
/// priority.
void AsmPrinter::EmitXXStructorList(const DataLayout &DL, const Constant *List,
                                    bool isCtor) {
  // Should be an array of '{ int, void ()* }' structs.  The first value is the
  // init priority.
  if (!isa<ConstantArray>(List)) return;

  // Sanity check the structors list.
  const ConstantArray *InitList = dyn_cast<ConstantArray>(List);
  if (!InitList) return; // Not an array!
  StructType *ETy = dyn_cast<StructType>(InitList->getType()->getElementType());
  // FIXME: Only allow the 3-field form in LLVM 4.0.
  if (!ETy || ETy->getNumElements() < 2 || ETy->getNumElements() > 3)
    return; // Not an array of two or three elements!
  if (!isa<IntegerType>(ETy->getTypeAtIndex(0U)) ||
      !isa<PointerType>(ETy->getTypeAtIndex(1U))) return; // Not (int, ptr).
  if (ETy->getNumElements() == 3 && !isa<PointerType>(ETy->getTypeAtIndex(2U)))
    return; // Not (int, ptr, ptr).

  // Gather the structors in a form that's convenient for sorting by priority.
  SmallVector<Structor, 8> Structors;
  for (Value *O : InitList->operands()) {
    ConstantStruct *CS = dyn_cast<ConstantStruct>(O);
    if (!CS) continue; // Malformed.
    if (CS->getOperand(1)->isNullValue())
      break;  // Found a null terminator, skip the rest.
    ConstantInt *Priority = dyn_cast<ConstantInt>(CS->getOperand(0));
    if (!Priority) continue; // Malformed.
    Structors.push_back(Structor());
    Structor &S = Structors.back();
    S.Priority = Priority->getLimitedValue(65535);
    S.Func = CS->getOperand(1);
    if (ETy->getNumElements() == 3 && !CS->getOperand(2)->isNullValue())
      S.ComdatKey =
          dyn_cast<GlobalValue>(CS->getOperand(2)->stripPointerCasts());
  }

  // Emit the function pointers in the target-specific order
  unsigned Align = Log2_32(DL.getPointerPrefAlignment());
  std::stable_sort(Structors.begin(), Structors.end(),
                   [](const Structor &L,
                      const Structor &R) { return L.Priority < R.Priority; });
  for (Structor &S : Structors) {
    const TargetLoweringObjectFile &Obj = getObjFileLowering();
    const MCSymbol *KeySym = nullptr;
    if (GlobalValue *GV = S.ComdatKey) {
      if (GV->isDeclarationForLinker())
        // If the associated variable is not defined in this module
        // (it might be available_externally, or have been an
        // available_externally definition that was dropped by the
        // EliminateAvailableExternally pass), some other TU
        // will provide its dynamic initializer.
        continue;

      KeySym = getSymbol(GV);
    }
    MCSection *OutputSection =
        (isCtor ? Obj.getStaticCtorSection(S.Priority, KeySym)
                : Obj.getStaticDtorSection(S.Priority, KeySym));
    OutStreamer->SwitchSection(OutputSection);
    if (OutStreamer->getCurrentSection() != OutStreamer->getPreviousSection())
      EmitAlignment(Align);
    EmitXXStructor(DL, S.Func);
  }
}

void AsmPrinter::EmitModuleIdents(Module &M) {
  if (!MAI->hasIdentDirective())
    return;

  if (const NamedMDNode *NMD = M.getNamedMetadata("llvm.ident")) {
    for (unsigned i = 0, e = NMD->getNumOperands(); i != e; ++i) {
      const MDNode *N = NMD->getOperand(i);
      assert(N->getNumOperands() == 1 &&
             "llvm.ident metadata entry can have only one operand");
      const MDString *S = cast<MDString>(N->getOperand(0));
      OutStreamer->EmitIdent(S->getString());
    }
  }
}

//===--------------------------------------------------------------------===//
// Emission and print routines
//

/// EmitInt8 - Emit a byte directive and value.
///
void AsmPrinter::EmitInt8(int Value) const {
  OutStreamer->EmitIntValue(Value, 1);
}

/// EmitInt16 - Emit a short directive and value.
///
void AsmPrinter::EmitInt16(int Value) const {
  OutStreamer->EmitIntValue(Value, 2);
}

/// EmitInt32 - Emit a long directive and value.
///
void AsmPrinter::EmitInt32(int Value) const {
  OutStreamer->EmitIntValue(Value, 4);
}

/// Emit something like ".long Hi-Lo" where the size in bytes of the directive
/// is specified by Size and Hi/Lo specify the labels. This implicitly uses
/// .set if it avoids relocations.
void AsmPrinter::EmitLabelDifference(const MCSymbol *Hi, const MCSymbol *Lo,
                                     unsigned Size) const {
  OutStreamer->emitAbsoluteSymbolDiff(Hi, Lo, Size);
}

/// EmitLabelPlusOffset - Emit something like ".long Label+Offset"
/// where the size in bytes of the directive is specified by Size and Label
/// specifies the label.  This implicitly uses .set if it is available.
void AsmPrinter::EmitLabelPlusOffset(const MCSymbol *Label, uint64_t Offset,
                                     unsigned Size,
                                     bool IsSectionRelative) const {
  if (MAI->needsDwarfSectionOffsetDirective() && IsSectionRelative) {
    OutStreamer->EmitCOFFSecRel32(Label, Offset);
    if (Size > 4)
      OutStreamer->EmitZeros(Size - 4);
    return;
  }

  // Emit Label+Offset (or just Label if Offset is zero)
  const MCExpr *Expr = MCSymbolRefExpr::create(Label, OutContext);
  if (Offset)
    Expr = MCBinaryExpr::createAdd(
        Expr, MCConstantExpr::create(Offset, OutContext), OutContext);

  OutStreamer->EmitValue(Expr, Size);
}

//===----------------------------------------------------------------------===//

// EmitAlignment - Emit an alignment directive to the specified power of
// two boundary.  For example, if you pass in 3 here, you will get an 8
// byte alignment.  If a global value is specified, and if that global has
// an explicit alignment requested, it will override the alignment request
// if required for correctness.
//
void AsmPrinter::EmitAlignment(unsigned NumBits, const GlobalObject *GV) const {
  if (GV)
    NumBits = getGVAlignmentLog2(GV, GV->getParent()->getDataLayout(), NumBits);

  if (NumBits == 0) return;   // 1-byte aligned: no need to emit alignment.

  assert(NumBits <
             static_cast<unsigned>(std::numeric_limits<unsigned>::digits) &&
         "undefined behavior");
  if (getCurrentSection()->getKind().isText())
    OutStreamer->EmitCodeAlignment(1u << NumBits);
  else
    OutStreamer->EmitValueToAlignment(1u << NumBits);
}

//===----------------------------------------------------------------------===//
// Constant emission.
//===----------------------------------------------------------------------===//

const MCExpr *AsmPrinter::lowerConstant(const Constant *CV) {
  MCContext &Ctx = OutContext;

  if (CV->isNullValue() || isa<UndefValue>(CV))
    return MCConstantExpr::create(0, Ctx);

  if (const ConstantInt *CI = dyn_cast<ConstantInt>(CV))
    return MCConstantExpr::create(CI->getZExtValue(), Ctx);

  if (const GlobalValue *GV = dyn_cast<GlobalValue>(CV))
    return MCSymbolRefExpr::create(getSymbol(GV), Ctx);

  if (const BlockAddress *BA = dyn_cast<BlockAddress>(CV))
    return MCSymbolRefExpr::create(GetBlockAddressSymbol(BA), Ctx);

  const ConstantExpr *CE = dyn_cast<ConstantExpr>(CV);
  if (!CE) {
    llvm_unreachable("Unknown constant value to lower!");
  }

  switch (CE->getOpcode()) {
  default:
    // If the code isn't optimized, there may be outstanding folding
    // opportunities. Attempt to fold the expression using DataLayout as a
    // last resort before giving up.
    if (Constant *C = ConstantFoldConstant(CE, getDataLayout()))
      if (C != CE)
        return lowerConstant(C);

    // Otherwise report the problem to the user.
    {
      std::string S;
      raw_string_ostream OS(S);
      OS << "Unsupported expression in static initializer: ";
      CE->printAsOperand(OS, /*PrintType=*/false,
                     !MF ? nullptr : MF->getFunction()->getParent());
      report_fatal_error(OS.str());
    }
  case Instruction::GetElementPtr: {
    // Generate a symbolic expression for the byte address
    APInt OffsetAI(getDataLayout().getPointerTypeSizeInBits(CE->getType()), 0);
    cast<GEPOperator>(CE)->accumulateConstantOffset(getDataLayout(), OffsetAI);

    const MCExpr *Base = lowerConstant(CE->getOperand(0));
    if (!OffsetAI)
      return Base;

    int64_t Offset = OffsetAI.getSExtValue();
    return MCBinaryExpr::createAdd(Base, MCConstantExpr::create(Offset, Ctx),
                                   Ctx);
  }

  case Instruction::Trunc:
    // We emit the value and depend on the assembler to truncate the generated
    // expression properly.  This is important for differences between
    // blockaddress labels.  Since the two labels are in the same function, it
    // is reasonable to treat their delta as a 32-bit value.
    LLVM_FALLTHROUGH;
  case Instruction::BitCast:
    return lowerConstant(CE->getOperand(0));

  case Instruction::IntToPtr: {
    const DataLayout &DL = getDataLayout();

    // Handle casts to pointers by changing them into casts to the appropriate
    // integer type.  This promotes constant folding and simplifies this code.
    Constant *Op = CE->getOperand(0);
    Op = ConstantExpr::getIntegerCast(Op, DL.getIntPtrType(CV->getType()),
                                      false/*ZExt*/);
    return lowerConstant(Op);
  }

  case Instruction::PtrToInt: {
    const DataLayout &DL = getDataLayout();

    // Support only foldable casts to/from pointers that can be eliminated by
    // changing the pointer to the appropriately sized integer type.
    Constant *Op = CE->getOperand(0);
    Type *Ty = CE->getType();

    const MCExpr *OpExpr = lowerConstant(Op);

    // We can emit the pointer value into this slot if the slot is an
    // integer slot equal to the size of the pointer.
    if (DL.getTypeAllocSize(Ty) == DL.getTypeAllocSize(Op->getType()))
      return OpExpr;

    // Otherwise the pointer is smaller than the resultant integer, mask off
    // the high bits so we are sure to get a proper truncation if the input is
    // a constant expr.
    unsigned InBits = DL.getTypeAllocSizeInBits(Op->getType());
    const MCExpr *MaskExpr = MCConstantExpr::create(~0ULL >> (64-InBits), Ctx);
    return MCBinaryExpr::createAnd(OpExpr, MaskExpr, Ctx);
  }

  case Instruction::Sub: {
    GlobalValue *LHSGV;
    APInt LHSOffset;
    if (IsConstantOffsetFromGlobal(CE->getOperand(0), LHSGV, LHSOffset,
                                   getDataLayout())) {
      GlobalValue *RHSGV;
      APInt RHSOffset;
      if (IsConstantOffsetFromGlobal(CE->getOperand(1), RHSGV, RHSOffset,
                                     getDataLayout())) {
        const MCExpr *RelocExpr =
            getObjFileLowering().lowerRelativeReference(LHSGV, RHSGV, TM);
        if (!RelocExpr)
          RelocExpr = MCBinaryExpr::createSub(
              MCSymbolRefExpr::create(getSymbol(LHSGV), Ctx),
              MCSymbolRefExpr::create(getSymbol(RHSGV), Ctx), Ctx);
        int64_t Addend = (LHSOffset - RHSOffset).getSExtValue();
        if (Addend != 0)
          RelocExpr = MCBinaryExpr::createAdd(
              RelocExpr, MCConstantExpr::create(Addend, Ctx), Ctx);
        return RelocExpr;
      }
    }
  }
  // else fallthrough

  // The MC library also has a right-shift operator, but it isn't consistently
  // signed or unsigned between different targets.
  case Instruction::Add:
  case Instruction::Mul:
  case Instruction::SDiv:
  case Instruction::SRem:
  case Instruction::Shl:
  case Instruction::And:
  case Instruction::Or:
  case Instruction::Xor: {
    const MCExpr *LHS = lowerConstant(CE->getOperand(0));
    const MCExpr *RHS = lowerConstant(CE->getOperand(1));
    switch (CE->getOpcode()) {
    default: llvm_unreachable("Unknown binary operator constant cast expr");
    case Instruction::Add: return MCBinaryExpr::createAdd(LHS, RHS, Ctx);
    case Instruction::Sub: return MCBinaryExpr::createSub(LHS, RHS, Ctx);
    case Instruction::Mul: return MCBinaryExpr::createMul(LHS, RHS, Ctx);
    case Instruction::SDiv: return MCBinaryExpr::createDiv(LHS, RHS, Ctx);
    case Instruction::SRem: return MCBinaryExpr::createMod(LHS, RHS, Ctx);
    case Instruction::Shl: return MCBinaryExpr::createShl(LHS, RHS, Ctx);
    case Instruction::And: return MCBinaryExpr::createAnd(LHS, RHS, Ctx);
    case Instruction::Or:  return MCBinaryExpr::createOr (LHS, RHS, Ctx);
    case Instruction::Xor: return MCBinaryExpr::createXor(LHS, RHS, Ctx);
    }
  }
  }
}

static void emitGlobalConstantImpl(const DataLayout &DL, const Constant *C,
                                   AsmPrinter &AP,
                                   const Constant *BaseCV = nullptr,
                                   uint64_t Offset = 0);

static void emitGlobalConstantFP(const ConstantFP *CFP, AsmPrinter &AP);

/// isRepeatedByteSequence - Determine whether the given value is
/// composed of a repeated sequence of identical bytes and return the
/// byte value.  If it is not a repeated sequence, return -1.
static int isRepeatedByteSequence(const ConstantDataSequential *V) {
  StringRef Data = V->getRawDataValues();
  assert(!Data.empty() && "Empty aggregates should be CAZ node");
  char C = Data[0];
  for (unsigned i = 1, e = Data.size(); i != e; ++i)
    if (Data[i] != C) return -1;
  return static_cast<uint8_t>(C); // Ensure 255 is not returned as -1.
}

/// isRepeatedByteSequence - Determine whether the given value is
/// composed of a repeated sequence of identical bytes and return the
/// byte value.  If it is not a repeated sequence, return -1.
static int isRepeatedByteSequence(const Value *V, const DataLayout &DL) {
  if (const ConstantInt *CI = dyn_cast<ConstantInt>(V)) {
    uint64_t Size = DL.getTypeAllocSizeInBits(V->getType());
    assert(Size % 8 == 0);

    // Extend the element to take zero padding into account.
    APInt Value = CI->getValue().zextOrSelf(Size);
    if (!Value.isSplat(8))
      return -1;

    return Value.zextOrTrunc(8).getZExtValue();
  }
  if (const ConstantArray *CA = dyn_cast<ConstantArray>(V)) {
    // Make sure all array elements are sequences of the same repeated
    // byte.
    assert(CA->getNumOperands() != 0 && "Should be a CAZ");
    Constant *Op0 = CA->getOperand(0);
    int Byte = isRepeatedByteSequence(Op0, DL);
    if (Byte == -1)
      return -1;

    // All array elements must be equal.
    for (unsigned i = 1, e = CA->getNumOperands(); i != e; ++i)
      if (CA->getOperand(i) != Op0)
        return -1;
    return Byte;
  }

  if (const ConstantDataSequential *CDS = dyn_cast<ConstantDataSequential>(V))
    return isRepeatedByteSequence(CDS);

  return -1;
}

static void emitGlobalConstantDataSequential(const DataLayout &DL,
                                             const ConstantDataSequential *CDS,
                                             AsmPrinter &AP) {
  // See if we can aggregate this into a .fill, if so, emit it as such.
  int Value = isRepeatedByteSequence(CDS, DL);
  if (Value != -1) {
    uint64_t Bytes = DL.getTypeAllocSize(CDS->getType());
    // Don't emit a 1-byte object as a .fill.
    if (Bytes > 1)
      return AP.OutStreamer->emitFill(Bytes, Value);
  }

  // If this can be emitted with .ascii/.asciz, emit it as such.
  if (CDS->isString())
    return AP.OutStreamer->EmitBytes(CDS->getAsString());

  // Otherwise, emit the values in successive locations.
  unsigned ElementByteSize = CDS->getElementByteSize();
  if (isa<IntegerType>(CDS->getElementType())) {
    for (unsigned i = 0, e = CDS->getNumElements(); i != e; ++i) {
      if (AP.isVerbose())
        AP.OutStreamer->GetCommentOS() << format("0x%" PRIx64 "\n",
                                                 CDS->getElementAsInteger(i));
      AP.OutStreamer->EmitIntValue(CDS->getElementAsInteger(i),
                                   ElementByteSize);
    }
  } else {
    for (unsigned I = 0, E = CDS->getNumElements(); I != E; ++I)
      emitGlobalConstantFP(cast<ConstantFP>(CDS->getElementAsConstant(I)), AP);
  }

  unsigned Size = DL.getTypeAllocSize(CDS->getType());
  unsigned EmittedSize = DL.getTypeAllocSize(CDS->getType()->getElementType()) *
                        CDS->getNumElements();
  if (unsigned Padding = Size - EmittedSize)
    AP.OutStreamer->EmitZeros(Padding);
}

static void emitGlobalConstantArray(const DataLayout &DL,
                                    const ConstantArray *CA, AsmPrinter &AP,
                                    const Constant *BaseCV, uint64_t Offset) {
  // See if we can aggregate some values.  Make sure it can be
  // represented as a series of bytes of the constant value.
  int Value = isRepeatedByteSequence(CA, DL);

  if (Value != -1) {
    uint64_t Bytes = DL.getTypeAllocSize(CA->getType());
    AP.OutStreamer->emitFill(Bytes, Value);
  }
  else {
    for (unsigned i = 0, e = CA->getNumOperands(); i != e; ++i) {
      emitGlobalConstantImpl(DL, CA->getOperand(i), AP, BaseCV, Offset);
      Offset += DL.getTypeAllocSize(CA->getOperand(i)->getType());
    }
  }
}

static void emitGlobalConstantVector(const DataLayout &DL,
                                     const ConstantVector *CV, AsmPrinter &AP) {
  for (unsigned i = 0, e = CV->getType()->getNumElements(); i != e; ++i)
    emitGlobalConstantImpl(DL, CV->getOperand(i), AP);

  unsigned Size = DL.getTypeAllocSize(CV->getType());
  unsigned EmittedSize = DL.getTypeAllocSize(CV->getType()->getElementType()) *
                         CV->getType()->getNumElements();
  if (unsigned Padding = Size - EmittedSize)
    AP.OutStreamer->EmitZeros(Padding);
}

static void emitGlobalConstantStruct(const DataLayout &DL,
                                     const ConstantStruct *CS, AsmPrinter &AP,
                                     const Constant *BaseCV, uint64_t Offset) {
  // Print the fields in successive locations. Pad to align if needed!
  unsigned Size = DL.getTypeAllocSize(CS->getType());
  const StructLayout *Layout = DL.getStructLayout(CS->getType());
  uint64_t SizeSoFar = 0;
  for (unsigned i = 0, e = CS->getNumOperands(); i != e; ++i) {
    const Constant *Field = CS->getOperand(i);

    // Print the actual field value.
    emitGlobalConstantImpl(DL, Field, AP, BaseCV, Offset + SizeSoFar);

    // Check if padding is needed and insert one or more 0s.
    uint64_t FieldSize = DL.getTypeAllocSize(Field->getType());
    uint64_t PadSize = ((i == e-1 ? Size : Layout->getElementOffset(i+1))
                        - Layout->getElementOffset(i)) - FieldSize;
    SizeSoFar += FieldSize + PadSize;

    // Insert padding - this may include padding to increase the size of the
    // current field up to the ABI size (if the struct is not packed) as well
    // as padding to ensure that the next field starts at the right offset.
    AP.OutStreamer->EmitZeros(PadSize);
  }
  assert(SizeSoFar == Layout->getSizeInBytes() &&
         "Layout of constant struct may be incorrect!");
}

static void emitGlobalConstantFP(const ConstantFP *CFP, AsmPrinter &AP) {
  APInt API = CFP->getValueAPF().bitcastToAPInt();

  // First print a comment with what we think the original floating-point value
  // should have been.
  if (AP.isVerbose()) {
    SmallString<8> StrVal;
    CFP->getValueAPF().toString(StrVal);

    if (CFP->getType())
      CFP->getType()->print(AP.OutStreamer->GetCommentOS());
    else
      AP.OutStreamer->GetCommentOS() << "Printing <null> Type";
    AP.OutStreamer->GetCommentOS() << ' ' << StrVal << '\n';
  }

  // Now iterate through the APInt chunks, emitting them in endian-correct
  // order, possibly with a smaller chunk at beginning/end (e.g. for x87 80-bit
  // floats).
  unsigned NumBytes = API.getBitWidth() / 8;
  unsigned TrailingBytes = NumBytes % sizeof(uint64_t);
  const uint64_t *p = API.getRawData();

  // PPC's long double has odd notions of endianness compared to how LLVM
  // handles it: p[0] goes first for *big* endian on PPC.
  if (AP.getDataLayout().isBigEndian() && !CFP->getType()->isPPC_FP128Ty()) {
    int Chunk = API.getNumWords() - 1;

    if (TrailingBytes)
      AP.OutStreamer->EmitIntValue(p[Chunk--], TrailingBytes);

    for (; Chunk >= 0; --Chunk)
      AP.OutStreamer->EmitIntValue(p[Chunk], sizeof(uint64_t));
  } else {
    unsigned Chunk;
    for (Chunk = 0; Chunk < NumBytes / sizeof(uint64_t); ++Chunk)
      AP.OutStreamer->EmitIntValue(p[Chunk], sizeof(uint64_t));

    if (TrailingBytes)
      AP.OutStreamer->EmitIntValue(p[Chunk], TrailingBytes);
  }

  // Emit the tail padding for the long double.
  const DataLayout &DL = AP.getDataLayout();
  AP.OutStreamer->EmitZeros(DL.getTypeAllocSize(CFP->getType()) -
                            DL.getTypeStoreSize(CFP->getType()));
}

static void emitGlobalConstantLargeInt(const ConstantInt *CI, AsmPrinter &AP) {
  const DataLayout &DL = AP.getDataLayout();
  unsigned BitWidth = CI->getBitWidth();

  // Copy the value as we may massage the layout for constants whose bit width
  // is not a multiple of 64-bits.
  APInt Realigned(CI->getValue());
  uint64_t ExtraBits = 0;
  unsigned ExtraBitsSize = BitWidth & 63;

  if (ExtraBitsSize) {
    // The bit width of the data is not a multiple of 64-bits.
    // The extra bits are expected to be at the end of the chunk of the memory.
    // Little endian:
    // * Nothing to be done, just record the extra bits to emit.
    // Big endian:
    // * Record the extra bits to emit.
    // * Realign the raw data to emit the chunks of 64-bits.
    if (DL.isBigEndian()) {
      // Basically the structure of the raw data is a chunk of 64-bits cells:
      //    0        1         BitWidth / 64
      // [chunk1][chunk2] ... [chunkN].
      // The most significant chunk is chunkN and it should be emitted first.
      // However, due to the alignment issue chunkN contains useless bits.
      // Realign the chunks so that they contain only useless information:
      // ExtraBits     0       1       (BitWidth / 64) - 1
      //       chu[nk1 chu][nk2 chu] ... [nkN-1 chunkN]
      ExtraBits = Realigned.getRawData()[0] &
        (((uint64_t)-1) >> (64 - ExtraBitsSize));
      Realigned = Realigned.lshr(ExtraBitsSize);
    } else
      ExtraBits = Realigned.getRawData()[BitWidth / 64];
  }

  // We don't expect assemblers to support integer data directives
  // for more than 64 bits, so we emit the data in at most 64-bit
  // quantities at a time.
  const uint64_t *RawData = Realigned.getRawData();
  for (unsigned i = 0, e = BitWidth / 64; i != e; ++i) {
    uint64_t Val = DL.isBigEndian() ? RawData[e - i - 1] : RawData[i];
    AP.OutStreamer->EmitIntValue(Val, 8);
  }

  if (ExtraBitsSize) {
    // Emit the extra bits after the 64-bits chunks.

    // Emit a directive that fills the expected size.
    uint64_t Size = AP.getDataLayout().getTypeAllocSize(CI->getType());
    Size -= (BitWidth / 64) * 8;
    assert(Size && Size * 8 >= ExtraBitsSize &&
           (ExtraBits & (((uint64_t)-1) >> (64 - ExtraBitsSize)))
           == ExtraBits && "Directive too small for extra bits.");
    AP.OutStreamer->EmitIntValue(ExtraBits, Size);
  }
}

/// \brief Transform a not absolute MCExpr containing a reference to a GOT
/// equivalent global, by a target specific GOT pc relative access to the
/// final symbol.
static void handleIndirectSymViaGOTPCRel(AsmPrinter &AP, const MCExpr **ME,
                                         const Constant *BaseCst,
                                         uint64_t Offset) {
  // The global @foo below illustrates a global that uses a got equivalent.
  //
  //  @bar = global i32 42
  //  @gotequiv = private unnamed_addr constant i32* @bar
  //  @foo = i32 trunc (i64 sub (i64 ptrtoint (i32** @gotequiv to i64),
  //                             i64 ptrtoint (i32* @foo to i64))
  //                        to i32)
  //
  // The cstexpr in @foo is converted into the MCExpr `ME`, where we actually
  // check whether @foo is suitable to use a GOTPCREL. `ME` is usually in the
  // form:
  //
  //  foo = cstexpr, where
  //    cstexpr := <gotequiv> - "." + <cst>
  //    cstexpr := <gotequiv> - (<foo> - <offset from @foo base>) + <cst>
  //
  // After canonicalization by evaluateAsRelocatable `ME` turns into:
  //
  //  cstexpr := <gotequiv> - <foo> + gotpcrelcst, where
  //    gotpcrelcst := <offset from @foo base> + <cst>
  //
  MCValue MV;
  if (!(*ME)->evaluateAsRelocatable(MV, nullptr, nullptr) || MV.isAbsolute())
    return;
  const MCSymbolRefExpr *SymA = MV.getSymA();
  if (!SymA)
    return;

  // Check that GOT equivalent symbol is cached.
  const MCSymbol *GOTEquivSym = &SymA->getSymbol();
  if (!AP.GlobalGOTEquivs.count(GOTEquivSym))
    return;

  const GlobalValue *BaseGV = dyn_cast_or_null<GlobalValue>(BaseCst);
  if (!BaseGV)
    return;

  // Check for a valid base symbol
  const MCSymbol *BaseSym = AP.getSymbol(BaseGV);
  const MCSymbolRefExpr *SymB = MV.getSymB();

  if (!SymB || BaseSym != &SymB->getSymbol())
    return;

  // Make sure to match:
  //
  //    gotpcrelcst := <offset from @foo base> + <cst>
  //
  // If gotpcrelcst is positive it means that we can safely fold the pc rel
  // displacement into the GOTPCREL. We can also can have an extra offset <cst>
  // if the target knows how to encode it.
  //
  int64_t GOTPCRelCst = Offset + MV.getConstant();
  if (GOTPCRelCst < 0)
    return;
  if (!AP.getObjFileLowering().supportGOTPCRelWithOffset() && GOTPCRelCst != 0)
    return;

  // Emit the GOT PC relative to replace the got equivalent global, i.e.:
  //
  //  bar:
  //    .long 42
  //  gotequiv:
  //    .quad bar
  //  foo:
  //    .long gotequiv - "." + <cst>
  //
  // is replaced by the target specific equivalent to:
  //
  //  bar:
  //    .long 42
  //  foo:
  //    .long bar@GOTPCREL+<gotpcrelcst>
  //
  AsmPrinter::GOTEquivUsePair Result = AP.GlobalGOTEquivs[GOTEquivSym];
  const GlobalVariable *GV = Result.first;
  int NumUses = (int)Result.second;
  const GlobalValue *FinalGV = dyn_cast<GlobalValue>(GV->getOperand(0));
  const MCSymbol *FinalSym = AP.getSymbol(FinalGV);
  *ME = AP.getObjFileLowering().getIndirectSymViaGOTPCRel(
      FinalSym, MV, Offset, AP.MMI, *AP.OutStreamer);

  // Update GOT equivalent usage information
  --NumUses;
  if (NumUses >= 0)
    AP.GlobalGOTEquivs[GOTEquivSym] = std::make_pair(GV, NumUses);
}

static void emitGlobalConstantImpl(const DataLayout &DL, const Constant *CV,
                                   AsmPrinter &AP, const Constant *BaseCV,
                                   uint64_t Offset) {
  uint64_t Size = DL.getTypeAllocSize(CV->getType());

  // Globals with sub-elements such as combinations of arrays and structs
  // are handled recursively by emitGlobalConstantImpl. Keep track of the
  // constant symbol base and the current position with BaseCV and Offset.
  if (!BaseCV && CV->hasOneUse())
    BaseCV = dyn_cast<Constant>(CV->user_back());

  if (isa<ConstantAggregateZero>(CV) || isa<UndefValue>(CV))
    return AP.OutStreamer->EmitZeros(Size);

  if (const ConstantInt *CI = dyn_cast<ConstantInt>(CV)) {
    switch (Size) {
    case 1:
    case 2:
    case 4:
    case 8:
      if (AP.isVerbose())
        AP.OutStreamer->GetCommentOS() << format("0x%" PRIx64 "\n",
                                                 CI->getZExtValue());
      AP.OutStreamer->EmitIntValue(CI->getZExtValue(), Size);
      return;
    default:
      emitGlobalConstantLargeInt(CI, AP);
      return;
    }
  }

  if (const ConstantFP *CFP = dyn_cast<ConstantFP>(CV))
    return emitGlobalConstantFP(CFP, AP);

  if (isa<ConstantPointerNull>(CV)) {
    AP.OutStreamer->EmitIntValue(0, Size);
    return;
  }

  if (const ConstantDataSequential *CDS = dyn_cast<ConstantDataSequential>(CV))
    return emitGlobalConstantDataSequential(DL, CDS, AP);

  if (const ConstantArray *CVA = dyn_cast<ConstantArray>(CV))
    return emitGlobalConstantArray(DL, CVA, AP, BaseCV, Offset);

  if (const ConstantStruct *CVS = dyn_cast<ConstantStruct>(CV))
    return emitGlobalConstantStruct(DL, CVS, AP, BaseCV, Offset);

  if (const ConstantExpr *CE = dyn_cast<ConstantExpr>(CV)) {
    // Look through bitcasts, which might not be able to be MCExpr'ized (e.g. of
    // vectors).
    if (CE->getOpcode() == Instruction::BitCast)
      return emitGlobalConstantImpl(DL, CE->getOperand(0), AP);

    if (Size > 8) {
      // If the constant expression's size is greater than 64-bits, then we have
      // to emit the value in chunks. Try to constant fold the value and emit it
      // that way.
      Constant *New = ConstantFoldConstant(CE, DL);
      if (New && New != CE)
        return emitGlobalConstantImpl(DL, New, AP);
    }
  }

  if (const ConstantVector *V = dyn_cast<ConstantVector>(CV))
    return emitGlobalConstantVector(DL, V, AP);

  // Otherwise, it must be a ConstantExpr.  Lower it to an MCExpr, then emit it
  // thread the streamer with EmitValue.
  const MCExpr *ME = AP.lowerConstant(CV);

  // Since lowerConstant already folded and got rid of all IR pointer and
  // integer casts, detect GOT equivalent accesses by looking into the MCExpr
  // directly.
  if (AP.getObjFileLowering().supportIndirectSymViaGOTPCRel())
    handleIndirectSymViaGOTPCRel(AP, &ME, BaseCV, Offset);

  AP.OutStreamer->EmitValue(ME, Size);
}

/// EmitGlobalConstant - Print a general LLVM constant to the .s file.
void AsmPrinter::EmitGlobalConstant(const DataLayout &DL, const Constant *CV) {
  uint64_t Size = DL.getTypeAllocSize(CV->getType());
  if (Size)
    emitGlobalConstantImpl(DL, CV, *this);
  else if (MAI->hasSubsectionsViaSymbols()) {
    // If the global has zero size, emit a single byte so that two labels don't
    // look like they are at the same location.
    OutStreamer->EmitIntValue(0, 1);
  }
}

void AsmPrinter::EmitMachineConstantPoolValue(MachineConstantPoolValue *MCPV) {
  // Target doesn't support this yet!
  llvm_unreachable("Target does not support EmitMachineConstantPoolValue");
}

void AsmPrinter::printOffset(int64_t Offset, raw_ostream &OS) const {
  if (Offset > 0)
    OS << '+' << Offset;
  else if (Offset < 0)
    OS << Offset;
}

//===----------------------------------------------------------------------===//
// Symbol Lowering Routines.
//===----------------------------------------------------------------------===//

MCSymbol *AsmPrinter::createTempSymbol(const Twine &Name) const {
  return OutContext.createTempSymbol(Name, true);
}

MCSymbol *AsmPrinter::GetBlockAddressSymbol(const BlockAddress *BA) const {
  return MMI->getAddrLabelSymbol(BA->getBasicBlock());
}

MCSymbol *AsmPrinter::GetBlockAddressSymbol(const BasicBlock *BB) const {
  return MMI->getAddrLabelSymbol(BB);
}

/// GetCPISymbol - Return the symbol for the specified constant pool entry.
MCSymbol *AsmPrinter::GetCPISymbol(unsigned CPID) const {
  const DataLayout &DL = getDataLayout();
  return OutContext.getOrCreateSymbol(Twine(DL.getPrivateGlobalPrefix()) +
                                      "CPI" + Twine(getFunctionNumber()) + "_" +
                                      Twine(CPID));
}

/// GetJTISymbol - Return the symbol for the specified jump table entry.
MCSymbol *AsmPrinter::GetJTISymbol(unsigned JTID, bool isLinkerPrivate) const {
  return MF->getJTISymbol(JTID, OutContext, isLinkerPrivate);
}

/// GetJTSetSymbol - Return the symbol for the specified jump table .set
/// FIXME: privatize to AsmPrinter.
MCSymbol *AsmPrinter::GetJTSetSymbol(unsigned UID, unsigned MBBID) const {
  const DataLayout &DL = getDataLayout();
  return OutContext.getOrCreateSymbol(Twine(DL.getPrivateGlobalPrefix()) +
                                      Twine(getFunctionNumber()) + "_" +
                                      Twine(UID) + "_set_" + Twine(MBBID));
}

MCSymbol *AsmPrinter::getSymbolWithGlobalValueBase(const GlobalValue *GV,
                                                   StringRef Suffix) const {
  return getObjFileLowering().getSymbolWithGlobalValueBase(GV, Suffix, TM);
}

/// Return the MCSymbol for the specified ExternalSymbol.
MCSymbol *AsmPrinter::GetExternalSymbolSymbol(StringRef Sym) const {
  SmallString<60> NameStr;
  Mangler::getNameWithPrefix(NameStr, Sym, getDataLayout());
  return OutContext.getOrCreateSymbol(NameStr);
}

MCSymbol *AsmPrinter::GetSectionSymbol(const GlobalObject *GO) const {
  MCSection *Sec = getObjFileLowering().SectionForGlobal(GO, TM, MMI);
  return Sec->getBeginSymbol();
}

<<<<<<< HEAD
unsigned AsmPrinter::GetPOTIndex(const GlobalObject *GO) {
  const MCSection *Sec = getObjFileLowering().SectionForGlobal(GO, TM, MMI);
  auto I = std::find(POT.begin(), POT.end(), Sec);
  auto Index = static_cast<unsigned>(I - POT.begin());
  if (I == POT.end()) {
    POT.push_back(Sec);
  }
  return Index + 1;  // Index 0 denotes the default bin #0
=======
MCSymbol *AsmPrinter::GetSectionSymbol(unsigned CPID) const {
  MCSection *Sec = getSectionForCPI(CPID);
  return Sec->getBeginSymbol();
}

unsigned AsmPrinter::GetPGLTIndex(const GlobalObject *GO) {
  const MCSection *Sec = getObjFileLowering().SectionForGlobal(GO, TM, MMI);
  auto I = std::find(PGLT.begin(), PGLT.end(), Sec);
  if (I != PGLT.end()) {
    return (I - PGLT.begin()) + 1;
  } else {
    PGLT.push_back(Sec);
    return PGLT.size();
  }
}

unsigned AsmPrinter::GetPGLTIndex(unsigned CPID) {
  const MCSection *Sec = getSectionForCPI(CPID);

  auto I = std::find(PGLT.begin(), PGLT.end(), Sec);
  if (I != PGLT.end()) {
    return (I - PGLT.begin()) + 1;
  } else {
    PGLT.push_back(Sec);
    return PGLT.size();
  }
>>>>>>> 62e09bf7
}

/// PrintParentLoopComment - Print comments about parent loops of this one.
static void PrintParentLoopComment(raw_ostream &OS, const MachineLoop *Loop,
                                   unsigned FunctionNumber) {
  if (!Loop) return;
  PrintParentLoopComment(OS, Loop->getParentLoop(), FunctionNumber);
  OS.indent(Loop->getLoopDepth()*2)
    << "Parent Loop BB" << FunctionNumber << "_"
    << Loop->getHeader()->getNumber()
    << " Depth=" << Loop->getLoopDepth() << '\n';
}


/// PrintChildLoopComment - Print comments about child loops within
/// the loop for this basic block, with nesting.
static void PrintChildLoopComment(raw_ostream &OS, const MachineLoop *Loop,
                                  unsigned FunctionNumber) {
  // Add child loop information
  for (const MachineLoop *CL : *Loop) {
    OS.indent(CL->getLoopDepth()*2)
      << "Child Loop BB" << FunctionNumber << "_"
      << CL->getHeader()->getNumber() << " Depth " << CL->getLoopDepth()
      << '\n';
    PrintChildLoopComment(OS, CL, FunctionNumber);
  }
}

/// emitBasicBlockLoopComments - Pretty-print comments for basic blocks.
static void emitBasicBlockLoopComments(const MachineBasicBlock &MBB,
                                       const MachineLoopInfo *LI,
                                       const AsmPrinter &AP) {
  // Add loop depth information
  const MachineLoop *Loop = LI->getLoopFor(&MBB);
  if (!Loop) return;

  MachineBasicBlock *Header = Loop->getHeader();
  assert(Header && "No header for loop");

  // If this block is not a loop header, just print out what is the loop header
  // and return.
  if (Header != &MBB) {
    AP.OutStreamer->AddComment("  in Loop: Header=BB" +
                               Twine(AP.getFunctionNumber())+"_" +
                               Twine(Loop->getHeader()->getNumber())+
                               " Depth="+Twine(Loop->getLoopDepth()));
    return;
  }

  // Otherwise, it is a loop header.  Print out information about child and
  // parent loops.
  raw_ostream &OS = AP.OutStreamer->GetCommentOS();

  PrintParentLoopComment(OS, Loop->getParentLoop(), AP.getFunctionNumber());

  OS << "=>";
  OS.indent(Loop->getLoopDepth()*2-2);

  OS << "This ";
  if (Loop->empty())
    OS << "Inner ";
  OS << "Loop Header: Depth=" + Twine(Loop->getLoopDepth()) << '\n';

  PrintChildLoopComment(OS, Loop, AP.getFunctionNumber());
}

/// EmitBasicBlockStart - This method prints the label for the specified
/// MachineBasicBlock, an alignment (if present) and a comment describing
/// it if appropriate.
void AsmPrinter::EmitBasicBlockStart(const MachineBasicBlock &MBB) const {
  // End the previous funclet and start a new one.
  if (MBB.isEHFuncletEntry()) {
    for (const HandlerInfo &HI : Handlers) {
      HI.Handler->endFunclet();
      HI.Handler->beginFunclet(MBB);
    }
  }

  // Emit an alignment directive for this block, if needed.
  if (unsigned Align = MBB.getAlignment())
    EmitAlignment(Align);

  // If the block has its address taken, emit any labels that were used to
  // reference the block.  It is possible that there is more than one label
  // here, because multiple LLVM BB's may have been RAUW'd to this block after
  // the references were generated.
  if (MBB.hasAddressTaken()) {
    const BasicBlock *BB = MBB.getBasicBlock();
    if (isVerbose())
      OutStreamer->AddComment("Block address taken");

    // MBBs can have their address taken as part of CodeGen without having
    // their corresponding BB's address taken in IR
    if (BB->hasAddressTaken())
      for (MCSymbol *Sym : MMI->getAddrLabelSymbolToEmit(BB))
        OutStreamer->EmitLabel(Sym);
  }

  // Print some verbose block comments.
  if (isVerbose()) {
    if (const BasicBlock *BB = MBB.getBasicBlock()) {
      if (BB->hasName()) {
        BB->printAsOperand(OutStreamer->GetCommentOS(),
                           /*PrintType=*/false, BB->getModule());
        OutStreamer->GetCommentOS() << '\n';
      }
    }
    emitBasicBlockLoopComments(MBB, LI, *this);
  }

  // Print the main label for the block.
  if (MBB.pred_empty() ||
      (isBlockOnlyReachableByFallthrough(&MBB) && !MBB.isEHFuncletEntry())) {
    if (isVerbose()) {
      // NOTE: Want this comment at start of line, don't emit with AddComment.
      OutStreamer->emitRawComment(" BB#" + Twine(MBB.getNumber()) + ":", false);
    }
  } else {
    OutStreamer->EmitLabel(MBB.getSymbol());
  }
}

void AsmPrinter::EmitVisibility(MCSymbol *Sym, unsigned Visibility,
                                bool IsDefinition) const {
  MCSymbolAttr Attr = MCSA_Invalid;

  switch (Visibility) {
  default: break;
  case GlobalValue::HiddenVisibility:
    if (IsDefinition)
      Attr = MAI->getHiddenVisibilityAttr();
    else
      Attr = MAI->getHiddenDeclarationVisibilityAttr();
    break;
  case GlobalValue::ProtectedVisibility:
    Attr = MAI->getProtectedVisibilityAttr();
    break;
  }

  if (Attr != MCSA_Invalid)
    OutStreamer->EmitSymbolAttribute(Sym, Attr);
}

/// isBlockOnlyReachableByFallthough - Return true if the basic block has
/// exactly one predecessor and the control transfer mechanism between
/// the predecessor and this block is a fall-through.
bool AsmPrinter::
isBlockOnlyReachableByFallthrough(const MachineBasicBlock *MBB) const {
  // If this is a landing pad, it isn't a fall through.  If it has no preds,
  // then nothing falls through to it.
  if (MBB->isEHPad() || MBB->pred_empty())
    return false;

  // If there isn't exactly one predecessor, it can't be a fall through.
  if (MBB->pred_size() > 1)
    return false;

  // The predecessor has to be immediately before this block.
  MachineBasicBlock *Pred = *MBB->pred_begin();
  if (!Pred->isLayoutSuccessor(MBB))
    return false;

  // If the block is completely empty, then it definitely does fall through.
  if (Pred->empty())
    return true;

  // Check the terminators in the previous blocks
  for (const auto &MI : Pred->terminators()) {
    // If it is not a simple branch, we are in a table somewhere.
    if (!MI.isBranch() || MI.isIndirectBranch())
      return false;

    // If we are the operands of one of the branches, this is not a fall
    // through. Note that targets with delay slots will usually bundle
    // terminators with the delay slot instruction.
    for (ConstMIBundleOperands OP(MI); OP.isValid(); ++OP) {
      if (OP->isJTI())
        return false;
      if (OP->isMBB() && OP->getMBB() == MBB)
        return false;
    }
  }

  return true;
}

GCMetadataPrinter *AsmPrinter::GetOrCreateGCPrinter(GCStrategy &S) {
  if (!S.usesMetadata())
    return nullptr;

  assert(!S.useStatepoints() && "statepoints do not currently support custom"
         " stackmap formats, please see the documentation for a description of"
         " the default format.  If you really need a custom serialized format,"
         " please file a bug");

  gcp_map_type &GCMap = getGCMap(GCMetadataPrinters);
  gcp_map_type::iterator GCPI = GCMap.find(&S);
  if (GCPI != GCMap.end())
    return GCPI->second.get();

  auto Name = S.getName();

  for (GCMetadataPrinterRegistry::iterator
         I = GCMetadataPrinterRegistry::begin(),
         E = GCMetadataPrinterRegistry::end(); I != E; ++I)
    if (Name == I->getName()) {
      std::unique_ptr<GCMetadataPrinter> GMP = I->instantiate();
      GMP->S = &S;
      auto IterBool = GCMap.insert(std::make_pair(&S, std::move(GMP)));
      return IterBool.first->second.get();
    }

  report_fatal_error("no GCMetadataPrinter registered for GC: " + Twine(Name));
}

/// Pin vtable to this file.
AsmPrinterHandler::~AsmPrinterHandler() = default;

void AsmPrinterHandler::markFunctionEnd() {}

// In the binary's "xray_instr_map" section, an array of these function entries
// describes each instrumentation point.  When XRay patches your code, the index
// into this table will be given to your handler as a patch point identifier.
void AsmPrinter::XRayFunctionEntry::emit(int Bytes, MCStreamer *Out,
                                         const MCSymbol *CurrentFnSym) const {
  Out->EmitSymbolValue(Sled, Bytes);
  Out->EmitSymbolValue(CurrentFnSym, Bytes);
  auto Kind8 = static_cast<uint8_t>(Kind);
  Out->EmitBytes(StringRef(reinterpret_cast<const char *>(&Kind8), 1));
  Out->EmitBytes(
      StringRef(reinterpret_cast<const char *>(&AlwaysInstrument), 1));
  Out->EmitZeros(2 * Bytes - 2);  // Pad the previous two entries
}

void AsmPrinter::emitXRayTable() {
  if (Sleds.empty())
    return;

  auto PrevSection = OutStreamer->getCurrentSectionOnly();
  auto Fn = MF->getFunction();
  MCSection *Section = nullptr;
  if (MF->getSubtarget().getTargetTriple().isOSBinFormatELF()) {
    if (Fn->hasComdat()) {
      Section = OutContext.getELFSection("xray_instr_map", ELF::SHT_PROGBITS,
                                         ELF::SHF_ALLOC | ELF::SHF_GROUP, 0,
                                         Fn->getComdat()->getName());
    } else {
      Section = OutContext.getELFSection("xray_instr_map", ELF::SHT_PROGBITS,
                                         ELF::SHF_ALLOC);
    }
  } else if (MF->getSubtarget().getTargetTriple().isOSBinFormatMachO()) {
    Section = OutContext.getMachOSection("__DATA", "xray_instr_map", 0,
                                         SectionKind::getReadOnlyWithRel());
  } else {
    llvm_unreachable("Unsupported target");
  }

  // Before we switch over, we force a reference to a label inside the
  // xray_instr_map section. Since this function is always called just
  // before the function's end, we assume that this is happening after
  // the last return instruction.

  auto WordSizeBytes = TM.getPointerSize();
  MCSymbol *Tmp = OutContext.createTempSymbol("xray_synthetic_", true);
  OutStreamer->EmitCodeAlignment(16);
  OutStreamer->EmitSymbolValue(Tmp, WordSizeBytes, false);
  OutStreamer->SwitchSection(Section);
  OutStreamer->EmitLabel(Tmp);
  for (const auto &Sled : Sleds)
    Sled.emit(WordSizeBytes, OutStreamer.get(), CurrentFnSym);

  OutStreamer->SwitchSection(PrevSection);
  Sleds.clear();
}

void AsmPrinter::recordSled(MCSymbol *Sled, const MachineInstr &MI,
  SledKind Kind) {
  auto Fn = MI.getParent()->getParent()->getFunction();
  auto Attr = Fn->getFnAttribute("function-instrument");
  bool LogArgs = Fn->hasFnAttribute("xray-log-args");
  bool AlwaysInstrument =
    Attr.isStringAttribute() && Attr.getValueAsString() == "xray-always";
  if (Kind == SledKind::FUNCTION_ENTER && LogArgs)
    Kind = SledKind::LOG_ARGS_ENTER;
  Sleds.emplace_back(
    XRayFunctionEntry{ Sled, CurrentFnSym, Kind, AlwaysInstrument, Fn });
}

uint16_t AsmPrinter::getDwarfVersion() const {
  return OutStreamer->getContext().getDwarfVersion();
}

void AsmPrinter::setDwarfVersion(uint16_t Version) {
  OutStreamer->getContext().setDwarfVersion(Version);
}<|MERGE_RESOLUTION|>--- conflicted
+++ resolved
@@ -1701,11 +1701,7 @@
   MCSymbol *GOTSymbol = OutContext.getOrCreateSymbol(StringRef("_GLOBAL_OFFSET_TABLE_"));
   OutStreamer->EmitValue(MCSymbolRefExpr::create(GOTSymbol, OutContext), PtrSize);
 
-<<<<<<< HEAD
   for (auto *Sec : POT)
-=======
-  for (auto *Sec : PGLT)
->>>>>>> 62e09bf7
     OutStreamer->EmitValue(MCSymbolRefExpr::create(Sec->getBeginSymbol(), OutContext), PtrSize);
 
   MCSymbol *POTEndSym = OutContext.getOrCreateSymbol(StringRef("_POT_END_"));
@@ -2560,7 +2556,11 @@
   return Sec->getBeginSymbol();
 }
 
-<<<<<<< HEAD
+MCSymbol *AsmPrinter::GetSectionSymbol(unsigned CPID) const {
+  MCSection *Sec = getSectionForCPI(CPID);
+  return Sec->getBeginSymbol();
+}
+
 unsigned AsmPrinter::GetPOTIndex(const GlobalObject *GO) {
   const MCSection *Sec = getObjFileLowering().SectionForGlobal(GO, TM, MMI);
   auto I = std::find(POT.begin(), POT.end(), Sec);
@@ -2569,34 +2569,18 @@
     POT.push_back(Sec);
   }
   return Index + 1;  // Index 0 denotes the default bin #0
-=======
-MCSymbol *AsmPrinter::GetSectionSymbol(unsigned CPID) const {
-  MCSection *Sec = getSectionForCPI(CPID);
-  return Sec->getBeginSymbol();
-}
-
-unsigned AsmPrinter::GetPGLTIndex(const GlobalObject *GO) {
-  const MCSection *Sec = getObjFileLowering().SectionForGlobal(GO, TM, MMI);
-  auto I = std::find(PGLT.begin(), PGLT.end(), Sec);
-  if (I != PGLT.end()) {
-    return (I - PGLT.begin()) + 1;
-  } else {
-    PGLT.push_back(Sec);
-    return PGLT.size();
-  }
-}
-
-unsigned AsmPrinter::GetPGLTIndex(unsigned CPID) {
+}
+
+// TODO(sjc): Refactor out common code
+unsigned AsmPrinter::GetPOTIndex(unsigned CPID) {
   const MCSection *Sec = getSectionForCPI(CPID);
 
-  auto I = std::find(PGLT.begin(), PGLT.end(), Sec);
-  if (I != PGLT.end()) {
-    return (I - PGLT.begin()) + 1;
-  } else {
-    PGLT.push_back(Sec);
-    return PGLT.size();
-  }
->>>>>>> 62e09bf7
+  auto I = std::find(POT.begin(), POT.end(), Sec);
+  auto Index = static_cast<unsigned>(I - POT.begin());
+  if (I == POT.end()) {
+    POT.push_back(Sec);
+  }
+  return Index + 1;  // Index 0 denotes the default bin #0
 }
 
 /// PrintParentLoopComment - Print comments about parent loops of this one.
