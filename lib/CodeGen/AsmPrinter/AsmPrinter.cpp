//===-- AsmPrinter.cpp - Common AsmPrinter code ---------------------------===//
//
//                     The LLVM Compiler Infrastructure
//
// This file is distributed under the University of Illinois Open Source
// License. See LICENSE.TXT for details.
//
//===----------------------------------------------------------------------===//
//
// This file implements the AsmPrinter class.
//
//===----------------------------------------------------------------------===//

#define DEBUG_TYPE "asm-printer"
#include "llvm/CodeGen/AsmPrinter.h"
#ifndef ANDROID_TARGET_BUILD
#   include "DwarfDebug.h"
#   include "DwarfException.h"
#endif // ANDROID_TARGET_BUILD
#include "llvm/Module.h"
#include "llvm/CodeGen/GCMetadataPrinter.h"
#include "llvm/CodeGen/MachineConstantPool.h"
#include "llvm/CodeGen/MachineFrameInfo.h"
#include "llvm/CodeGen/MachineFunction.h"
#include "llvm/CodeGen/MachineJumpTableInfo.h"
#include "llvm/CodeGen/MachineLoopInfo.h"
#include "llvm/CodeGen/MachineModuleInfo.h"
#include "llvm/Analysis/ConstantFolding.h"
#include "llvm/Analysis/DebugInfo.h"
#include "llvm/MC/MCAsmInfo.h"
#include "llvm/MC/MCContext.h"
#include "llvm/MC/MCExpr.h"
#include "llvm/MC/MCInst.h"
#include "llvm/MC/MCSection.h"
#include "llvm/MC/MCStreamer.h"
#include "llvm/MC/MCSymbol.h"
#include "llvm/Target/Mangler.h"
#include "llvm/Target/TargetData.h"
#include "llvm/Target/TargetInstrInfo.h"
#include "llvm/Target/TargetLowering.h"
#include "llvm/Target/TargetLoweringObjectFile.h"
#include "llvm/Target/TargetRegisterInfo.h"
#include "llvm/Assembly/Writer.h"
#include "llvm/ADT/SmallString.h"
#include "llvm/ADT/Statistic.h"
#include "llvm/Support/ErrorHandling.h"
#include "llvm/Support/Format.h"
#include "llvm/Support/Timer.h"
#include <ctype.h>
using namespace llvm;

static const char *DWARFGroupName = "DWARF Emission";
static const char *DbgTimerName = "DWARF Debug Writer";
static const char *EHTimerName = "DWARF Exception Writer";

STATISTIC(EmittedInsts, "Number of machine instrs printed");

char AsmPrinter::ID = 0;

typedef DenseMap<GCStrategy*,GCMetadataPrinter*> gcp_map_type;
static gcp_map_type &getGCMap(void *&P) {
  if (P == 0)
    P = new gcp_map_type();
  return *(gcp_map_type*)P;
}


/// getGVAlignmentLog2 - Return the alignment to use for the specified global
/// value in log2 form.  This rounds up to the preferred alignment if possible
/// and legal.
static unsigned getGVAlignmentLog2(const GlobalValue *GV, const TargetData &TD,
                                   unsigned InBits = 0) {
  unsigned NumBits = 0;
  if (const GlobalVariable *GVar = dyn_cast<GlobalVariable>(GV))
    NumBits = TD.getPreferredAlignmentLog(GVar);

  // If InBits is specified, round it to it.
  if (InBits > NumBits)
    NumBits = InBits;

  // If the GV has a specified alignment, take it into account.
  if (GV->getAlignment() == 0)
    return NumBits;

  unsigned GVAlign = Log2_32(GV->getAlignment());

  // If the GVAlign is larger than NumBits, or if we are required to obey
  // NumBits because the GV has an assigned section, obey it.
  if (GVAlign > NumBits || GV->hasSection())
    NumBits = GVAlign;
  return NumBits;
}




AsmPrinter::AsmPrinter(TargetMachine &tm, MCStreamer &Streamer)
  : MachineFunctionPass(ID),
    TM(tm), MAI(tm.getMCAsmInfo()),
    OutContext(Streamer.getContext()),
    OutStreamer(Streamer),
    LastMI(0), LastFn(0), Counter(~0U), SetCounter(0) {
  DD = 0; DE = 0; MMI = 0; LI = 0;
  GCMetadataPrinters = 0;
  VerboseAsm = Streamer.isVerboseAsm();
}

AsmPrinter::~AsmPrinter() {
  assert(DD == 0 && DE == 0 && "Debug/EH info didn't get finalized");

  if (GCMetadataPrinters != 0) {
    gcp_map_type &GCMap = getGCMap(GCMetadataPrinters);

    for (gcp_map_type::iterator I = GCMap.begin(), E = GCMap.end(); I != E; ++I)
      delete I->second;
    delete &GCMap;
    GCMetadataPrinters = 0;
  }

  delete &OutStreamer;
}

/// getFunctionNumber - Return a unique ID for the current function.
///
unsigned AsmPrinter::getFunctionNumber() const {
  return MF->getFunctionNumber();
}

const TargetLoweringObjectFile &AsmPrinter::getObjFileLowering() const {
  return TM.getTargetLowering()->getObjFileLowering();
}


/// getTargetData - Return information about data layout.
const TargetData &AsmPrinter::getTargetData() const {
  return *TM.getTargetData();
}

/// getCurrentSection() - Return the current section we are emitting to.
const MCSection *AsmPrinter::getCurrentSection() const {
  return OutStreamer.getCurrentSection();
}



void AsmPrinter::getAnalysisUsage(AnalysisUsage &AU) const {
  AU.setPreservesAll();
  MachineFunctionPass::getAnalysisUsage(AU);
  AU.addRequired<MachineModuleInfo>();
  AU.addRequired<GCModuleInfo>();
  if (isVerbose())
    AU.addRequired<MachineLoopInfo>();
}

bool AsmPrinter::doInitialization(Module &M) {
  MMI = getAnalysisIfAvailable<MachineModuleInfo>();
  MMI->AnalyzeModule(M);

  // Initialize TargetLoweringObjectFile.
  const_cast<TargetLoweringObjectFile&>(getObjFileLowering())
    .Initialize(OutContext, TM);

  Mang = new Mangler(OutContext, *TM.getTargetData());

  // Allow the target to emit any magic that it wants at the start of the file.
  EmitStartOfAsmFile(M);

  // Very minimal debug info. It is ignored if we emit actual debug info. If we
  // don't, this at least helps the user find where a global came from.
  if (MAI->hasSingleParameterDotFile()) {
    // .file "foo.c"
    OutStreamer.EmitFileDirective(M.getModuleIdentifier());
  }

  GCModuleInfo *MI = getAnalysisIfAvailable<GCModuleInfo>();
  assert(MI && "AsmPrinter didn't require GCModuleInfo?");
  for (GCModuleInfo::iterator I = MI->begin(), E = MI->end(); I != E; ++I)
    if (GCMetadataPrinter *MP = GetOrCreateGCPrinter(*I))
      MP->beginAssembly(*this);

  // Emit module-level inline asm if it exists.
  if (!M.getModuleInlineAsm().empty()) {
    OutStreamer.AddComment("Start of file scope inline assembly");
    OutStreamer.AddBlankLine();
    EmitInlineAsm(M.getModuleInlineAsm()+"\n");
    OutStreamer.AddComment("End of file scope inline assembly");
    OutStreamer.AddBlankLine();
  }

#ifndef ANDROID_TARGET_BUILD
  if (MAI->doesSupportDebugInformation())
    DD = new DwarfDebug(this, &M);

  if (MAI->doesSupportExceptionHandling())
    switch (MAI->getExceptionHandlingType()) {
    default:
    case ExceptionHandling::DwarfTable:
      DE = new DwarfTableException(this);
      break;
    case ExceptionHandling::DwarfCFI:
      DE = new DwarfCFIException(this);
      break;
    case ExceptionHandling::ARM:
      DE = new ARMException(this);
      break;
    }
#endif // ANDROID_TARGET_BUILD

  return false;
}

void AsmPrinter::EmitLinkage(unsigned Linkage, MCSymbol *GVSym) const {
  switch ((GlobalValue::LinkageTypes)Linkage) {
  case GlobalValue::CommonLinkage:
  case GlobalValue::LinkOnceAnyLinkage:
  case GlobalValue::LinkOnceODRLinkage:
  case GlobalValue::WeakAnyLinkage:
  case GlobalValue::WeakODRLinkage:
  case GlobalValue::LinkerPrivateWeakLinkage:
  case GlobalValue::LinkerPrivateWeakDefAutoLinkage:
    if (MAI->getWeakDefDirective() != 0) {
      // .globl _foo
      OutStreamer.EmitSymbolAttribute(GVSym, MCSA_Global);

      if ((GlobalValue::LinkageTypes)Linkage !=
          GlobalValue::LinkerPrivateWeakDefAutoLinkage)
        // .weak_definition _foo
        OutStreamer.EmitSymbolAttribute(GVSym, MCSA_WeakDefinition);
      else
        OutStreamer.EmitSymbolAttribute(GVSym, MCSA_WeakDefAutoPrivate);
    } else if (MAI->getLinkOnceDirective() != 0) {
      // .globl _foo
      OutStreamer.EmitSymbolAttribute(GVSym, MCSA_Global);
      //NOTE: linkonce is handled by the section the symbol was assigned to.
    } else {
      // .weak _foo
      OutStreamer.EmitSymbolAttribute(GVSym, MCSA_Weak);
    }
    break;
  case GlobalValue::DLLExportLinkage:
  case GlobalValue::AppendingLinkage:
    // FIXME: appending linkage variables should go into a section of
    // their name or something.  For now, just emit them as external.
  case GlobalValue::ExternalLinkage:
    // If external or appending, declare as a global symbol.
    // .globl _foo
    OutStreamer.EmitSymbolAttribute(GVSym, MCSA_Global);
    break;
  case GlobalValue::PrivateLinkage:
  case GlobalValue::InternalLinkage:
  case GlobalValue::LinkerPrivateLinkage:
    break;
  default:
    llvm_unreachable("Unknown linkage type!");
  }
}


/// EmitGlobalVariable - Emit the specified global variable to the .s file.
void AsmPrinter::EmitGlobalVariable(const GlobalVariable *GV) {
  if (GV->hasInitializer()) {
    // Check to see if this is a special global used by LLVM, if so, emit it.
    if (EmitSpecialLLVMGlobal(GV))
      return;

    if (isVerbose()) {
      WriteAsOperand(OutStreamer.GetCommentOS(), GV,
                     /*PrintType=*/false, GV->getParent());
      OutStreamer.GetCommentOS() << '\n';
    }
  }

  MCSymbol *GVSym = Mang->getSymbol(GV);
  EmitVisibility(GVSym, GV->getVisibility());

  if (!GV->hasInitializer())   // External globals require no extra code.
    return;

  if (MAI->hasDotTypeDotSizeDirective())
    OutStreamer.EmitSymbolAttribute(GVSym, MCSA_ELF_TypeObject);

  SectionKind GVKind = TargetLoweringObjectFile::getKindForGlobal(GV, TM);

  const TargetData *TD = TM.getTargetData();
  uint64_t Size = TD->getTypeAllocSize(GV->getType()->getElementType());

  // If the alignment is specified, we *must* obey it.  Overaligning a global
  // with a specified alignment is a prompt way to break globals emitted to
  // sections and expected to be contiguous (e.g. ObjC metadata).
  unsigned AlignLog = getGVAlignmentLog2(GV, *TD);

  // Handle common and BSS local symbols (.lcomm).
  if (GVKind.isCommon() || GVKind.isBSSLocal()) {
    if (Size == 0) Size = 1;   // .comm Foo, 0 is undefined, avoid it.

    if (isVerbose()) {
      WriteAsOperand(OutStreamer.GetCommentOS(), GV,
                     /*PrintType=*/false, GV->getParent());
      OutStreamer.GetCommentOS() << '\n';
    }

    // Handle common symbols.
    if (GVKind.isCommon()) {
      unsigned Align = 1 << AlignLog;
      if (!getObjFileLowering().getCommDirectiveSupportsAlignment())
        Align = 0;

      // .comm _foo, 42, 4
      OutStreamer.EmitCommonSymbol(GVSym, Size, Align);
      return;
    }

    // Handle local BSS symbols.
    if (MAI->hasMachoZeroFillDirective()) {
      const MCSection *TheSection =
        getObjFileLowering().SectionForGlobal(GV, GVKind, Mang, TM);
      // .zerofill __DATA, __bss, _foo, 400, 5
      OutStreamer.EmitZerofill(TheSection, GVSym, Size, 1 << AlignLog);
      return;
    }

    if (MAI->hasLCOMMDirective()) {
      // .lcomm _foo, 42
      OutStreamer.EmitLocalCommonSymbol(GVSym, Size);
      return;
    }

    unsigned Align = 1 << AlignLog;
    if (!getObjFileLowering().getCommDirectiveSupportsAlignment())
      Align = 0;

    // .local _foo
    OutStreamer.EmitSymbolAttribute(GVSym, MCSA_Local);
    // .comm _foo, 42, 4
    OutStreamer.EmitCommonSymbol(GVSym, Size, Align);
    return;
  }

  const MCSection *TheSection =
    getObjFileLowering().SectionForGlobal(GV, GVKind, Mang, TM);

  // Handle the zerofill directive on darwin, which is a special form of BSS
  // emission.
  if (GVKind.isBSSExtern() && MAI->hasMachoZeroFillDirective()) {
    if (Size == 0) Size = 1;  // zerofill of 0 bytes is undefined.

    // .globl _foo
    OutStreamer.EmitSymbolAttribute(GVSym, MCSA_Global);
    // .zerofill __DATA, __common, _foo, 400, 5
    OutStreamer.EmitZerofill(TheSection, GVSym, Size, 1 << AlignLog);
    return;
  }

  // Handle thread local data for mach-o which requires us to output an
  // additional structure of data and mangle the original symbol so that we
  // can reference it later.
  //
  // TODO: This should become an "emit thread local global" method on TLOF.
  // All of this macho specific stuff should be sunk down into TLOFMachO and
  // stuff like "TLSExtraDataSection" should no longer be part of the parent
  // TLOF class.  This will also make it more obvious that stuff like
  // MCStreamer::EmitTBSSSymbol is macho specific and only called from macho
  // specific code.
  if (GVKind.isThreadLocal() && MAI->hasMachoTBSSDirective()) {
    // Emit the .tbss symbol
    MCSymbol *MangSym =
      OutContext.GetOrCreateSymbol(GVSym->getName() + Twine("$tlv$init"));

    if (GVKind.isThreadBSS())
      OutStreamer.EmitTBSSSymbol(TheSection, MangSym, Size, 1 << AlignLog);
    else if (GVKind.isThreadData()) {
      OutStreamer.SwitchSection(TheSection);

      EmitAlignment(AlignLog, GV);
      OutStreamer.EmitLabel(MangSym);

      EmitGlobalConstant(GV->getInitializer());
    }

    OutStreamer.AddBlankLine();

    // Emit the variable struct for the runtime.
    const MCSection *TLVSect
      = getObjFileLowering().getTLSExtraDataSection();

    OutStreamer.SwitchSection(TLVSect);
    // Emit the linkage here.
    EmitLinkage(GV->getLinkage(), GVSym);
    OutStreamer.EmitLabel(GVSym);

    // Three pointers in size:
    //   - __tlv_bootstrap - used to make sure support exists
    //   - spare pointer, used when mapped by the runtime
    //   - pointer to mangled symbol above with initializer
    unsigned PtrSize = TD->getPointerSizeInBits()/8;
    OutStreamer.EmitSymbolValue(GetExternalSymbolSymbol("_tlv_bootstrap"),
                          PtrSize, 0);
    OutStreamer.EmitIntValue(0, PtrSize, 0);
    OutStreamer.EmitSymbolValue(MangSym, PtrSize, 0);

    OutStreamer.AddBlankLine();
    return;
  }

  OutStreamer.SwitchSection(TheSection);

  EmitLinkage(GV->getLinkage(), GVSym);
  EmitAlignment(AlignLog, GV);

  OutStreamer.EmitLabel(GVSym);

  EmitGlobalConstant(GV->getInitializer());

  if (MAI->hasDotTypeDotSizeDirective())
    // .size foo, 42
    OutStreamer.EmitELFSize(GVSym, MCConstantExpr::Create(Size, OutContext));

  OutStreamer.AddBlankLine();
}

/// EmitFunctionHeader - This method emits the header for the current
/// function.
void AsmPrinter::EmitFunctionHeader() {
  // Print out constants referenced by the function
  EmitConstantPool();

  // Print the 'header' of function.
  const Function *F = MF->getFunction();

  OutStreamer.SwitchSection(getObjFileLowering().SectionForGlobal(F, Mang, TM));
  EmitVisibility(CurrentFnSym, F->getVisibility());

  EmitLinkage(F->getLinkage(), CurrentFnSym);
  EmitAlignment(MF->getAlignment(), F);

  if (MAI->hasDotTypeDotSizeDirective())
    OutStreamer.EmitSymbolAttribute(CurrentFnSym, MCSA_ELF_TypeFunction);

  if (isVerbose()) {
    WriteAsOperand(OutStreamer.GetCommentOS(), F,
                   /*PrintType=*/false, F->getParent());
    OutStreamer.GetCommentOS() << '\n';
  }

  // Emit the CurrentFnSym.  This is a virtual function to allow targets to
  // do their wild and crazy things as required.
  EmitFunctionEntryLabel();

  // If the function had address-taken blocks that got deleted, then we have
  // references to the dangling symbols.  Emit them at the start of the function
  // so that we don't get references to undefined symbols.
  std::vector<MCSymbol*> DeadBlockSyms;
  MMI->takeDeletedSymbolsForFunction(F, DeadBlockSyms);
  for (unsigned i = 0, e = DeadBlockSyms.size(); i != e; ++i) {
    OutStreamer.AddComment("Address taken block that was later removed");
    OutStreamer.EmitLabel(DeadBlockSyms[i]);
  }

  // Add some workaround for linkonce linkage on Cygwin\MinGW.
  if (MAI->getLinkOnceDirective() != 0 &&
      (F->hasLinkOnceLinkage() || F->hasWeakLinkage())) {
    // FIXME: What is this?
    MCSymbol *FakeStub =
      OutContext.GetOrCreateSymbol(Twine("Lllvm$workaround$fake$stub$")+
                                   CurrentFnSym->getName());
    OutStreamer.EmitLabel(FakeStub);
  }

  // Emit pre-function debug and/or EH information.
#ifndef ANDROID_TARGET_BUILD
  if (DE) {
    NamedRegionTimer T(EHTimerName, DWARFGroupName, TimePassesIsEnabled);
    DE->BeginFunction(MF);
  }
  if (DD) {
    NamedRegionTimer T(DbgTimerName, DWARFGroupName, TimePassesIsEnabled);
    DD->beginFunction(MF);
  }
#endif // ANDROID_TARGET_BUILD
}

/// EmitFunctionEntryLabel - Emit the label that is the entrypoint for the
/// function.  This can be overridden by targets as required to do custom stuff.
void AsmPrinter::EmitFunctionEntryLabel() {
  // The function label could have already been emitted if two symbols end up
  // conflicting due to asm renaming.  Detect this and emit an error.
  if (CurrentFnSym->isUndefined())
    return OutStreamer.EmitLabel(CurrentFnSym);

  report_fatal_error("'" + Twine(CurrentFnSym->getName()) +
                     "' label emitted multiple times to assembly file");
}


static void EmitDebugLoc(DebugLoc DL, const MachineFunction *MF,
                         raw_ostream &CommentOS) {
  const LLVMContext &Ctx = MF->getFunction()->getContext();
  if (!DL.isUnknown()) {          // Print source line info.
    DIScope Scope(DL.getScope(Ctx));
    // Omit the directory, because it's likely to be long and uninteresting.
    if (Scope.Verify())
      CommentOS << Scope.getFilename();
    else
      CommentOS << "<unknown>";
    CommentOS << ':' << DL.getLine();
    if (DL.getCol() != 0)
      CommentOS << ':' << DL.getCol();
    DebugLoc InlinedAtDL = DebugLoc::getFromDILocation(DL.getInlinedAt(Ctx));
    if (!InlinedAtDL.isUnknown()) {
      CommentOS << "[ ";
      EmitDebugLoc(InlinedAtDL, MF, CommentOS);
      CommentOS << " ]";
    }
  }
}

/// EmitComments - Pretty-print comments for instructions.
static void EmitComments(const MachineInstr &MI, raw_ostream &CommentOS) {
  const MachineFunction *MF = MI.getParent()->getParent();
  const TargetMachine &TM = MF->getTarget();

  DebugLoc DL = MI.getDebugLoc();
  if (!DL.isUnknown()) {          // Print source line info.
    EmitDebugLoc(DL, MF, CommentOS);
    CommentOS << '\n';
  }

  // Check for spills and reloads
  int FI;

  const MachineFrameInfo *FrameInfo = MF->getFrameInfo();

  // We assume a single instruction only has a spill or reload, not
  // both.
  const MachineMemOperand *MMO;
  if (TM.getInstrInfo()->isLoadFromStackSlotPostFE(&MI, FI)) {
    if (FrameInfo->isSpillSlotObjectIndex(FI)) {
      MMO = *MI.memoperands_begin();
      CommentOS << MMO->getSize() << "-byte Reload\n";
    }
  } else if (TM.getInstrInfo()->hasLoadFromStackSlot(&MI, MMO, FI)) {
    if (FrameInfo->isSpillSlotObjectIndex(FI))
      CommentOS << MMO->getSize() << "-byte Folded Reload\n";
  } else if (TM.getInstrInfo()->isStoreToStackSlotPostFE(&MI, FI)) {
    if (FrameInfo->isSpillSlotObjectIndex(FI)) {
      MMO = *MI.memoperands_begin();
      CommentOS << MMO->getSize() << "-byte Spill\n";
    }
  } else if (TM.getInstrInfo()->hasStoreToStackSlot(&MI, MMO, FI)) {
    if (FrameInfo->isSpillSlotObjectIndex(FI))
      CommentOS << MMO->getSize() << "-byte Folded Spill\n";
  }

  // Check for spill-induced copies
  if (MI.getAsmPrinterFlag(MachineInstr::ReloadReuse))
    CommentOS << " Reload Reuse\n";
}

/// EmitImplicitDef - This method emits the specified machine instruction
/// that is an implicit def.
static void EmitImplicitDef(const MachineInstr *MI, AsmPrinter &AP) {
  unsigned RegNo = MI->getOperand(0).getReg();
  AP.OutStreamer.AddComment(Twine("implicit-def: ") +
                            AP.TM.getRegisterInfo()->getName(RegNo));
  AP.OutStreamer.AddBlankLine();
}

static void EmitKill(const MachineInstr *MI, AsmPrinter &AP) {
  std::string Str = "kill:";
  for (unsigned i = 0, e = MI->getNumOperands(); i != e; ++i) {
    const MachineOperand &Op = MI->getOperand(i);
    assert(Op.isReg() && "KILL instruction must have only register operands");
    Str += ' ';
    Str += AP.TM.getRegisterInfo()->getName(Op.getReg());
    Str += (Op.isDef() ? "<def>" : "<kill>");
  }
  AP.OutStreamer.AddComment(Str);
  AP.OutStreamer.AddBlankLine();
}

/// EmitDebugValueComment - This method handles the target-independent form
/// of DBG_VALUE, returning true if it was able to do so.  A false return
/// means the target will need to handle MI in EmitInstruction.
static bool EmitDebugValueComment(const MachineInstr *MI, AsmPrinter &AP) {
  // This code handles only the 3-operand target-independent form.
  if (MI->getNumOperands() != 3)
    return false;

  SmallString<128> Str;
  raw_svector_ostream OS(Str);
  OS << '\t' << AP.MAI->getCommentString() << "DEBUG_VALUE: ";

  // cast away const; DIetc do not take const operands for some reason.
  DIVariable V(const_cast<MDNode*>(MI->getOperand(2).getMetadata()));
  if (V.getContext().isSubprogram())
    OS << DISubprogram(V.getContext()).getDisplayName() << ":";
  OS << V.getName() << " <- ";

  // Register or immediate value. Register 0 means undef.
  if (MI->getOperand(0).isFPImm()) {
    APFloat APF = APFloat(MI->getOperand(0).getFPImm()->getValueAPF());
    if (MI->getOperand(0).getFPImm()->getType()->isFloatTy()) {
      OS << (double)APF.convertToFloat();
    } else if (MI->getOperand(0).getFPImm()->getType()->isDoubleTy()) {
      OS << APF.convertToDouble();
    } else {
      // There is no good way to print long double.  Convert a copy to
      // double.  Ah well, it's only a comment.
      bool ignored;
      APF.convert(APFloat::IEEEdouble, APFloat::rmNearestTiesToEven,
                  &ignored);
      OS << "(long double) " << APF.convertToDouble();
    }
  } else if (MI->getOperand(0).isImm()) {
    OS << MI->getOperand(0).getImm();
  } else {
    assert(MI->getOperand(0).isReg() && "Unknown operand type");
    if (MI->getOperand(0).getReg() == 0) {
      // Suppress offset, it is not meaningful here.
      OS << "undef";
      // NOTE: Want this comment at start of line, don't emit with AddComment.
      AP.OutStreamer.EmitRawText(OS.str());
      return true;
    }
    OS << AP.TM.getRegisterInfo()->getName(MI->getOperand(0).getReg());
  }

  OS << '+' << MI->getOperand(1).getImm();
  // NOTE: Want this comment at start of line, don't emit with AddComment.
  AP.OutStreamer.EmitRawText(OS.str());
  return true;
}

/// EmitFunctionBody - This method emits the body and trailer for a
/// function.
void AsmPrinter::EmitFunctionBody() {
  // Emit target-specific gunk before the function body.
  EmitFunctionBodyStart();

  bool ShouldPrintDebugScopes = DD && MMI->hasDebugInfo();

  // Print out code for the function.
  bool HasAnyRealCode = false;
  const MachineInstr *LastMI = 0;
  for (MachineFunction::const_iterator I = MF->begin(), E = MF->end();
       I != E; ++I) {
    // Print a label for the basic block.
    EmitBasicBlockStart(I);
    for (MachineBasicBlock::const_iterator II = I->begin(), IE = I->end();
         II != IE; ++II) {
      LastMI = II;

      // Print the assembly for the instruction.
      if (!II->isLabel() && !II->isImplicitDef() && !II->isKill() &&
          !II->isDebugValue()) {
        HasAnyRealCode = true;
      
        ++EmittedInsts;
      }
#ifndef ANDROID_TARGET_BUILD
      if (ShouldPrintDebugScopes) {
        NamedRegionTimer T(DbgTimerName, DWARFGroupName, TimePassesIsEnabled);
        DD->beginInstruction(II);
      }
<<<<<<< HEAD
#endif // ANDROID_TARGET_BUILD
      
=======

>>>>>>> 2c44a80d
      if (isVerbose())
        EmitComments(*II, OutStreamer.GetCommentOS());

      switch (II->getOpcode()) {
      case TargetOpcode::PROLOG_LABEL:
      case TargetOpcode::EH_LABEL:
      case TargetOpcode::GC_LABEL:
        OutStreamer.EmitLabel(II->getOperand(0).getMCSymbol());
        break;
      case TargetOpcode::INLINEASM:
        EmitInlineAsm(II);
        break;
      case TargetOpcode::DBG_VALUE:
        if (isVerbose()) {
          if (!EmitDebugValueComment(II, *this))
            EmitInstruction(II);
        }
        break;
      case TargetOpcode::IMPLICIT_DEF:
        if (isVerbose()) EmitImplicitDef(II, *this);
        break;
      case TargetOpcode::KILL:
        if (isVerbose()) EmitKill(II, *this);
        break;
      default:
        EmitInstruction(II);
        break;
      }
<<<<<<< HEAD
      
#ifndef ANDROID_TARGET_BUILD
=======

>>>>>>> 2c44a80d
      if (ShouldPrintDebugScopes) {
        NamedRegionTimer T(DbgTimerName, DWARFGroupName, TimePassesIsEnabled);
        DD->endInstruction(II);
      }
#endif // ANDROID_TARGET_BUILD
    }
  }

  // If the last instruction was a prolog label, then we have a situation where
  // we emitted a prolog but no function body. This results in the ending prolog
  // label equaling the end of function label and an invalid "row" in the
  // FDE. We need to emit a noop in this situation so that the FDE's rows are
  // valid.
  bool RequiresNoop = LastMI && LastMI->isPrologLabel();

  // If the function is empty and the object file uses .subsections_via_symbols,
  // then we need to emit *something* to the function body to prevent the
  // labels from collapsing together.  Just emit a noop.
  if ((MAI->hasSubsectionsViaSymbols() && !HasAnyRealCode) || RequiresNoop) {
    MCInst Noop;
    TM.getInstrInfo()->getNoopForMachoTarget(Noop);
    if (Noop.getOpcode()) {
      OutStreamer.AddComment("avoids zero-length function");
      OutStreamer.EmitInstruction(Noop);
    } else  // Target not mc-ized yet.
      OutStreamer.EmitRawText(StringRef("\tnop\n"));
  }

  // Emit target-specific gunk after the function body.
  EmitFunctionBodyEnd();

  // If the target wants a .size directive for the size of the function, emit
  // it.
  if (MAI->hasDotTypeDotSizeDirective()) {
    // Create a symbol for the end of function, so we can get the size as
    // difference between the function label and the temp label.
    MCSymbol *FnEndLabel = OutContext.CreateTempSymbol();
    OutStreamer.EmitLabel(FnEndLabel);

    const MCExpr *SizeExp =
      MCBinaryExpr::CreateSub(MCSymbolRefExpr::Create(FnEndLabel, OutContext),
                              MCSymbolRefExpr::Create(CurrentFnSym, OutContext),
                              OutContext);
    OutStreamer.EmitELFSize(CurrentFnSym, SizeExp);
  }

  // Emit post-function debug information.
#ifndef ANDROID_TARGET_BUILD
  if (DD) {
    NamedRegionTimer T(DbgTimerName, DWARFGroupName, TimePassesIsEnabled);
    DD->endFunction(MF);
  }
  if (DE) {
    NamedRegionTimer T(EHTimerName, DWARFGroupName, TimePassesIsEnabled);
    DE->EndFunction();
  }
#endif // ANDROID_TARGET_BUILD
  MMI->EndFunction();

  // Print out jump tables referenced by the function.
  EmitJumpTableInfo();

  OutStreamer.AddBlankLine();
}

/// getDebugValueLocation - Get location information encoded by DBG_VALUE
/// operands.
MachineLocation AsmPrinter::
getDebugValueLocation(const MachineInstr *MI) const {
  // Target specific DBG_VALUE instructions are handled by each target.
  return MachineLocation();
}

bool AsmPrinter::doFinalization(Module &M) {
  // Emit global variables.
  for (Module::const_global_iterator I = M.global_begin(), E = M.global_end();
       I != E; ++I)
    EmitGlobalVariable(I);

  // Emit visibility info for declarations
  for (Module::const_iterator I = M.begin(), E = M.end(); I != E; ++I) {
    const Function &F = *I;
    if (!F.isDeclaration())
      continue;
    GlobalValue::VisibilityTypes V = F.getVisibility();
    if (V == GlobalValue::DefaultVisibility)
      continue;

    MCSymbol *Name = Mang->getSymbol(&F);
    EmitVisibility(Name, V, false);
  }

  // Finalize debug and EH information.
#ifndef ANDROID_TARGET_BUILD
  if (DE) {
    {
      NamedRegionTimer T(EHTimerName, DWARFGroupName, TimePassesIsEnabled);
      DE->EndModule();
    }
    delete DE; DE = 0;
  }
  if (DD) {
    {
      NamedRegionTimer T(DbgTimerName, DWARFGroupName, TimePassesIsEnabled);
      DD->endModule();
    }
    delete DD; DD = 0;
  }
<<<<<<< HEAD
#endif // ANDROID_TARGET_BUILD
  
=======

>>>>>>> 2c44a80d
  // If the target wants to know about weak references, print them all.
  if (MAI->getWeakRefDirective()) {
    // FIXME: This is not lazy, it would be nice to only print weak references
    // to stuff that is actually used.  Note that doing so would require targets
    // to notice uses in operands (due to constant exprs etc).  This should
    // happen with the MC stuff eventually.

    // Print out module-level global variables here.
    for (Module::const_global_iterator I = M.global_begin(), E = M.global_end();
         I != E; ++I) {
      if (!I->hasExternalWeakLinkage()) continue;
      OutStreamer.EmitSymbolAttribute(Mang->getSymbol(I), MCSA_WeakReference);
    }

    for (Module::const_iterator I = M.begin(), E = M.end(); I != E; ++I) {
      if (!I->hasExternalWeakLinkage()) continue;
      OutStreamer.EmitSymbolAttribute(Mang->getSymbol(I), MCSA_WeakReference);
    }
  }

  if (MAI->hasSetDirective()) {
    OutStreamer.AddBlankLine();
    for (Module::const_alias_iterator I = M.alias_begin(), E = M.alias_end();
         I != E; ++I) {
      MCSymbol *Name = Mang->getSymbol(I);

      const GlobalValue *GV = cast<GlobalValue>(I->getAliasedGlobal());
      MCSymbol *Target = Mang->getSymbol(GV);

      if (I->hasExternalLinkage() || !MAI->getWeakRefDirective())
        OutStreamer.EmitSymbolAttribute(Name, MCSA_Global);
      else if (I->hasWeakLinkage())
        OutStreamer.EmitSymbolAttribute(Name, MCSA_WeakReference);
      else
        assert(I->hasLocalLinkage() && "Invalid alias linkage");

      EmitVisibility(Name, I->getVisibility());

      // Emit the directives as assignments aka .set:
      OutStreamer.EmitAssignment(Name,
                                 MCSymbolRefExpr::Create(Target, OutContext));
    }
  }

  GCModuleInfo *MI = getAnalysisIfAvailable<GCModuleInfo>();
  assert(MI && "AsmPrinter didn't require GCModuleInfo?");
  for (GCModuleInfo::iterator I = MI->end(), E = MI->begin(); I != E; )
    if (GCMetadataPrinter *MP = GetOrCreateGCPrinter(*--I))
      MP->finishAssembly(*this);

  // If we don't have any trampolines, then we don't require stack memory
  // to be executable. Some targets have a directive to declare this.
  Function *InitTrampolineIntrinsic = M.getFunction("llvm.init.trampoline");
  if (!InitTrampolineIntrinsic || InitTrampolineIntrinsic->use_empty())
    if (const MCSection *S = MAI->getNonexecutableStackSection(OutContext))
      OutStreamer.SwitchSection(S);

  // Allow the target to emit any magic that it wants at the end of the file,
  // after everything else has gone out.
  EmitEndOfAsmFile(M);

  delete Mang; Mang = 0;
  MMI = 0;

  OutStreamer.Finish();
  return false;
}

void AsmPrinter::SetupMachineFunction(MachineFunction &MF) {
  this->MF = &MF;
  // Get the function symbol.
  CurrentFnSym = Mang->getSymbol(MF.getFunction());

  if (isVerbose())
    LI = &getAnalysis<MachineLoopInfo>();
}

namespace {
  // SectionCPs - Keep track the alignment, constpool entries per Section.
  struct SectionCPs {
    const MCSection *S;
    unsigned Alignment;
    SmallVector<unsigned, 4> CPEs;
    SectionCPs(const MCSection *s, unsigned a) : S(s), Alignment(a) {}
  };
}

/// EmitConstantPool - Print to the current output stream assembly
/// representations of the constants in the constant pool MCP. This is
/// used to print out constants which have been "spilled to memory" by
/// the code generator.
///
void AsmPrinter::EmitConstantPool() {
  const MachineConstantPool *MCP = MF->getConstantPool();
  const std::vector<MachineConstantPoolEntry> &CP = MCP->getConstants();
  if (CP.empty()) return;

  // Calculate sections for constant pool entries. We collect entries to go into
  // the same section together to reduce amount of section switch statements.
  SmallVector<SectionCPs, 4> CPSections;
  for (unsigned i = 0, e = CP.size(); i != e; ++i) {
    const MachineConstantPoolEntry &CPE = CP[i];
    unsigned Align = CPE.getAlignment();

    SectionKind Kind;
    switch (CPE.getRelocationInfo()) {
    default: llvm_unreachable("Unknown section kind");
    case 2: Kind = SectionKind::getReadOnlyWithRel(); break;
    case 1:
      Kind = SectionKind::getReadOnlyWithRelLocal();
      break;
    case 0:
    switch (TM.getTargetData()->getTypeAllocSize(CPE.getType())) {
    case 4:  Kind = SectionKind::getMergeableConst4(); break;
    case 8:  Kind = SectionKind::getMergeableConst8(); break;
    case 16: Kind = SectionKind::getMergeableConst16();break;
    default: Kind = SectionKind::getMergeableConst(); break;
    }
    }

    const MCSection *S = getObjFileLowering().getSectionForConstant(Kind);

    // The number of sections are small, just do a linear search from the
    // last section to the first.
    bool Found = false;
    unsigned SecIdx = CPSections.size();
    while (SecIdx != 0) {
      if (CPSections[--SecIdx].S == S) {
        Found = true;
        break;
      }
    }
    if (!Found) {
      SecIdx = CPSections.size();
      CPSections.push_back(SectionCPs(S, Align));
    }

    if (Align > CPSections[SecIdx].Alignment)
      CPSections[SecIdx].Alignment = Align;
    CPSections[SecIdx].CPEs.push_back(i);
  }

  // Now print stuff into the calculated sections.
  for (unsigned i = 0, e = CPSections.size(); i != e; ++i) {
    OutStreamer.SwitchSection(CPSections[i].S);
    EmitAlignment(Log2_32(CPSections[i].Alignment));

    unsigned Offset = 0;
    for (unsigned j = 0, ee = CPSections[i].CPEs.size(); j != ee; ++j) {
      unsigned CPI = CPSections[i].CPEs[j];
      MachineConstantPoolEntry CPE = CP[CPI];

      // Emit inter-object padding for alignment.
      unsigned AlignMask = CPE.getAlignment() - 1;
      unsigned NewOffset = (Offset + AlignMask) & ~AlignMask;
      OutStreamer.EmitFill(NewOffset - Offset, 0/*fillval*/, 0/*addrspace*/);

      const Type *Ty = CPE.getType();
      Offset = NewOffset + TM.getTargetData()->getTypeAllocSize(Ty);
      OutStreamer.EmitLabel(GetCPISymbol(CPI));

      if (CPE.isMachineConstantPoolEntry())
        EmitMachineConstantPoolValue(CPE.Val.MachineCPVal);
      else
        EmitGlobalConstant(CPE.Val.ConstVal);
    }
  }
}

/// EmitJumpTableInfo - Print assembly representations of the jump tables used
/// by the current function to the current output stream.
///
void AsmPrinter::EmitJumpTableInfo() {
  const MachineJumpTableInfo *MJTI = MF->getJumpTableInfo();
  if (MJTI == 0) return;
  if (MJTI->getEntryKind() == MachineJumpTableInfo::EK_Inline) return;
  const std::vector<MachineJumpTableEntry> &JT = MJTI->getJumpTables();
  if (JT.empty()) return;

  // Pick the directive to use to print the jump table entries, and switch to
  // the appropriate section.
  const Function *F = MF->getFunction();
  bool JTInDiffSection = false;
  if (// In PIC mode, we need to emit the jump table to the same section as the
      // function body itself, otherwise the label differences won't make sense.
      // FIXME: Need a better predicate for this: what about custom entries?
      MJTI->getEntryKind() == MachineJumpTableInfo::EK_LabelDifference32 ||
      // We should also do if the section name is NULL or function is declared
      // in discardable section
      // FIXME: this isn't the right predicate, should be based on the MCSection
      // for the function.
      F->isWeakForLinker()) {
    OutStreamer.SwitchSection(getObjFileLowering().SectionForGlobal(F,Mang,TM));
  } else {
    // Otherwise, drop it in the readonly section.
    const MCSection *ReadOnlySection =
      getObjFileLowering().getSectionForConstant(SectionKind::getReadOnly());
    OutStreamer.SwitchSection(ReadOnlySection);
    JTInDiffSection = true;
  }

  EmitAlignment(Log2_32(MJTI->getEntryAlignment(*TM.getTargetData())));

  for (unsigned JTI = 0, e = JT.size(); JTI != e; ++JTI) {
    const std::vector<MachineBasicBlock*> &JTBBs = JT[JTI].MBBs;

    // If this jump table was deleted, ignore it.
    if (JTBBs.empty()) continue;

    // For the EK_LabelDifference32 entry, if the target supports .set, emit a
    // .set directive for each unique entry.  This reduces the number of
    // relocations the assembler will generate for the jump table.
    if (MJTI->getEntryKind() == MachineJumpTableInfo::EK_LabelDifference32 &&
        MAI->hasSetDirective()) {
      SmallPtrSet<const MachineBasicBlock*, 16> EmittedSets;
      const TargetLowering *TLI = TM.getTargetLowering();
      const MCExpr *Base = TLI->getPICJumpTableRelocBaseExpr(MF,JTI,OutContext);
      for (unsigned ii = 0, ee = JTBBs.size(); ii != ee; ++ii) {
        const MachineBasicBlock *MBB = JTBBs[ii];
        if (!EmittedSets.insert(MBB)) continue;

        // .set LJTSet, LBB32-base
        const MCExpr *LHS =
          MCSymbolRefExpr::Create(MBB->getSymbol(), OutContext);
        OutStreamer.EmitAssignment(GetJTSetSymbol(JTI, MBB->getNumber()),
                                MCBinaryExpr::CreateSub(LHS, Base, OutContext));
      }
    }

    // On some targets (e.g. Darwin) we want to emit two consecutive labels
    // before each jump table.  The first label is never referenced, but tells
    // the assembler and linker the extents of the jump table object.  The
    // second label is actually referenced by the code.
    if (JTInDiffSection && MAI->getLinkerPrivateGlobalPrefix()[0])
      // FIXME: This doesn't have to have any specific name, just any randomly
      // named and numbered 'l' label would work.  Simplify GetJTISymbol.
      OutStreamer.EmitLabel(GetJTISymbol(JTI, true));

    OutStreamer.EmitLabel(GetJTISymbol(JTI));

    for (unsigned ii = 0, ee = JTBBs.size(); ii != ee; ++ii)
      EmitJumpTableEntry(MJTI, JTBBs[ii], JTI);
  }
}

/// EmitJumpTableEntry - Emit a jump table entry for the specified MBB to the
/// current stream.
void AsmPrinter::EmitJumpTableEntry(const MachineJumpTableInfo *MJTI,
                                    const MachineBasicBlock *MBB,
                                    unsigned UID) const {
  assert(MBB && MBB->getNumber() >= 0 && "Invalid basic block");
  const MCExpr *Value = 0;
  switch (MJTI->getEntryKind()) {
  case MachineJumpTableInfo::EK_Inline:
    llvm_unreachable("Cannot emit EK_Inline jump table entry"); break;
  case MachineJumpTableInfo::EK_Custom32:
    Value = TM.getTargetLowering()->LowerCustomJumpTableEntry(MJTI, MBB, UID,
                                                              OutContext);
    break;
  case MachineJumpTableInfo::EK_BlockAddress:
    // EK_BlockAddress - Each entry is a plain address of block, e.g.:
    //     .word LBB123
    Value = MCSymbolRefExpr::Create(MBB->getSymbol(), OutContext);
    break;
  case MachineJumpTableInfo::EK_GPRel32BlockAddress: {
    // EK_GPRel32BlockAddress - Each entry is an address of block, encoded
    // with a relocation as gp-relative, e.g.:
    //     .gprel32 LBB123
    MCSymbol *MBBSym = MBB->getSymbol();
    OutStreamer.EmitGPRel32Value(MCSymbolRefExpr::Create(MBBSym, OutContext));
    return;
  }

  case MachineJumpTableInfo::EK_LabelDifference32: {
    // EK_LabelDifference32 - Each entry is the address of the block minus
    // the address of the jump table.  This is used for PIC jump tables where
    // gprel32 is not supported.  e.g.:
    //      .word LBB123 - LJTI1_2
    // If the .set directive is supported, this is emitted as:
    //      .set L4_5_set_123, LBB123 - LJTI1_2
    //      .word L4_5_set_123

    // If we have emitted set directives for the jump table entries, print
    // them rather than the entries themselves.  If we're emitting PIC, then
    // emit the table entries as differences between two text section labels.
    if (MAI->hasSetDirective()) {
      // If we used .set, reference the .set's symbol.
      Value = MCSymbolRefExpr::Create(GetJTSetSymbol(UID, MBB->getNumber()),
                                      OutContext);
      break;
    }
    // Otherwise, use the difference as the jump table entry.
    Value = MCSymbolRefExpr::Create(MBB->getSymbol(), OutContext);
    const MCExpr *JTI = MCSymbolRefExpr::Create(GetJTISymbol(UID), OutContext);
    Value = MCBinaryExpr::CreateSub(Value, JTI, OutContext);
    break;
  }
  }

  assert(Value && "Unknown entry kind!");

  unsigned EntrySize = MJTI->getEntrySize(*TM.getTargetData());
  OutStreamer.EmitValue(Value, EntrySize, /*addrspace*/0);
}


/// EmitSpecialLLVMGlobal - Check to see if the specified global is a
/// special global used by LLVM.  If so, emit it and return true, otherwise
/// do nothing and return false.
bool AsmPrinter::EmitSpecialLLVMGlobal(const GlobalVariable *GV) {
  if (GV->getName() == "llvm.used") {
    if (MAI->hasNoDeadStrip())    // No need to emit this at all.
      EmitLLVMUsedList(GV->getInitializer());
    return true;
  }

  // Ignore debug and non-emitted data.  This handles llvm.compiler.used.
  if (GV->getSection() == "llvm.metadata" ||
      GV->hasAvailableExternallyLinkage())
    return true;

  if (!GV->hasAppendingLinkage()) return false;

  assert(GV->hasInitializer() && "Not a special LLVM global!");

  const TargetData *TD = TM.getTargetData();
  unsigned Align = Log2_32(TD->getPointerPrefAlignment());
  if (GV->getName() == "llvm.global_ctors") {
    OutStreamer.SwitchSection(getObjFileLowering().getStaticCtorSection());
    EmitAlignment(Align);
    EmitXXStructorList(GV->getInitializer());

    if (TM.getRelocationModel() == Reloc::Static &&
        MAI->hasStaticCtorDtorReferenceInStaticMode()) {
      StringRef Sym(".constructors_used");
      OutStreamer.EmitSymbolAttribute(OutContext.GetOrCreateSymbol(Sym),
                                      MCSA_Reference);
    }
    return true;
  }

  if (GV->getName() == "llvm.global_dtors") {
    OutStreamer.SwitchSection(getObjFileLowering().getStaticDtorSection());
    EmitAlignment(Align);
    EmitXXStructorList(GV->getInitializer());

    if (TM.getRelocationModel() == Reloc::Static &&
        MAI->hasStaticCtorDtorReferenceInStaticMode()) {
      StringRef Sym(".destructors_used");
      OutStreamer.EmitSymbolAttribute(OutContext.GetOrCreateSymbol(Sym),
                                      MCSA_Reference);
    }
    return true;
  }

  return false;
}

/// EmitLLVMUsedList - For targets that define a MAI::UsedDirective, mark each
/// global in the specified llvm.used list for which emitUsedDirectiveFor
/// is true, as being used with this directive.
void AsmPrinter::EmitLLVMUsedList(Constant *List) {
  // Should be an array of 'i8*'.
  ConstantArray *InitList = dyn_cast<ConstantArray>(List);
  if (InitList == 0) return;

  for (unsigned i = 0, e = InitList->getNumOperands(); i != e; ++i) {
    const GlobalValue *GV =
      dyn_cast<GlobalValue>(InitList->getOperand(i)->stripPointerCasts());
    if (GV && getObjFileLowering().shouldEmitUsedDirectiveFor(GV, Mang))
      OutStreamer.EmitSymbolAttribute(Mang->getSymbol(GV), MCSA_NoDeadStrip);
  }
}

/// EmitXXStructorList - Emit the ctor or dtor list.  This just prints out the
/// function pointers, ignoring the init priority.
void AsmPrinter::EmitXXStructorList(Constant *List) {
  // Should be an array of '{ int, void ()* }' structs.  The first value is the
  // init priority, which we ignore.
  if (!isa<ConstantArray>(List)) return;
  ConstantArray *InitList = cast<ConstantArray>(List);
  for (unsigned i = 0, e = InitList->getNumOperands(); i != e; ++i)
    if (ConstantStruct *CS = dyn_cast<ConstantStruct>(InitList->getOperand(i))){
      if (CS->getNumOperands() != 2) return;  // Not array of 2-element structs.

      if (CS->getOperand(1)->isNullValue())
        return;  // Found a null terminator, exit printing.
      // Emit the function pointer.
      EmitGlobalConstant(CS->getOperand(1));
    }
}

//===--------------------------------------------------------------------===//
// Emission and print routines
//

/// EmitInt8 - Emit a byte directive and value.
///
void AsmPrinter::EmitInt8(int Value) const {
  OutStreamer.EmitIntValue(Value, 1, 0/*addrspace*/);
}

/// EmitInt16 - Emit a short directive and value.
///
void AsmPrinter::EmitInt16(int Value) const {
  OutStreamer.EmitIntValue(Value, 2, 0/*addrspace*/);
}

/// EmitInt32 - Emit a long directive and value.
///
void AsmPrinter::EmitInt32(int Value) const {
  OutStreamer.EmitIntValue(Value, 4, 0/*addrspace*/);
}

/// EmitLabelDifference - Emit something like ".long Hi-Lo" where the size
/// in bytes of the directive is specified by Size and Hi/Lo specify the
/// labels.  This implicitly uses .set if it is available.
void AsmPrinter::EmitLabelDifference(const MCSymbol *Hi, const MCSymbol *Lo,
                                     unsigned Size) const {
  // Get the Hi-Lo expression.
  const MCExpr *Diff =
    MCBinaryExpr::CreateSub(MCSymbolRefExpr::Create(Hi, OutContext),
                            MCSymbolRefExpr::Create(Lo, OutContext),
                            OutContext);

  if (!MAI->hasSetDirective()) {
    OutStreamer.EmitValue(Diff, Size, 0/*AddrSpace*/);
    return;
  }

  // Otherwise, emit with .set (aka assignment).
  MCSymbol *SetLabel = GetTempSymbol("set", SetCounter++);
  OutStreamer.EmitAssignment(SetLabel, Diff);
  OutStreamer.EmitSymbolValue(SetLabel, Size, 0/*AddrSpace*/);
}

/// EmitLabelOffsetDifference - Emit something like ".long Hi+Offset-Lo"
/// where the size in bytes of the directive is specified by Size and Hi/Lo
/// specify the labels.  This implicitly uses .set if it is available.
void AsmPrinter::EmitLabelOffsetDifference(const MCSymbol *Hi, uint64_t Offset,
                                           const MCSymbol *Lo, unsigned Size)
  const {

  // Emit Hi+Offset - Lo
  // Get the Hi+Offset expression.
  const MCExpr *Plus =
    MCBinaryExpr::CreateAdd(MCSymbolRefExpr::Create(Hi, OutContext),
                            MCConstantExpr::Create(Offset, OutContext),
                            OutContext);

  // Get the Hi+Offset-Lo expression.
  const MCExpr *Diff =
    MCBinaryExpr::CreateSub(Plus,
                            MCSymbolRefExpr::Create(Lo, OutContext),
                            OutContext);

  if (!MAI->hasSetDirective())
    OutStreamer.EmitValue(Diff, 4, 0/*AddrSpace*/);
  else {
    // Otherwise, emit with .set (aka assignment).
    MCSymbol *SetLabel = GetTempSymbol("set", SetCounter++);
    OutStreamer.EmitAssignment(SetLabel, Diff);
    OutStreamer.EmitSymbolValue(SetLabel, 4, 0/*AddrSpace*/);
  }
}

/// EmitLabelPlusOffset - Emit something like ".long Label+Offset"
/// where the size in bytes of the directive is specified by Size and Label
/// specifies the label.  This implicitly uses .set if it is available.
void AsmPrinter::EmitLabelPlusOffset(const MCSymbol *Label, uint64_t Offset,
                                      unsigned Size)
  const {

  // Emit Label+Offset
  const MCExpr *Plus =
    MCBinaryExpr::CreateAdd(MCSymbolRefExpr::Create(Label, OutContext),
                            MCConstantExpr::Create(Offset, OutContext),
                            OutContext);

  OutStreamer.EmitValue(Plus, 4, 0/*AddrSpace*/);
}


//===----------------------------------------------------------------------===//

// EmitAlignment - Emit an alignment directive to the specified power of
// two boundary.  For example, if you pass in 3 here, you will get an 8
// byte alignment.  If a global value is specified, and if that global has
// an explicit alignment requested, it will override the alignment request
// if required for correctness.
//
void AsmPrinter::EmitAlignment(unsigned NumBits, const GlobalValue *GV) const {
  if (GV) NumBits = getGVAlignmentLog2(GV, *TM.getTargetData(), NumBits);

  if (NumBits == 0) return;   // 1-byte aligned: no need to emit alignment.

  if (getCurrentSection()->getKind().isText())
    OutStreamer.EmitCodeAlignment(1 << NumBits);
  else
    OutStreamer.EmitValueToAlignment(1 << NumBits, 0, 1, 0);
}

//===----------------------------------------------------------------------===//
// Constant emission.
//===----------------------------------------------------------------------===//

/// LowerConstant - Lower the specified LLVM Constant to an MCExpr.
///
static const MCExpr *LowerConstant(const Constant *CV, AsmPrinter &AP) {
  MCContext &Ctx = AP.OutContext;

  if (CV->isNullValue() || isa<UndefValue>(CV))
    return MCConstantExpr::Create(0, Ctx);

  if (const ConstantInt *CI = dyn_cast<ConstantInt>(CV))
    return MCConstantExpr::Create(CI->getZExtValue(), Ctx);

  if (const GlobalValue *GV = dyn_cast<GlobalValue>(CV))
    return MCSymbolRefExpr::Create(AP.Mang->getSymbol(GV), Ctx);

  if (const BlockAddress *BA = dyn_cast<BlockAddress>(CV))
    return MCSymbolRefExpr::Create(AP.GetBlockAddressSymbol(BA), Ctx);

  const ConstantExpr *CE = dyn_cast<ConstantExpr>(CV);
  if (CE == 0) {
    llvm_unreachable("Unknown constant value to lower!");
    return MCConstantExpr::Create(0, Ctx);
  }

  switch (CE->getOpcode()) {
  default:
    // If the code isn't optimized, there may be outstanding folding
    // opportunities. Attempt to fold the expression using TargetData as a
    // last resort before giving up.
    if (Constant *C =
          ConstantFoldConstantExpression(CE, AP.TM.getTargetData()))
      if (C != CE)
        return LowerConstant(C, AP);

    // Otherwise report the problem to the user.
    {
      std::string S;
      raw_string_ostream OS(S);
      OS << "Unsupported expression in static initializer: ";
      WriteAsOperand(OS, CE, /*PrintType=*/false,
                     !AP.MF ? 0 : AP.MF->getFunction()->getParent());
      report_fatal_error(OS.str());
    }
    return MCConstantExpr::Create(0, Ctx);
  case Instruction::GetElementPtr: {
    const TargetData &TD = *AP.TM.getTargetData();
    // Generate a symbolic expression for the byte address
    const Constant *PtrVal = CE->getOperand(0);
    SmallVector<Value*, 8> IdxVec(CE->op_begin()+1, CE->op_end());
    int64_t Offset = TD.getIndexedOffset(PtrVal->getType(), &IdxVec[0],
                                         IdxVec.size());

    const MCExpr *Base = LowerConstant(CE->getOperand(0), AP);
    if (Offset == 0)
      return Base;

    // Truncate/sext the offset to the pointer size.
    if (TD.getPointerSizeInBits() != 64) {
      int SExtAmount = 64-TD.getPointerSizeInBits();
      Offset = (Offset << SExtAmount) >> SExtAmount;
    }

    return MCBinaryExpr::CreateAdd(Base, MCConstantExpr::Create(Offset, Ctx),
                                   Ctx);
  }

  case Instruction::Trunc:
    // We emit the value and depend on the assembler to truncate the generated
    // expression properly.  This is important for differences between
    // blockaddress labels.  Since the two labels are in the same function, it
    // is reasonable to treat their delta as a 32-bit value.
    // FALL THROUGH.
  case Instruction::BitCast:
    return LowerConstant(CE->getOperand(0), AP);

  case Instruction::IntToPtr: {
    const TargetData &TD = *AP.TM.getTargetData();
    // Handle casts to pointers by changing them into casts to the appropriate
    // integer type.  This promotes constant folding and simplifies this code.
    Constant *Op = CE->getOperand(0);
    Op = ConstantExpr::getIntegerCast(Op, TD.getIntPtrType(CV->getContext()),
                                      false/*ZExt*/);
    return LowerConstant(Op, AP);
  }

  case Instruction::PtrToInt: {
    const TargetData &TD = *AP.TM.getTargetData();
    // Support only foldable casts to/from pointers that can be eliminated by
    // changing the pointer to the appropriately sized integer type.
    Constant *Op = CE->getOperand(0);
    const Type *Ty = CE->getType();

    const MCExpr *OpExpr = LowerConstant(Op, AP);

    // We can emit the pointer value into this slot if the slot is an
    // integer slot equal to the size of the pointer.
    if (TD.getTypeAllocSize(Ty) == TD.getTypeAllocSize(Op->getType()))
      return OpExpr;

    // Otherwise the pointer is smaller than the resultant integer, mask off
    // the high bits so we are sure to get a proper truncation if the input is
    // a constant expr.
    unsigned InBits = TD.getTypeAllocSizeInBits(Op->getType());
    const MCExpr *MaskExpr = MCConstantExpr::Create(~0ULL >> (64-InBits), Ctx);
    return MCBinaryExpr::CreateAnd(OpExpr, MaskExpr, Ctx);
  }

  // The MC library also has a right-shift operator, but it isn't consistently
  // signed or unsigned between different targets.
  case Instruction::Add:
  case Instruction::Sub:
  case Instruction::Mul:
  case Instruction::SDiv:
  case Instruction::SRem:
  case Instruction::Shl:
  case Instruction::And:
  case Instruction::Or:
  case Instruction::Xor: {
    const MCExpr *LHS = LowerConstant(CE->getOperand(0), AP);
    const MCExpr *RHS = LowerConstant(CE->getOperand(1), AP);
    switch (CE->getOpcode()) {
    default: llvm_unreachable("Unknown binary operator constant cast expr");
    case Instruction::Add: return MCBinaryExpr::CreateAdd(LHS, RHS, Ctx);
    case Instruction::Sub: return MCBinaryExpr::CreateSub(LHS, RHS, Ctx);
    case Instruction::Mul: return MCBinaryExpr::CreateMul(LHS, RHS, Ctx);
    case Instruction::SDiv: return MCBinaryExpr::CreateDiv(LHS, RHS, Ctx);
    case Instruction::SRem: return MCBinaryExpr::CreateMod(LHS, RHS, Ctx);
    case Instruction::Shl: return MCBinaryExpr::CreateShl(LHS, RHS, Ctx);
    case Instruction::And: return MCBinaryExpr::CreateAnd(LHS, RHS, Ctx);
    case Instruction::Or:  return MCBinaryExpr::CreateOr (LHS, RHS, Ctx);
    case Instruction::Xor: return MCBinaryExpr::CreateXor(LHS, RHS, Ctx);
    }
  }
  }
}

static void EmitGlobalConstantImpl(const Constant *C, unsigned AddrSpace,
                                   AsmPrinter &AP);

static void EmitGlobalConstantArray(const ConstantArray *CA, unsigned AddrSpace,
                                    AsmPrinter &AP) {
  if (AddrSpace != 0 || !CA->isString()) {
    // Not a string.  Print the values in successive locations
    for (unsigned i = 0, e = CA->getNumOperands(); i != e; ++i)
      EmitGlobalConstantImpl(CA->getOperand(i), AddrSpace, AP);
    return;
  }

  // Otherwise, it can be emitted as .ascii.
  SmallVector<char, 128> TmpVec;
  TmpVec.reserve(CA->getNumOperands());
  for (unsigned i = 0, e = CA->getNumOperands(); i != e; ++i)
    TmpVec.push_back(cast<ConstantInt>(CA->getOperand(i))->getZExtValue());

  AP.OutStreamer.EmitBytes(StringRef(TmpVec.data(), TmpVec.size()), AddrSpace);
}

static void EmitGlobalConstantVector(const ConstantVector *CV,
                                     unsigned AddrSpace, AsmPrinter &AP) {
  for (unsigned i = 0, e = CV->getType()->getNumElements(); i != e; ++i)
    EmitGlobalConstantImpl(CV->getOperand(i), AddrSpace, AP);
}

static void EmitGlobalConstantStruct(const ConstantStruct *CS,
                                     unsigned AddrSpace, AsmPrinter &AP) {
  // Print the fields in successive locations. Pad to align if needed!
  const TargetData *TD = AP.TM.getTargetData();
  unsigned Size = TD->getTypeAllocSize(CS->getType());
  const StructLayout *Layout = TD->getStructLayout(CS->getType());
  uint64_t SizeSoFar = 0;
  for (unsigned i = 0, e = CS->getNumOperands(); i != e; ++i) {
    const Constant *Field = CS->getOperand(i);

    // Check if padding is needed and insert one or more 0s.
    uint64_t FieldSize = TD->getTypeAllocSize(Field->getType());
    uint64_t PadSize = ((i == e-1 ? Size : Layout->getElementOffset(i+1))
                        - Layout->getElementOffset(i)) - FieldSize;
    SizeSoFar += FieldSize + PadSize;

    // Now print the actual field value.
    EmitGlobalConstantImpl(Field, AddrSpace, AP);

    // Insert padding - this may include padding to increase the size of the
    // current field up to the ABI size (if the struct is not packed) as well
    // as padding to ensure that the next field starts at the right offset.
    AP.OutStreamer.EmitZeros(PadSize, AddrSpace);
  }
  assert(SizeSoFar == Layout->getSizeInBytes() &&
         "Layout of constant struct may be incorrect!");
}

static void EmitGlobalConstantFP(const ConstantFP *CFP, unsigned AddrSpace,
                                 AsmPrinter &AP) {
  // FP Constants are printed as integer constants to avoid losing
  // precision.
  if (CFP->getType()->isDoubleTy()) {
    if (AP.isVerbose()) {
      double Val = CFP->getValueAPF().convertToDouble();
      AP.OutStreamer.GetCommentOS() << "double " << Val << '\n';
    }

    uint64_t Val = CFP->getValueAPF().bitcastToAPInt().getZExtValue();
    AP.OutStreamer.EmitIntValue(Val, 8, AddrSpace);
    return;
  }

  if (CFP->getType()->isFloatTy()) {
    if (AP.isVerbose()) {
      float Val = CFP->getValueAPF().convertToFloat();
      AP.OutStreamer.GetCommentOS() << "float " << Val << '\n';
    }
    uint64_t Val = CFP->getValueAPF().bitcastToAPInt().getZExtValue();
    AP.OutStreamer.EmitIntValue(Val, 4, AddrSpace);
    return;
  }

  if (CFP->getType()->isX86_FP80Ty()) {
    // all long double variants are printed as hex
    // API needed to prevent premature destruction
    APInt API = CFP->getValueAPF().bitcastToAPInt();
    const uint64_t *p = API.getRawData();
    if (AP.isVerbose()) {
      // Convert to double so we can print the approximate val as a comment.
      APFloat DoubleVal = CFP->getValueAPF();
      bool ignored;
      DoubleVal.convert(APFloat::IEEEdouble, APFloat::rmNearestTiesToEven,
                        &ignored);
      AP.OutStreamer.GetCommentOS() << "x86_fp80 ~= "
        << DoubleVal.convertToDouble() << '\n';
    }

    if (AP.TM.getTargetData()->isBigEndian()) {
      AP.OutStreamer.EmitIntValue(p[1], 2, AddrSpace);
      AP.OutStreamer.EmitIntValue(p[0], 8, AddrSpace);
    } else {
      AP.OutStreamer.EmitIntValue(p[0], 8, AddrSpace);
      AP.OutStreamer.EmitIntValue(p[1], 2, AddrSpace);
    }

    // Emit the tail padding for the long double.
    const TargetData &TD = *AP.TM.getTargetData();
    AP.OutStreamer.EmitZeros(TD.getTypeAllocSize(CFP->getType()) -
                             TD.getTypeStoreSize(CFP->getType()), AddrSpace);
    return;
  }

  assert(CFP->getType()->isPPC_FP128Ty() &&
         "Floating point constant type not handled");
  // All long double variants are printed as hex
  // API needed to prevent premature destruction.
  APInt API = CFP->getValueAPF().bitcastToAPInt();
  const uint64_t *p = API.getRawData();
  if (AP.TM.getTargetData()->isBigEndian()) {
    AP.OutStreamer.EmitIntValue(p[0], 8, AddrSpace);
    AP.OutStreamer.EmitIntValue(p[1], 8, AddrSpace);
  } else {
    AP.OutStreamer.EmitIntValue(p[1], 8, AddrSpace);
    AP.OutStreamer.EmitIntValue(p[0], 8, AddrSpace);
  }
}

static void EmitGlobalConstantLargeInt(const ConstantInt *CI,
                                       unsigned AddrSpace, AsmPrinter &AP) {
  const TargetData *TD = AP.TM.getTargetData();
  unsigned BitWidth = CI->getBitWidth();
  assert((BitWidth & 63) == 0 && "only support multiples of 64-bits");

  // We don't expect assemblers to support integer data directives
  // for more than 64 bits, so we emit the data in at most 64-bit
  // quantities at a time.
  const uint64_t *RawData = CI->getValue().getRawData();
  for (unsigned i = 0, e = BitWidth / 64; i != e; ++i) {
    uint64_t Val = TD->isBigEndian() ? RawData[e - i - 1] : RawData[i];
    AP.OutStreamer.EmitIntValue(Val, 8, AddrSpace);
  }
}

static void EmitGlobalConstantImpl(const Constant *CV, unsigned AddrSpace,
                                   AsmPrinter &AP) {
  if (isa<ConstantAggregateZero>(CV) || isa<UndefValue>(CV)) {
    uint64_t Size = AP.TM.getTargetData()->getTypeAllocSize(CV->getType());
    return AP.OutStreamer.EmitZeros(Size, AddrSpace);
  }

  if (const ConstantInt *CI = dyn_cast<ConstantInt>(CV)) {
    unsigned Size = AP.TM.getTargetData()->getTypeAllocSize(CV->getType());
    switch (Size) {
    case 1:
    case 2:
    case 4:
    case 8:
      if (AP.isVerbose())
        AP.OutStreamer.GetCommentOS() << format("0x%llx\n", CI->getZExtValue());
      AP.OutStreamer.EmitIntValue(CI->getZExtValue(), Size, AddrSpace);
      return;
    default:
      EmitGlobalConstantLargeInt(CI, AddrSpace, AP);
      return;
    }
  }

  if (const ConstantArray *CVA = dyn_cast<ConstantArray>(CV))
    return EmitGlobalConstantArray(CVA, AddrSpace, AP);

  if (const ConstantStruct *CVS = dyn_cast<ConstantStruct>(CV))
    return EmitGlobalConstantStruct(CVS, AddrSpace, AP);

  if (const ConstantFP *CFP = dyn_cast<ConstantFP>(CV))
    return EmitGlobalConstantFP(CFP, AddrSpace, AP);

  if (isa<ConstantPointerNull>(CV)) {
    unsigned Size = AP.TM.getTargetData()->getTypeAllocSize(CV->getType());
    AP.OutStreamer.EmitIntValue(0, Size, AddrSpace);
    return;
  }

  if (const ConstantVector *V = dyn_cast<ConstantVector>(CV))
    return EmitGlobalConstantVector(V, AddrSpace, AP);

  // Otherwise, it must be a ConstantExpr.  Lower it to an MCExpr, then emit it
  // thread the streamer with EmitValue.
  AP.OutStreamer.EmitValue(LowerConstant(CV, AP),
                         AP.TM.getTargetData()->getTypeAllocSize(CV->getType()),
                           AddrSpace);
}

/// EmitGlobalConstant - Print a general LLVM constant to the .s file.
void AsmPrinter::EmitGlobalConstant(const Constant *CV, unsigned AddrSpace) {
  uint64_t Size = TM.getTargetData()->getTypeAllocSize(CV->getType());
  if (Size)
    EmitGlobalConstantImpl(CV, AddrSpace, *this);
  else if (MAI->hasSubsectionsViaSymbols()) {
    // If the global has zero size, emit a single byte so that two labels don't
    // look like they are at the same location.
    OutStreamer.EmitIntValue(0, 1, AddrSpace);
  }
}

void AsmPrinter::EmitMachineConstantPoolValue(MachineConstantPoolValue *MCPV) {
  // Target doesn't support this yet!
  llvm_unreachable("Target does not support EmitMachineConstantPoolValue");
}

void AsmPrinter::printOffset(int64_t Offset, raw_ostream &OS) const {
  if (Offset > 0)
    OS << '+' << Offset;
  else if (Offset < 0)
    OS << Offset;
}

//===----------------------------------------------------------------------===//
// Symbol Lowering Routines.
//===----------------------------------------------------------------------===//

/// GetTempSymbol - Return the MCSymbol corresponding to the assembler
/// temporary label with the specified stem and unique ID.
MCSymbol *AsmPrinter::GetTempSymbol(StringRef Name, unsigned ID) const {
  return OutContext.GetOrCreateSymbol(Twine(MAI->getPrivateGlobalPrefix()) +
                                      Name + Twine(ID));
}

/// GetTempSymbol - Return an assembler temporary label with the specified
/// stem.
MCSymbol *AsmPrinter::GetTempSymbol(StringRef Name) const {
  return OutContext.GetOrCreateSymbol(Twine(MAI->getPrivateGlobalPrefix())+
                                      Name);
}


MCSymbol *AsmPrinter::GetBlockAddressSymbol(const BlockAddress *BA) const {
  return MMI->getAddrLabelSymbol(BA->getBasicBlock());
}

MCSymbol *AsmPrinter::GetBlockAddressSymbol(const BasicBlock *BB) const {
  return MMI->getAddrLabelSymbol(BB);
}

/// GetCPISymbol - Return the symbol for the specified constant pool entry.
MCSymbol *AsmPrinter::GetCPISymbol(unsigned CPID) const {
  return OutContext.GetOrCreateSymbol
    (Twine(MAI->getPrivateGlobalPrefix()) + "CPI" + Twine(getFunctionNumber())
     + "_" + Twine(CPID));
}

/// GetJTISymbol - Return the symbol for the specified jump table entry.
MCSymbol *AsmPrinter::GetJTISymbol(unsigned JTID, bool isLinkerPrivate) const {
  return MF->getJTISymbol(JTID, OutContext, isLinkerPrivate);
}

/// GetJTSetSymbol - Return the symbol for the specified jump table .set
/// FIXME: privatize to AsmPrinter.
MCSymbol *AsmPrinter::GetJTSetSymbol(unsigned UID, unsigned MBBID) const {
  return OutContext.GetOrCreateSymbol
  (Twine(MAI->getPrivateGlobalPrefix()) + Twine(getFunctionNumber()) + "_" +
   Twine(UID) + "_set_" + Twine(MBBID));
}

/// GetSymbolWithGlobalValueBase - Return the MCSymbol for a symbol with
/// global value name as its base, with the specified suffix, and where the
/// symbol is forced to have private linkage if ForcePrivate is true.
MCSymbol *AsmPrinter::GetSymbolWithGlobalValueBase(const GlobalValue *GV,
                                                   StringRef Suffix,
                                                   bool ForcePrivate) const {
  SmallString<60> NameStr;
  Mang->getNameWithPrefix(NameStr, GV, ForcePrivate);
  NameStr.append(Suffix.begin(), Suffix.end());
  return OutContext.GetOrCreateSymbol(NameStr.str());
}

/// GetExternalSymbolSymbol - Return the MCSymbol for the specified
/// ExternalSymbol.
MCSymbol *AsmPrinter::GetExternalSymbolSymbol(StringRef Sym) const {
  SmallString<60> NameStr;
  Mang->getNameWithPrefix(NameStr, Sym);
  return OutContext.GetOrCreateSymbol(NameStr.str());
}



/// PrintParentLoopComment - Print comments about parent loops of this one.
static void PrintParentLoopComment(raw_ostream &OS, const MachineLoop *Loop,
                                   unsigned FunctionNumber) {
  if (Loop == 0) return;
  PrintParentLoopComment(OS, Loop->getParentLoop(), FunctionNumber);
  OS.indent(Loop->getLoopDepth()*2)
    << "Parent Loop BB" << FunctionNumber << "_"
    << Loop->getHeader()->getNumber()
    << " Depth=" << Loop->getLoopDepth() << '\n';
}


/// PrintChildLoopComment - Print comments about child loops within
/// the loop for this basic block, with nesting.
static void PrintChildLoopComment(raw_ostream &OS, const MachineLoop *Loop,
                                  unsigned FunctionNumber) {
  // Add child loop information
  for (MachineLoop::iterator CL = Loop->begin(), E = Loop->end();CL != E; ++CL){
    OS.indent((*CL)->getLoopDepth()*2)
      << "Child Loop BB" << FunctionNumber << "_"
      << (*CL)->getHeader()->getNumber() << " Depth " << (*CL)->getLoopDepth()
      << '\n';
    PrintChildLoopComment(OS, *CL, FunctionNumber);
  }
}

/// EmitBasicBlockLoopComments - Pretty-print comments for basic blocks.
static void EmitBasicBlockLoopComments(const MachineBasicBlock &MBB,
                                       const MachineLoopInfo *LI,
                                       const AsmPrinter &AP) {
  // Add loop depth information
  const MachineLoop *Loop = LI->getLoopFor(&MBB);
  if (Loop == 0) return;

  MachineBasicBlock *Header = Loop->getHeader();
  assert(Header && "No header for loop");

  // If this block is not a loop header, just print out what is the loop header
  // and return.
  if (Header != &MBB) {
    AP.OutStreamer.AddComment("  in Loop: Header=BB" +
                              Twine(AP.getFunctionNumber())+"_" +
                              Twine(Loop->getHeader()->getNumber())+
                              " Depth="+Twine(Loop->getLoopDepth()));
    return;
  }

  // Otherwise, it is a loop header.  Print out information about child and
  // parent loops.
  raw_ostream &OS = AP.OutStreamer.GetCommentOS();

  PrintParentLoopComment(OS, Loop->getParentLoop(), AP.getFunctionNumber());

  OS << "=>";
  OS.indent(Loop->getLoopDepth()*2-2);

  OS << "This ";
  if (Loop->empty())
    OS << "Inner ";
  OS << "Loop Header: Depth=" + Twine(Loop->getLoopDepth()) << '\n';

  PrintChildLoopComment(OS, Loop, AP.getFunctionNumber());
}


/// EmitBasicBlockStart - This method prints the label for the specified
/// MachineBasicBlock, an alignment (if present) and a comment describing
/// it if appropriate.
void AsmPrinter::EmitBasicBlockStart(const MachineBasicBlock *MBB) const {
  // Emit an alignment directive for this block, if needed.
  if (unsigned Align = MBB->getAlignment())
    EmitAlignment(Log2_32(Align));

  // If the block has its address taken, emit any labels that were used to
  // reference the block.  It is possible that there is more than one label
  // here, because multiple LLVM BB's may have been RAUW'd to this block after
  // the references were generated.
  if (MBB->hasAddressTaken()) {
    const BasicBlock *BB = MBB->getBasicBlock();
    if (isVerbose())
      OutStreamer.AddComment("Block address taken");

    std::vector<MCSymbol*> Syms = MMI->getAddrLabelSymbolToEmit(BB);

    for (unsigned i = 0, e = Syms.size(); i != e; ++i)
      OutStreamer.EmitLabel(Syms[i]);
  }

  // Print the main label for the block.
  if (MBB->pred_empty() || isBlockOnlyReachableByFallthrough(MBB)) {
    if (isVerbose() && OutStreamer.hasRawTextSupport()) {
      if (const BasicBlock *BB = MBB->getBasicBlock())
        if (BB->hasName())
          OutStreamer.AddComment("%" + BB->getName());

      EmitBasicBlockLoopComments(*MBB, LI, *this);

      // NOTE: Want this comment at start of line, don't emit with AddComment.
      OutStreamer.EmitRawText(Twine(MAI->getCommentString()) + " BB#" +
                              Twine(MBB->getNumber()) + ":");
    }
  } else {
    if (isVerbose()) {
      if (const BasicBlock *BB = MBB->getBasicBlock())
        if (BB->hasName())
          OutStreamer.AddComment("%" + BB->getName());
      EmitBasicBlockLoopComments(*MBB, LI, *this);
    }

    OutStreamer.EmitLabel(MBB->getSymbol());
  }
}

void AsmPrinter::EmitVisibility(MCSymbol *Sym, unsigned Visibility,
                                bool IsDefinition) const {
  MCSymbolAttr Attr = MCSA_Invalid;

  switch (Visibility) {
  default: break;
  case GlobalValue::HiddenVisibility:
    if (IsDefinition)
      Attr = MAI->getHiddenVisibilityAttr();
    else
      Attr = MAI->getHiddenDeclarationVisibilityAttr();
    break;
  case GlobalValue::ProtectedVisibility:
    Attr = MAI->getProtectedVisibilityAttr();
    break;
  }

  if (Attr != MCSA_Invalid)
    OutStreamer.EmitSymbolAttribute(Sym, Attr);
}

/// isBlockOnlyReachableByFallthough - Return true if the basic block has
/// exactly one predecessor and the control transfer mechanism between
/// the predecessor and this block is a fall-through.
bool AsmPrinter::
isBlockOnlyReachableByFallthrough(const MachineBasicBlock *MBB) const {
  // If this is a landing pad, it isn't a fall through.  If it has no preds,
  // then nothing falls through to it.
  if (MBB->isLandingPad() || MBB->pred_empty())
    return false;

  // If there isn't exactly one predecessor, it can't be a fall through.
  MachineBasicBlock::const_pred_iterator PI = MBB->pred_begin(), PI2 = PI;
  ++PI2;
  if (PI2 != MBB->pred_end())
    return false;

  // The predecessor has to be immediately before this block.
  const MachineBasicBlock *Pred = *PI;

  if (!Pred->isLayoutSuccessor(MBB))
    return false;

  // If the block is completely empty, then it definitely does fall through.
  if (Pred->empty())
    return true;

  // Otherwise, check the last instruction.
  const MachineInstr &LastInst = Pred->back();
  return !LastInst.getDesc().isBarrier();
}



GCMetadataPrinter *AsmPrinter::GetOrCreateGCPrinter(GCStrategy *S) {
  if (!S->usesMetadata())
    return 0;

  gcp_map_type &GCMap = getGCMap(GCMetadataPrinters);
  gcp_map_type::iterator GCPI = GCMap.find(S);
  if (GCPI != GCMap.end())
    return GCPI->second;

  const char *Name = S->getName().c_str();

  for (GCMetadataPrinterRegistry::iterator
         I = GCMetadataPrinterRegistry::begin(),
         E = GCMetadataPrinterRegistry::end(); I != E; ++I)
    if (strcmp(Name, I->getName()) == 0) {
      GCMetadataPrinter *GMP = I->instantiate();
      GMP->S = S;
      GCMap.insert(std::make_pair(S, GMP));
      return GMP;
    }

  report_fatal_error("no GCMetadataPrinter registered for GC: " + Twine(Name));
  return 0;
}
<|MERGE_RESOLUTION|>--- conflicted
+++ resolved
@@ -662,12 +662,8 @@
         NamedRegionTimer T(DbgTimerName, DWARFGroupName, TimePassesIsEnabled);
         DD->beginInstruction(II);
       }
-<<<<<<< HEAD
 #endif // ANDROID_TARGET_BUILD
       
-=======
-
->>>>>>> 2c44a80d
       if (isVerbose())
         EmitComments(*II, OutStreamer.GetCommentOS());
 
@@ -696,12 +692,8 @@
         EmitInstruction(II);
         break;
       }
-<<<<<<< HEAD
       
 #ifndef ANDROID_TARGET_BUILD
-=======
-
->>>>>>> 2c44a80d
       if (ShouldPrintDebugScopes) {
         NamedRegionTimer T(DbgTimerName, DWARFGroupName, TimePassesIsEnabled);
         DD->endInstruction(II);
@@ -810,12 +802,8 @@
     }
     delete DD; DD = 0;
   }
-<<<<<<< HEAD
 #endif // ANDROID_TARGET_BUILD
   
-=======
-
->>>>>>> 2c44a80d
   // If the target wants to know about weak references, print them all.
   if (MAI->getWeakRefDirective()) {
     // FIXME: This is not lazy, it would be nice to only print weak references
