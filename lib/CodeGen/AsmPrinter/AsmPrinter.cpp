//===-- AsmPrinter.cpp - Common AsmPrinter code ---------------------------===//
//
//                     The LLVM Compiler Infrastructure
//
// This file is distributed under the University of Illinois Open Source
// License. See LICENSE.TXT for details.
//
//===----------------------------------------------------------------------===//
//
// This file implements the AsmPrinter class.
//
//===----------------------------------------------------------------------===//

#define DEBUG_TYPE "asm-printer"
#include "llvm/CodeGen/AsmPrinter.h"
#ifndef ANDROID_TARGET_BUILD
#   include "DwarfDebug.h"
#   include "DwarfException.h"
#endif // ANDROID_TARGET_BUILD
#include "llvm/Module.h"
#include "llvm/CodeGen/GCMetadataPrinter.h"
#include "llvm/CodeGen/MachineConstantPool.h"
#include "llvm/CodeGen/MachineFrameInfo.h"
#include "llvm/CodeGen/MachineFunction.h"
#include "llvm/CodeGen/MachineJumpTableInfo.h"
#include "llvm/CodeGen/MachineLoopInfo.h"
#include "llvm/CodeGen/MachineModuleInfo.h"
#include "llvm/Analysis/ConstantFolding.h"
#include "llvm/Analysis/DebugInfo.h"
#include "llvm/MC/MCAsmInfo.h"
#include "llvm/MC/MCContext.h"
#include "llvm/MC/MCExpr.h"
#include "llvm/MC/MCInst.h"
#include "llvm/MC/MCSection.h"
#include "llvm/MC/MCStreamer.h"
#include "llvm/MC/MCSymbol.h"
#include "llvm/Target/Mangler.h"
#include "llvm/Target/TargetAsmInfo.h"
#include "llvm/Target/TargetData.h"
#include "llvm/Target/TargetInstrInfo.h"
#include "llvm/Target/TargetLowering.h"
#include "llvm/Target/TargetLoweringObjectFile.h"
#include "llvm/Target/TargetOptions.h"
#include "llvm/Target/TargetRegisterInfo.h"
#include "llvm/Assembly/Writer.h"
#include "llvm/ADT/SmallString.h"
#include "llvm/ADT/Statistic.h"
#include "llvm/Support/ErrorHandling.h"
#include "llvm/Support/Format.h"
#include "llvm/Support/Timer.h"
#include <ctype.h>
using namespace llvm;

static const char *DWARFGroupName = "DWARF Emission";
static const char *DbgTimerName = "DWARF Debug Writer";
static const char *EHTimerName = "DWARF Exception Writer";

STATISTIC(EmittedInsts, "Number of machine instrs printed");

char AsmPrinter::ID = 0;

typedef DenseMap<GCStrategy*,GCMetadataPrinter*> gcp_map_type;
static gcp_map_type &getGCMap(void *&P) {
  if (P == 0)
    P = new gcp_map_type();
  return *(gcp_map_type*)P;
}


/// getGVAlignmentLog2 - Return the alignment to use for the specified global
/// value in log2 form.  This rounds up to the preferred alignment if possible
/// and legal.
static unsigned getGVAlignmentLog2(const GlobalValue *GV, const TargetData &TD,
                                   unsigned InBits = 0) {
  unsigned NumBits = 0;
  if (const GlobalVariable *GVar = dyn_cast<GlobalVariable>(GV))
    NumBits = TD.getPreferredAlignmentLog(GVar);

  // If InBits is specified, round it to it.
  if (InBits > NumBits)
    NumBits = InBits;

  // If the GV has a specified alignment, take it into account.
  if (GV->getAlignment() == 0)
    return NumBits;

  unsigned GVAlign = Log2_32(GV->getAlignment());

  // If the GVAlign is larger than NumBits, or if we are required to obey
  // NumBits because the GV has an assigned section, obey it.
  if (GVAlign > NumBits || GV->hasSection())
    NumBits = GVAlign;
  return NumBits;
}




AsmPrinter::AsmPrinter(TargetMachine &tm, MCStreamer &Streamer)
  : MachineFunctionPass(ID),
    TM(tm), MAI(tm.getMCAsmInfo()),
    OutContext(Streamer.getContext()),
    OutStreamer(Streamer),
    LastMI(0), LastFn(0), Counter(~0U), SetCounter(0) {
  DD = 0; DE = 0; MMI = 0; LI = 0;
  GCMetadataPrinters = 0;
  VerboseAsm = Streamer.isVerboseAsm();
}

AsmPrinter::~AsmPrinter() {
  assert(DD == 0 && DE == 0 && "Debug/EH info didn't get finalized");

  if (GCMetadataPrinters != 0) {
    gcp_map_type &GCMap = getGCMap(GCMetadataPrinters);

    for (gcp_map_type::iterator I = GCMap.begin(), E = GCMap.end(); I != E; ++I)
      delete I->second;
    delete &GCMap;
    GCMetadataPrinters = 0;
  }

  delete &OutStreamer;
}

/// getFunctionNumber - Return a unique ID for the current function.
///
unsigned AsmPrinter::getFunctionNumber() const {
  return MF->getFunctionNumber();
}

const TargetLoweringObjectFile &AsmPrinter::getObjFileLowering() const {
  return TM.getTargetLowering()->getObjFileLowering();
}


/// getTargetData - Return information about data layout.
const TargetData &AsmPrinter::getTargetData() const {
  return *TM.getTargetData();
}

/// getCurrentSection() - Return the current section we are emitting to.
const MCSection *AsmPrinter::getCurrentSection() const {
  return OutStreamer.getCurrentSection();
}



void AsmPrinter::getAnalysisUsage(AnalysisUsage &AU) const {
  AU.setPreservesAll();
  MachineFunctionPass::getAnalysisUsage(AU);
  AU.addRequired<MachineModuleInfo>();
  AU.addRequired<GCModuleInfo>();
  if (isVerbose())
    AU.addRequired<MachineLoopInfo>();
}

bool AsmPrinter::doInitialization(Module &M) {
  MMI = getAnalysisIfAvailable<MachineModuleInfo>();
  MMI->AnalyzeModule(M);

  // Initialize TargetLoweringObjectFile.
  const_cast<TargetLoweringObjectFile&>(getObjFileLowering())
    .Initialize(OutContext, TM);

  Mang = new Mangler(OutContext, *TM.getTargetData());

  // Allow the target to emit any magic that it wants at the start of the file.
  EmitStartOfAsmFile(M);

  // Very minimal debug info. It is ignored if we emit actual debug info. If we
  // don't, this at least helps the user find where a global came from.
  if (MAI->hasSingleParameterDotFile()) {
    // .file "foo.c"
    OutStreamer.EmitFileDirective(M.getModuleIdentifier());
  }

  GCModuleInfo *MI = getAnalysisIfAvailable<GCModuleInfo>();
  assert(MI && "AsmPrinter didn't require GCModuleInfo?");
  for (GCModuleInfo::iterator I = MI->begin(), E = MI->end(); I != E; ++I)
    if (GCMetadataPrinter *MP = GetOrCreateGCPrinter(*I))
      MP->beginAssembly(*this);

  // Emit module-level inline asm if it exists.
  if (!M.getModuleInlineAsm().empty()) {
    OutStreamer.AddComment("Start of file scope inline assembly");
    OutStreamer.AddBlankLine();
    EmitInlineAsm(M.getModuleInlineAsm()+"\n");
    OutStreamer.AddComment("End of file scope inline assembly");
    OutStreamer.AddBlankLine();
  }

#ifndef ANDROID_TARGET_BUILD
  if (MAI->doesSupportDebugInformation())
    DD = new DwarfDebug(this, &M);

<<<<<<< HEAD
  if (MAI->doesSupportExceptionHandling())
    switch (MAI->getExceptionHandlingType()) {
    default:
    case ExceptionHandling::DwarfTable:
      DE = new DwarfTableException(this);
      break;
    case ExceptionHandling::DwarfCFI:
      DE = new DwarfCFIException(this);
      break;
    case ExceptionHandling::ARM:
      DE = new ARMException(this);
      break;
    }
#endif // ANDROID_TARGET_BUILD
=======
  switch (MAI->getExceptionHandlingType()) {
  case ExceptionHandling::None:
    return false;
  case ExceptionHandling::SjLj:
  case ExceptionHandling::DwarfCFI:
    DE = new DwarfCFIException(this);
    return false;
  case ExceptionHandling::ARM:
    DE = new ARMException(this);
    return false;
  case ExceptionHandling::Win64:
    DE = new Win64Exception(this);
    return false;
  }
>>>>>>> ec324e5a

  llvm_unreachable("Unknown exception type.");
}

void AsmPrinter::EmitLinkage(unsigned Linkage, MCSymbol *GVSym) const {
  switch ((GlobalValue::LinkageTypes)Linkage) {
  case GlobalValue::CommonLinkage:
  case GlobalValue::LinkOnceAnyLinkage:
  case GlobalValue::LinkOnceODRLinkage:
  case GlobalValue::WeakAnyLinkage:
  case GlobalValue::WeakODRLinkage:
  case GlobalValue::LinkerPrivateWeakLinkage:
  case GlobalValue::LinkerPrivateWeakDefAutoLinkage:
    if (MAI->getWeakDefDirective() != 0) {
      // .globl _foo
      OutStreamer.EmitSymbolAttribute(GVSym, MCSA_Global);

      if ((GlobalValue::LinkageTypes)Linkage !=
          GlobalValue::LinkerPrivateWeakDefAutoLinkage)
        // .weak_definition _foo
        OutStreamer.EmitSymbolAttribute(GVSym, MCSA_WeakDefinition);
      else
        OutStreamer.EmitSymbolAttribute(GVSym, MCSA_WeakDefAutoPrivate);
    } else if (MAI->getLinkOnceDirective() != 0) {
      // .globl _foo
      OutStreamer.EmitSymbolAttribute(GVSym, MCSA_Global);
      //NOTE: linkonce is handled by the section the symbol was assigned to.
    } else {
      // .weak _foo
      OutStreamer.EmitSymbolAttribute(GVSym, MCSA_Weak);
    }
    break;
  case GlobalValue::DLLExportLinkage:
  case GlobalValue::AppendingLinkage:
    // FIXME: appending linkage variables should go into a section of
    // their name or something.  For now, just emit them as external.
  case GlobalValue::ExternalLinkage:
    // If external or appending, declare as a global symbol.
    // .globl _foo
    OutStreamer.EmitSymbolAttribute(GVSym, MCSA_Global);
    break;
  case GlobalValue::PrivateLinkage:
  case GlobalValue::InternalLinkage:
  case GlobalValue::LinkerPrivateLinkage:
    break;
  default:
    llvm_unreachable("Unknown linkage type!");
  }
}


/// EmitGlobalVariable - Emit the specified global variable to the .s file.
void AsmPrinter::EmitGlobalVariable(const GlobalVariable *GV) {
  if (GV->hasInitializer()) {
    // Check to see if this is a special global used by LLVM, if so, emit it.
    if (EmitSpecialLLVMGlobal(GV))
      return;

    if (isVerbose()) {
      WriteAsOperand(OutStreamer.GetCommentOS(), GV,
                     /*PrintType=*/false, GV->getParent());
      OutStreamer.GetCommentOS() << '\n';
    }
  }

  MCSymbol *GVSym = Mang->getSymbol(GV);
  EmitVisibility(GVSym, GV->getVisibility(), !GV->isDeclaration());

  if (!GV->hasInitializer())   // External globals require no extra code.
    return;

  if (MAI->hasDotTypeDotSizeDirective())
    OutStreamer.EmitSymbolAttribute(GVSym, MCSA_ELF_TypeObject);

  SectionKind GVKind = TargetLoweringObjectFile::getKindForGlobal(GV, TM);

  const TargetData *TD = TM.getTargetData();
  uint64_t Size = TD->getTypeAllocSize(GV->getType()->getElementType());

  // If the alignment is specified, we *must* obey it.  Overaligning a global
  // with a specified alignment is a prompt way to break globals emitted to
  // sections and expected to be contiguous (e.g. ObjC metadata).
  unsigned AlignLog = getGVAlignmentLog2(GV, *TD);

  // Handle common and BSS local symbols (.lcomm).
  if (GVKind.isCommon() || GVKind.isBSSLocal()) {
    if (Size == 0) Size = 1;   // .comm Foo, 0 is undefined, avoid it.

    // Handle common symbols.
    if (GVKind.isCommon()) {
      unsigned Align = 1 << AlignLog;
      if (!getObjFileLowering().getCommDirectiveSupportsAlignment())
        Align = 0;

      // .comm _foo, 42, 4
      OutStreamer.EmitCommonSymbol(GVSym, Size, Align);
      return;
    }

    // Handle local BSS symbols.
    if (MAI->hasMachoZeroFillDirective()) {
      const MCSection *TheSection =
        getObjFileLowering().SectionForGlobal(GV, GVKind, Mang, TM);
      // .zerofill __DATA, __bss, _foo, 400, 5
      OutStreamer.EmitZerofill(TheSection, GVSym, Size, 1 << AlignLog);
      return;
    }

    if (MAI->hasLCOMMDirective()) {
      // .lcomm _foo, 42
      OutStreamer.EmitLocalCommonSymbol(GVSym, Size);
      return;
    }

    unsigned Align = 1 << AlignLog;
    if (!getObjFileLowering().getCommDirectiveSupportsAlignment())
      Align = 0;

    // .local _foo
    OutStreamer.EmitSymbolAttribute(GVSym, MCSA_Local);
    // .comm _foo, 42, 4
    OutStreamer.EmitCommonSymbol(GVSym, Size, Align);
    return;
  }

  const MCSection *TheSection =
    getObjFileLowering().SectionForGlobal(GV, GVKind, Mang, TM);

  // Handle the zerofill directive on darwin, which is a special form of BSS
  // emission.
  if (GVKind.isBSSExtern() && MAI->hasMachoZeroFillDirective()) {
    if (Size == 0) Size = 1;  // zerofill of 0 bytes is undefined.

    // .globl _foo
    OutStreamer.EmitSymbolAttribute(GVSym, MCSA_Global);
    // .zerofill __DATA, __common, _foo, 400, 5
    OutStreamer.EmitZerofill(TheSection, GVSym, Size, 1 << AlignLog);
    return;
  }

  // Handle thread local data for mach-o which requires us to output an
  // additional structure of data and mangle the original symbol so that we
  // can reference it later.
  //
  // TODO: This should become an "emit thread local global" method on TLOF.
  // All of this macho specific stuff should be sunk down into TLOFMachO and
  // stuff like "TLSExtraDataSection" should no longer be part of the parent
  // TLOF class.  This will also make it more obvious that stuff like
  // MCStreamer::EmitTBSSSymbol is macho specific and only called from macho
  // specific code.
  if (GVKind.isThreadLocal() && MAI->hasMachoTBSSDirective()) {
    // Emit the .tbss symbol
    MCSymbol *MangSym =
      OutContext.GetOrCreateSymbol(GVSym->getName() + Twine("$tlv$init"));

    if (GVKind.isThreadBSS())
      OutStreamer.EmitTBSSSymbol(TheSection, MangSym, Size, 1 << AlignLog);
    else if (GVKind.isThreadData()) {
      OutStreamer.SwitchSection(TheSection);

      EmitAlignment(AlignLog, GV);
      OutStreamer.EmitLabel(MangSym);

      EmitGlobalConstant(GV->getInitializer());
    }

    OutStreamer.AddBlankLine();

    // Emit the variable struct for the runtime.
    const MCSection *TLVSect
      = getObjFileLowering().getTLSExtraDataSection();

    OutStreamer.SwitchSection(TLVSect);
    // Emit the linkage here.
    EmitLinkage(GV->getLinkage(), GVSym);
    OutStreamer.EmitLabel(GVSym);

    // Three pointers in size:
    //   - __tlv_bootstrap - used to make sure support exists
    //   - spare pointer, used when mapped by the runtime
    //   - pointer to mangled symbol above with initializer
    unsigned PtrSize = TD->getPointerSizeInBits()/8;
    OutStreamer.EmitSymbolValue(GetExternalSymbolSymbol("_tlv_bootstrap"),
                          PtrSize, 0);
    OutStreamer.EmitIntValue(0, PtrSize, 0);
    OutStreamer.EmitSymbolValue(MangSym, PtrSize, 0);

    OutStreamer.AddBlankLine();
    return;
  }

  OutStreamer.SwitchSection(TheSection);

  EmitLinkage(GV->getLinkage(), GVSym);
  EmitAlignment(AlignLog, GV);

  OutStreamer.EmitLabel(GVSym);

  EmitGlobalConstant(GV->getInitializer());

  if (MAI->hasDotTypeDotSizeDirective())
    // .size foo, 42
    OutStreamer.EmitELFSize(GVSym, MCConstantExpr::Create(Size, OutContext));

  OutStreamer.AddBlankLine();
}

/// EmitFunctionHeader - This method emits the header for the current
/// function.
void AsmPrinter::EmitFunctionHeader() {
  // Print out constants referenced by the function
  EmitConstantPool();

  // Print the 'header' of function.
  const Function *F = MF->getFunction();

  OutStreamer.SwitchSection(getObjFileLowering().SectionForGlobal(F, Mang, TM));
  EmitVisibility(CurrentFnSym, F->getVisibility());

  EmitLinkage(F->getLinkage(), CurrentFnSym);
  EmitAlignment(MF->getAlignment(), F);

  if (MAI->hasDotTypeDotSizeDirective())
    OutStreamer.EmitSymbolAttribute(CurrentFnSym, MCSA_ELF_TypeFunction);

  if (isVerbose()) {
    WriteAsOperand(OutStreamer.GetCommentOS(), F,
                   /*PrintType=*/false, F->getParent());
    OutStreamer.GetCommentOS() << '\n';
  }

  // Emit the CurrentFnSym.  This is a virtual function to allow targets to
  // do their wild and crazy things as required.
  EmitFunctionEntryLabel();

  // If the function had address-taken blocks that got deleted, then we have
  // references to the dangling symbols.  Emit them at the start of the function
  // so that we don't get references to undefined symbols.
  std::vector<MCSymbol*> DeadBlockSyms;
  MMI->takeDeletedSymbolsForFunction(F, DeadBlockSyms);
  for (unsigned i = 0, e = DeadBlockSyms.size(); i != e; ++i) {
    OutStreamer.AddComment("Address taken block that was later removed");
    OutStreamer.EmitLabel(DeadBlockSyms[i]);
  }

  // Add some workaround for linkonce linkage on Cygwin\MinGW.
  if (MAI->getLinkOnceDirective() != 0 &&
      (F->hasLinkOnceLinkage() || F->hasWeakLinkage())) {
    // FIXME: What is this?
    MCSymbol *FakeStub =
      OutContext.GetOrCreateSymbol(Twine("Lllvm$workaround$fake$stub$")+
                                   CurrentFnSym->getName());
    OutStreamer.EmitLabel(FakeStub);
  }

  // Emit pre-function debug and/or EH information.
#ifndef ANDROID_TARGET_BUILD
  if (DE) {
    NamedRegionTimer T(EHTimerName, DWARFGroupName, TimePassesIsEnabled);
    DE->BeginFunction(MF);
  }
  if (DD) {
    NamedRegionTimer T(DbgTimerName, DWARFGroupName, TimePassesIsEnabled);
    DD->beginFunction(MF);
  }
#endif // ANDROID_TARGET_BUILD
}

/// EmitFunctionEntryLabel - Emit the label that is the entrypoint for the
/// function.  This can be overridden by targets as required to do custom stuff.
void AsmPrinter::EmitFunctionEntryLabel() {
  // The function label could have already been emitted if two symbols end up
  // conflicting due to asm renaming.  Detect this and emit an error.
  if (CurrentFnSym->isUndefined())
    return OutStreamer.EmitLabel(CurrentFnSym);

  report_fatal_error("'" + Twine(CurrentFnSym->getName()) +
                     "' label emitted multiple times to assembly file");
}


/// EmitComments - Pretty-print comments for instructions.
static void EmitComments(const MachineInstr &MI, raw_ostream &CommentOS) {
  const MachineFunction *MF = MI.getParent()->getParent();
  const TargetMachine &TM = MF->getTarget();

  // Check for spills and reloads
  int FI;

  const MachineFrameInfo *FrameInfo = MF->getFrameInfo();

  // We assume a single instruction only has a spill or reload, not
  // both.
  const MachineMemOperand *MMO;
  if (TM.getInstrInfo()->isLoadFromStackSlotPostFE(&MI, FI)) {
    if (FrameInfo->isSpillSlotObjectIndex(FI)) {
      MMO = *MI.memoperands_begin();
      CommentOS << MMO->getSize() << "-byte Reload\n";
    }
  } else if (TM.getInstrInfo()->hasLoadFromStackSlot(&MI, MMO, FI)) {
    if (FrameInfo->isSpillSlotObjectIndex(FI))
      CommentOS << MMO->getSize() << "-byte Folded Reload\n";
  } else if (TM.getInstrInfo()->isStoreToStackSlotPostFE(&MI, FI)) {
    if (FrameInfo->isSpillSlotObjectIndex(FI)) {
      MMO = *MI.memoperands_begin();
      CommentOS << MMO->getSize() << "-byte Spill\n";
    }
  } else if (TM.getInstrInfo()->hasStoreToStackSlot(&MI, MMO, FI)) {
    if (FrameInfo->isSpillSlotObjectIndex(FI))
      CommentOS << MMO->getSize() << "-byte Folded Spill\n";
  }

  // Check for spill-induced copies
  if (MI.getAsmPrinterFlag(MachineInstr::ReloadReuse))
    CommentOS << " Reload Reuse\n";
}

/// EmitImplicitDef - This method emits the specified machine instruction
/// that is an implicit def.
static void EmitImplicitDef(const MachineInstr *MI, AsmPrinter &AP) {
  unsigned RegNo = MI->getOperand(0).getReg();
  AP.OutStreamer.AddComment(Twine("implicit-def: ") +
                            AP.TM.getRegisterInfo()->getName(RegNo));
  AP.OutStreamer.AddBlankLine();
}

static void EmitKill(const MachineInstr *MI, AsmPrinter &AP) {
  std::string Str = "kill:";
  for (unsigned i = 0, e = MI->getNumOperands(); i != e; ++i) {
    const MachineOperand &Op = MI->getOperand(i);
    assert(Op.isReg() && "KILL instruction must have only register operands");
    Str += ' ';
    Str += AP.TM.getRegisterInfo()->getName(Op.getReg());
    Str += (Op.isDef() ? "<def>" : "<kill>");
  }
  AP.OutStreamer.AddComment(Str);
  AP.OutStreamer.AddBlankLine();
}

/// EmitDebugValueComment - This method handles the target-independent form
/// of DBG_VALUE, returning true if it was able to do so.  A false return
/// means the target will need to handle MI in EmitInstruction.
static bool EmitDebugValueComment(const MachineInstr *MI, AsmPrinter &AP) {
  // This code handles only the 3-operand target-independent form.
  if (MI->getNumOperands() != 3)
    return false;

  SmallString<128> Str;
  raw_svector_ostream OS(Str);
  OS << '\t' << AP.MAI->getCommentString() << "DEBUG_VALUE: ";

  // cast away const; DIetc do not take const operands for some reason.
  DIVariable V(const_cast<MDNode*>(MI->getOperand(2).getMetadata()));
  if (V.getContext().isSubprogram())
    OS << DISubprogram(V.getContext()).getDisplayName() << ":";
  OS << V.getName() << " <- ";

  // Register or immediate value. Register 0 means undef.
  if (MI->getOperand(0).isFPImm()) {
    APFloat APF = APFloat(MI->getOperand(0).getFPImm()->getValueAPF());
    if (MI->getOperand(0).getFPImm()->getType()->isFloatTy()) {
      OS << (double)APF.convertToFloat();
    } else if (MI->getOperand(0).getFPImm()->getType()->isDoubleTy()) {
      OS << APF.convertToDouble();
    } else {
      // There is no good way to print long double.  Convert a copy to
      // double.  Ah well, it's only a comment.
      bool ignored;
      APF.convert(APFloat::IEEEdouble, APFloat::rmNearestTiesToEven,
                  &ignored);
      OS << "(long double) " << APF.convertToDouble();
    }
  } else if (MI->getOperand(0).isImm()) {
    OS << MI->getOperand(0).getImm();
  } else {
    assert(MI->getOperand(0).isReg() && "Unknown operand type");
    if (MI->getOperand(0).getReg() == 0) {
      // Suppress offset, it is not meaningful here.
      OS << "undef";
      // NOTE: Want this comment at start of line, don't emit with AddComment.
      AP.OutStreamer.EmitRawText(OS.str());
      return true;
    }
    OS << AP.TM.getRegisterInfo()->getName(MI->getOperand(0).getReg());
  }

  OS << '+' << MI->getOperand(1).getImm();
  // NOTE: Want this comment at start of line, don't emit with AddComment.
  AP.OutStreamer.EmitRawText(OS.str());
  return true;
}

AsmPrinter::CFIMoveType AsmPrinter::needsCFIMoves() {
  if (MAI->getExceptionHandlingType() == ExceptionHandling::DwarfCFI &&
      MF->getFunction()->needsUnwindTableEntry())
    return CFI_M_EH;

  if (MMI->hasDebugInfo())
    return CFI_M_Debug;

  return CFI_M_None;
}

bool AsmPrinter::needsSEHMoves() {
  return MAI->getExceptionHandlingType() == ExceptionHandling::Win64 &&
    MF->getFunction()->needsUnwindTableEntry();
}

void AsmPrinter::emitPrologLabel(const MachineInstr &MI) {
  MCSymbol *Label = MI.getOperand(0).getMCSymbol();

  if (MAI->getExceptionHandlingType() != ExceptionHandling::DwarfCFI)
    return;

  if (needsCFIMoves() == CFI_M_None)
    return;

  MachineModuleInfo &MMI = MF->getMMI();
  std::vector<MachineMove> &Moves = MMI.getFrameMoves();
  bool FoundOne = false;
  (void)FoundOne;
  for (std::vector<MachineMove>::iterator I = Moves.begin(),
         E = Moves.end(); I != E; ++I) {
    if (I->getLabel() == Label) {
      EmitCFIFrameMove(*I);
      FoundOne = true;
    }
  }
  assert(FoundOne);
}

/// EmitFunctionBody - This method emits the body and trailer for a
/// function.
void AsmPrinter::EmitFunctionBody() {
  // Emit target-specific gunk before the function body.
  EmitFunctionBodyStart();

  bool ShouldPrintDebugScopes = DD && MMI->hasDebugInfo();

  // Print out code for the function.
  bool HasAnyRealCode = false;
  const MachineInstr *LastMI = 0;
  for (MachineFunction::const_iterator I = MF->begin(), E = MF->end();
       I != E; ++I) {
    // Print a label for the basic block.
    EmitBasicBlockStart(I);
    for (MachineBasicBlock::const_iterator II = I->begin(), IE = I->end();
         II != IE; ++II) {
      LastMI = II;

      // Print the assembly for the instruction.
      if (!II->isLabel() && !II->isImplicitDef() && !II->isKill() &&
          !II->isDebugValue()) {
        HasAnyRealCode = true;
      
        ++EmittedInsts;
      }
#ifndef ANDROID_TARGET_BUILD
      if (ShouldPrintDebugScopes) {
        NamedRegionTimer T(DbgTimerName, DWARFGroupName, TimePassesIsEnabled);
        DD->beginInstruction(II);
      }
#endif // ANDROID_TARGET_BUILD
      
      if (isVerbose())
        EmitComments(*II, OutStreamer.GetCommentOS());

      switch (II->getOpcode()) {
      case TargetOpcode::PROLOG_LABEL:
        emitPrologLabel(*II);
        break;

      case TargetOpcode::EH_LABEL:
      case TargetOpcode::GC_LABEL:
        OutStreamer.EmitLabel(II->getOperand(0).getMCSymbol());
        break;
      case TargetOpcode::INLINEASM:
        EmitInlineAsm(II);
        break;
      case TargetOpcode::DBG_VALUE:
        if (isVerbose()) {
          if (!EmitDebugValueComment(II, *this))
            EmitInstruction(II);
        }
        break;
      case TargetOpcode::IMPLICIT_DEF:
        if (isVerbose()) EmitImplicitDef(II, *this);
        break;
      case TargetOpcode::KILL:
        if (isVerbose()) EmitKill(II, *this);
        break;
      default:
        if (!TM.hasMCUseLoc())
          MCLineEntry::Make(&OutStreamer, getCurrentSection());

        EmitInstruction(II);
        break;
      }
      
#ifndef ANDROID_TARGET_BUILD
      if (ShouldPrintDebugScopes) {
        NamedRegionTimer T(DbgTimerName, DWARFGroupName, TimePassesIsEnabled);
        DD->endInstruction(II);
      }
#endif // ANDROID_TARGET_BUILD
    }
  }

  // If the last instruction was a prolog label, then we have a situation where
  // we emitted a prolog but no function body. This results in the ending prolog
  // label equaling the end of function label and an invalid "row" in the
  // FDE. We need to emit a noop in this situation so that the FDE's rows are
  // valid.
  bool RequiresNoop = LastMI && LastMI->isPrologLabel();

  // If the function is empty and the object file uses .subsections_via_symbols,
  // then we need to emit *something* to the function body to prevent the
  // labels from collapsing together.  Just emit a noop.
  if ((MAI->hasSubsectionsViaSymbols() && !HasAnyRealCode) || RequiresNoop) {
    MCInst Noop;
    TM.getInstrInfo()->getNoopForMachoTarget(Noop);
    if (Noop.getOpcode()) {
      OutStreamer.AddComment("avoids zero-length function");
      OutStreamer.EmitInstruction(Noop);
    } else  // Target not mc-ized yet.
      OutStreamer.EmitRawText(StringRef("\tnop\n"));
  }

  // Emit target-specific gunk after the function body.
  EmitFunctionBodyEnd();

  // If the target wants a .size directive for the size of the function, emit
  // it.
  if (MAI->hasDotTypeDotSizeDirective()) {
    // Create a symbol for the end of function, so we can get the size as
    // difference between the function label and the temp label.
    MCSymbol *FnEndLabel = OutContext.CreateTempSymbol();
    OutStreamer.EmitLabel(FnEndLabel);

    const MCExpr *SizeExp =
      MCBinaryExpr::CreateSub(MCSymbolRefExpr::Create(FnEndLabel, OutContext),
                              MCSymbolRefExpr::Create(CurrentFnSym, OutContext),
                              OutContext);
    OutStreamer.EmitELFSize(CurrentFnSym, SizeExp);
  }

  // Emit post-function debug information.
#ifndef ANDROID_TARGET_BUILD
  if (DD) {
    NamedRegionTimer T(DbgTimerName, DWARFGroupName, TimePassesIsEnabled);
    DD->endFunction(MF);
  }
  if (DE) {
    NamedRegionTimer T(EHTimerName, DWARFGroupName, TimePassesIsEnabled);
    DE->EndFunction();
  }
#endif // ANDROID_TARGET_BUILD
  MMI->EndFunction();

  // Print out jump tables referenced by the function.
  EmitJumpTableInfo();

  OutStreamer.AddBlankLine();
}

/// getDebugValueLocation - Get location information encoded by DBG_VALUE
/// operands.
MachineLocation AsmPrinter::
getDebugValueLocation(const MachineInstr *MI) const {
  // Target specific DBG_VALUE instructions are handled by each target.
  return MachineLocation();
}

/// EmitDwarfRegOp - Emit dwarf register operation.
void AsmPrinter::EmitDwarfRegOp(const MachineLocation &MLoc) const {
  const TargetRegisterInfo *TRI = TM.getRegisterInfo();
  int Reg = TRI->getDwarfRegNum(MLoc.getReg(), false);

  for (const unsigned *SR = TRI->getSuperRegisters(MLoc.getReg());
       *SR && Reg < 0; ++SR) {
    Reg = TRI->getDwarfRegNum(*SR, false);
    // FIXME: Get the bit range this register uses of the superregister
    // so that we can produce a DW_OP_bit_piece
  }

  // FIXME: Handle cases like a super register being encoded as
  // DW_OP_reg 32 DW_OP_piece 4 DW_OP_reg 33

  // FIXME: We have no reasonable way of handling errors in here. The
  // caller might be in the middle of an dwarf expression. We should
  // probably assert that Reg >= 0 once debug info generation is more mature.

  if (int Offset =  MLoc.getOffset()) {
    if (Reg < 32) {
      OutStreamer.AddComment(
        dwarf::OperationEncodingString(dwarf::DW_OP_breg0 + Reg));
      EmitInt8(dwarf::DW_OP_breg0 + Reg);
    } else {
      OutStreamer.AddComment("DW_OP_bregx");
      EmitInt8(dwarf::DW_OP_bregx);
      OutStreamer.AddComment(Twine(Reg));
      EmitULEB128(Reg);
    }
    EmitSLEB128(Offset);
  } else {
    if (Reg < 32) {
      OutStreamer.AddComment(
        dwarf::OperationEncodingString(dwarf::DW_OP_reg0 + Reg));
      EmitInt8(dwarf::DW_OP_reg0 + Reg);
    } else {
      OutStreamer.AddComment("DW_OP_regx");
      EmitInt8(dwarf::DW_OP_regx);
      OutStreamer.AddComment(Twine(Reg));
      EmitULEB128(Reg);
    }
  }

  // FIXME: Produce a DW_OP_bit_piece if we used a superregister
}

bool AsmPrinter::doFinalization(Module &M) {
  // Emit global variables.
  for (Module::const_global_iterator I = M.global_begin(), E = M.global_end();
       I != E; ++I)
    EmitGlobalVariable(I);

  // Emit visibility info for declarations
  for (Module::const_iterator I = M.begin(), E = M.end(); I != E; ++I) {
    const Function &F = *I;
    if (!F.isDeclaration())
      continue;
    GlobalValue::VisibilityTypes V = F.getVisibility();
    if (V == GlobalValue::DefaultVisibility)
      continue;

    MCSymbol *Name = Mang->getSymbol(&F);
    EmitVisibility(Name, V, false);
  }

  // Finalize debug and EH information.
#ifndef ANDROID_TARGET_BUILD
  if (DE) {
    {
      NamedRegionTimer T(EHTimerName, DWARFGroupName, TimePassesIsEnabled);
      DE->EndModule();
    }
    delete DE; DE = 0;
  }
  if (DD) {
    {
      NamedRegionTimer T(DbgTimerName, DWARFGroupName, TimePassesIsEnabled);
      DD->endModule();
    }
    delete DD; DD = 0;
  }
#endif // ANDROID_TARGET_BUILD
  
  // If the target wants to know about weak references, print them all.
  if (MAI->getWeakRefDirective()) {
    // FIXME: This is not lazy, it would be nice to only print weak references
    // to stuff that is actually used.  Note that doing so would require targets
    // to notice uses in operands (due to constant exprs etc).  This should
    // happen with the MC stuff eventually.

    // Print out module-level global variables here.
    for (Module::const_global_iterator I = M.global_begin(), E = M.global_end();
         I != E; ++I) {
      if (!I->hasExternalWeakLinkage()) continue;
      OutStreamer.EmitSymbolAttribute(Mang->getSymbol(I), MCSA_WeakReference);
    }

    for (Module::const_iterator I = M.begin(), E = M.end(); I != E; ++I) {
      if (!I->hasExternalWeakLinkage()) continue;
      OutStreamer.EmitSymbolAttribute(Mang->getSymbol(I), MCSA_WeakReference);
    }
  }

  if (MAI->hasSetDirective()) {
    OutStreamer.AddBlankLine();
    for (Module::const_alias_iterator I = M.alias_begin(), E = M.alias_end();
         I != E; ++I) {
      MCSymbol *Name = Mang->getSymbol(I);

      const GlobalValue *GV = cast<GlobalValue>(I->getAliasedGlobal());
      MCSymbol *Target = Mang->getSymbol(GV);

      if (I->hasExternalLinkage() || !MAI->getWeakRefDirective())
        OutStreamer.EmitSymbolAttribute(Name, MCSA_Global);
      else if (I->hasWeakLinkage())
        OutStreamer.EmitSymbolAttribute(Name, MCSA_WeakReference);
      else
        assert(I->hasLocalLinkage() && "Invalid alias linkage");

      EmitVisibility(Name, I->getVisibility());

      // Emit the directives as assignments aka .set:
      OutStreamer.EmitAssignment(Name,
                                 MCSymbolRefExpr::Create(Target, OutContext));
    }
  }

  GCModuleInfo *MI = getAnalysisIfAvailable<GCModuleInfo>();
  assert(MI && "AsmPrinter didn't require GCModuleInfo?");
  for (GCModuleInfo::iterator I = MI->end(), E = MI->begin(); I != E; )
    if (GCMetadataPrinter *MP = GetOrCreateGCPrinter(*--I))
      MP->finishAssembly(*this);

  // If we don't have any trampolines, then we don't require stack memory
  // to be executable. Some targets have a directive to declare this.
  Function *InitTrampolineIntrinsic = M.getFunction("llvm.init.trampoline");
  if (!InitTrampolineIntrinsic || InitTrampolineIntrinsic->use_empty())
    if (const MCSection *S = MAI->getNonexecutableStackSection(OutContext))
      OutStreamer.SwitchSection(S);

  // Allow the target to emit any magic that it wants at the end of the file,
  // after everything else has gone out.
  EmitEndOfAsmFile(M);

  delete Mang; Mang = 0;
  MMI = 0;

  OutStreamer.Finish();
  return false;
}

void AsmPrinter::SetupMachineFunction(MachineFunction &MF) {
  this->MF = &MF;
  // Get the function symbol.
  CurrentFnSym = Mang->getSymbol(MF.getFunction());

  if (isVerbose())
    LI = &getAnalysis<MachineLoopInfo>();
}

namespace {
  // SectionCPs - Keep track the alignment, constpool entries per Section.
  struct SectionCPs {
    const MCSection *S;
    unsigned Alignment;
    SmallVector<unsigned, 4> CPEs;
    SectionCPs(const MCSection *s, unsigned a) : S(s), Alignment(a) {}
  };
}

/// EmitConstantPool - Print to the current output stream assembly
/// representations of the constants in the constant pool MCP. This is
/// used to print out constants which have been "spilled to memory" by
/// the code generator.
///
void AsmPrinter::EmitConstantPool() {
  const MachineConstantPool *MCP = MF->getConstantPool();
  const std::vector<MachineConstantPoolEntry> &CP = MCP->getConstants();
  if (CP.empty()) return;

  // Calculate sections for constant pool entries. We collect entries to go into
  // the same section together to reduce amount of section switch statements.
  SmallVector<SectionCPs, 4> CPSections;
  for (unsigned i = 0, e = CP.size(); i != e; ++i) {
    const MachineConstantPoolEntry &CPE = CP[i];
    unsigned Align = CPE.getAlignment();

    SectionKind Kind;
    switch (CPE.getRelocationInfo()) {
    default: llvm_unreachable("Unknown section kind");
    case 2: Kind = SectionKind::getReadOnlyWithRel(); break;
    case 1:
      Kind = SectionKind::getReadOnlyWithRelLocal();
      break;
    case 0:
    switch (TM.getTargetData()->getTypeAllocSize(CPE.getType())) {
    case 4:  Kind = SectionKind::getMergeableConst4(); break;
    case 8:  Kind = SectionKind::getMergeableConst8(); break;
    case 16: Kind = SectionKind::getMergeableConst16();break;
    default: Kind = SectionKind::getMergeableConst(); break;
    }
    }

    const MCSection *S = getObjFileLowering().getSectionForConstant(Kind);

    // The number of sections are small, just do a linear search from the
    // last section to the first.
    bool Found = false;
    unsigned SecIdx = CPSections.size();
    while (SecIdx != 0) {
      if (CPSections[--SecIdx].S == S) {
        Found = true;
        break;
      }
    }
    if (!Found) {
      SecIdx = CPSections.size();
      CPSections.push_back(SectionCPs(S, Align));
    }

    if (Align > CPSections[SecIdx].Alignment)
      CPSections[SecIdx].Alignment = Align;
    CPSections[SecIdx].CPEs.push_back(i);
  }

  // Now print stuff into the calculated sections.
  for (unsigned i = 0, e = CPSections.size(); i != e; ++i) {
    OutStreamer.SwitchSection(CPSections[i].S);
    EmitAlignment(Log2_32(CPSections[i].Alignment));

    unsigned Offset = 0;
    for (unsigned j = 0, ee = CPSections[i].CPEs.size(); j != ee; ++j) {
      unsigned CPI = CPSections[i].CPEs[j];
      MachineConstantPoolEntry CPE = CP[CPI];

      // Emit inter-object padding for alignment.
      unsigned AlignMask = CPE.getAlignment() - 1;
      unsigned NewOffset = (Offset + AlignMask) & ~AlignMask;
      OutStreamer.EmitFill(NewOffset - Offset, 0/*fillval*/, 0/*addrspace*/);

      const Type *Ty = CPE.getType();
      Offset = NewOffset + TM.getTargetData()->getTypeAllocSize(Ty);
      OutStreamer.EmitLabel(GetCPISymbol(CPI));

      if (CPE.isMachineConstantPoolEntry())
        EmitMachineConstantPoolValue(CPE.Val.MachineCPVal);
      else
        EmitGlobalConstant(CPE.Val.ConstVal);
    }
  }
}

/// EmitJumpTableInfo - Print assembly representations of the jump tables used
/// by the current function to the current output stream.
///
void AsmPrinter::EmitJumpTableInfo() {
  const MachineJumpTableInfo *MJTI = MF->getJumpTableInfo();
  if (MJTI == 0) return;
  if (MJTI->getEntryKind() == MachineJumpTableInfo::EK_Inline) return;
  const std::vector<MachineJumpTableEntry> &JT = MJTI->getJumpTables();
  if (JT.empty()) return;

  // Pick the directive to use to print the jump table entries, and switch to
  // the appropriate section.
  const Function *F = MF->getFunction();
  bool JTInDiffSection = false;
  if (// In PIC mode, we need to emit the jump table to the same section as the
      // function body itself, otherwise the label differences won't make sense.
      // FIXME: Need a better predicate for this: what about custom entries?
      MJTI->getEntryKind() == MachineJumpTableInfo::EK_LabelDifference32 ||
      // We should also do if the section name is NULL or function is declared
      // in discardable section
      // FIXME: this isn't the right predicate, should be based on the MCSection
      // for the function.
      F->isWeakForLinker()) {
    OutStreamer.SwitchSection(getObjFileLowering().SectionForGlobal(F,Mang,TM));
  } else {
    // Otherwise, drop it in the readonly section.
    const MCSection *ReadOnlySection =
      getObjFileLowering().getSectionForConstant(SectionKind::getReadOnly());
    OutStreamer.SwitchSection(ReadOnlySection);
    JTInDiffSection = true;
  }

  EmitAlignment(Log2_32(MJTI->getEntryAlignment(*TM.getTargetData())));

  for (unsigned JTI = 0, e = JT.size(); JTI != e; ++JTI) {
    const std::vector<MachineBasicBlock*> &JTBBs = JT[JTI].MBBs;

    // If this jump table was deleted, ignore it.
    if (JTBBs.empty()) continue;

    // For the EK_LabelDifference32 entry, if the target supports .set, emit a
    // .set directive for each unique entry.  This reduces the number of
    // relocations the assembler will generate for the jump table.
    if (MJTI->getEntryKind() == MachineJumpTableInfo::EK_LabelDifference32 &&
        MAI->hasSetDirective()) {
      SmallPtrSet<const MachineBasicBlock*, 16> EmittedSets;
      const TargetLowering *TLI = TM.getTargetLowering();
      const MCExpr *Base = TLI->getPICJumpTableRelocBaseExpr(MF,JTI,OutContext);
      for (unsigned ii = 0, ee = JTBBs.size(); ii != ee; ++ii) {
        const MachineBasicBlock *MBB = JTBBs[ii];
        if (!EmittedSets.insert(MBB)) continue;

        // .set LJTSet, LBB32-base
        const MCExpr *LHS =
          MCSymbolRefExpr::Create(MBB->getSymbol(), OutContext);
        OutStreamer.EmitAssignment(GetJTSetSymbol(JTI, MBB->getNumber()),
                                MCBinaryExpr::CreateSub(LHS, Base, OutContext));
      }
    }

    // On some targets (e.g. Darwin) we want to emit two consecutive labels
    // before each jump table.  The first label is never referenced, but tells
    // the assembler and linker the extents of the jump table object.  The
    // second label is actually referenced by the code.
    if (JTInDiffSection && MAI->getLinkerPrivateGlobalPrefix()[0])
      // FIXME: This doesn't have to have any specific name, just any randomly
      // named and numbered 'l' label would work.  Simplify GetJTISymbol.
      OutStreamer.EmitLabel(GetJTISymbol(JTI, true));

    OutStreamer.EmitLabel(GetJTISymbol(JTI));

    for (unsigned ii = 0, ee = JTBBs.size(); ii != ee; ++ii)
      EmitJumpTableEntry(MJTI, JTBBs[ii], JTI);
  }
}

/// EmitJumpTableEntry - Emit a jump table entry for the specified MBB to the
/// current stream.
void AsmPrinter::EmitJumpTableEntry(const MachineJumpTableInfo *MJTI,
                                    const MachineBasicBlock *MBB,
                                    unsigned UID) const {
  assert(MBB && MBB->getNumber() >= 0 && "Invalid basic block");
  const MCExpr *Value = 0;
  switch (MJTI->getEntryKind()) {
  case MachineJumpTableInfo::EK_Inline:
    llvm_unreachable("Cannot emit EK_Inline jump table entry"); break;
  case MachineJumpTableInfo::EK_Custom32:
    Value = TM.getTargetLowering()->LowerCustomJumpTableEntry(MJTI, MBB, UID,
                                                              OutContext);
    break;
  case MachineJumpTableInfo::EK_BlockAddress:
    // EK_BlockAddress - Each entry is a plain address of block, e.g.:
    //     .word LBB123
    Value = MCSymbolRefExpr::Create(MBB->getSymbol(), OutContext);
    break;
  case MachineJumpTableInfo::EK_GPRel32BlockAddress: {
    // EK_GPRel32BlockAddress - Each entry is an address of block, encoded
    // with a relocation as gp-relative, e.g.:
    //     .gprel32 LBB123
    MCSymbol *MBBSym = MBB->getSymbol();
    OutStreamer.EmitGPRel32Value(MCSymbolRefExpr::Create(MBBSym, OutContext));
    return;
  }

  case MachineJumpTableInfo::EK_LabelDifference32: {
    // EK_LabelDifference32 - Each entry is the address of the block minus
    // the address of the jump table.  This is used for PIC jump tables where
    // gprel32 is not supported.  e.g.:
    //      .word LBB123 - LJTI1_2
    // If the .set directive is supported, this is emitted as:
    //      .set L4_5_set_123, LBB123 - LJTI1_2
    //      .word L4_5_set_123

    // If we have emitted set directives for the jump table entries, print
    // them rather than the entries themselves.  If we're emitting PIC, then
    // emit the table entries as differences between two text section labels.
    if (MAI->hasSetDirective()) {
      // If we used .set, reference the .set's symbol.
      Value = MCSymbolRefExpr::Create(GetJTSetSymbol(UID, MBB->getNumber()),
                                      OutContext);
      break;
    }
    // Otherwise, use the difference as the jump table entry.
    Value = MCSymbolRefExpr::Create(MBB->getSymbol(), OutContext);
    const MCExpr *JTI = MCSymbolRefExpr::Create(GetJTISymbol(UID), OutContext);
    Value = MCBinaryExpr::CreateSub(Value, JTI, OutContext);
    break;
  }
  }

  assert(Value && "Unknown entry kind!");

  unsigned EntrySize = MJTI->getEntrySize(*TM.getTargetData());
  OutStreamer.EmitValue(Value, EntrySize, /*addrspace*/0);
}


/// EmitSpecialLLVMGlobal - Check to see if the specified global is a
/// special global used by LLVM.  If so, emit it and return true, otherwise
/// do nothing and return false.
bool AsmPrinter::EmitSpecialLLVMGlobal(const GlobalVariable *GV) {
  if (GV->getName() == "llvm.used") {
    if (MAI->hasNoDeadStrip())    // No need to emit this at all.
      EmitLLVMUsedList(GV->getInitializer());
    return true;
  }

  // Ignore debug and non-emitted data.  This handles llvm.compiler.used.
  if (GV->getSection() == "llvm.metadata" ||
      GV->hasAvailableExternallyLinkage())
    return true;

  if (!GV->hasAppendingLinkage()) return false;

  assert(GV->hasInitializer() && "Not a special LLVM global!");

  const TargetData *TD = TM.getTargetData();
  unsigned Align = Log2_32(TD->getPointerPrefAlignment());
  if (GV->getName() == "llvm.global_ctors") {
    OutStreamer.SwitchSection(getObjFileLowering().getStaticCtorSection());
    EmitAlignment(Align);
    EmitXXStructorList(GV->getInitializer());

    if (TM.getRelocationModel() == Reloc::Static &&
        MAI->hasStaticCtorDtorReferenceInStaticMode()) {
      StringRef Sym(".constructors_used");
      OutStreamer.EmitSymbolAttribute(OutContext.GetOrCreateSymbol(Sym),
                                      MCSA_Reference);
    }
    return true;
  }

  if (GV->getName() == "llvm.global_dtors") {
    OutStreamer.SwitchSection(getObjFileLowering().getStaticDtorSection());
    EmitAlignment(Align);
    EmitXXStructorList(GV->getInitializer());

    if (TM.getRelocationModel() == Reloc::Static &&
        MAI->hasStaticCtorDtorReferenceInStaticMode()) {
      StringRef Sym(".destructors_used");
      OutStreamer.EmitSymbolAttribute(OutContext.GetOrCreateSymbol(Sym),
                                      MCSA_Reference);
    }
    return true;
  }

  return false;
}

/// EmitLLVMUsedList - For targets that define a MAI::UsedDirective, mark each
/// global in the specified llvm.used list for which emitUsedDirectiveFor
/// is true, as being used with this directive.
void AsmPrinter::EmitLLVMUsedList(Constant *List) {
  // Should be an array of 'i8*'.
  ConstantArray *InitList = dyn_cast<ConstantArray>(List);
  if (InitList == 0) return;

  for (unsigned i = 0, e = InitList->getNumOperands(); i != e; ++i) {
    const GlobalValue *GV =
      dyn_cast<GlobalValue>(InitList->getOperand(i)->stripPointerCasts());
    if (GV && getObjFileLowering().shouldEmitUsedDirectiveFor(GV, Mang))
      OutStreamer.EmitSymbolAttribute(Mang->getSymbol(GV), MCSA_NoDeadStrip);
  }
}

/// EmitXXStructorList - Emit the ctor or dtor list.  This just prints out the
/// function pointers, ignoring the init priority.
void AsmPrinter::EmitXXStructorList(Constant *List) {
  // Should be an array of '{ int, void ()* }' structs.  The first value is the
  // init priority, which we ignore.
  if (!isa<ConstantArray>(List)) return;
  ConstantArray *InitList = cast<ConstantArray>(List);
  for (unsigned i = 0, e = InitList->getNumOperands(); i != e; ++i)
    if (ConstantStruct *CS = dyn_cast<ConstantStruct>(InitList->getOperand(i))){
      if (CS->getNumOperands() != 2) return;  // Not array of 2-element structs.

      if (CS->getOperand(1)->isNullValue())
        return;  // Found a null terminator, exit printing.
      // Emit the function pointer.
      EmitGlobalConstant(CS->getOperand(1));
    }
}

//===--------------------------------------------------------------------===//
// Emission and print routines
//

/// EmitInt8 - Emit a byte directive and value.
///
void AsmPrinter::EmitInt8(int Value) const {
  OutStreamer.EmitIntValue(Value, 1, 0/*addrspace*/);
}

/// EmitInt16 - Emit a short directive and value.
///
void AsmPrinter::EmitInt16(int Value) const {
  OutStreamer.EmitIntValue(Value, 2, 0/*addrspace*/);
}

/// EmitInt32 - Emit a long directive and value.
///
void AsmPrinter::EmitInt32(int Value) const {
  OutStreamer.EmitIntValue(Value, 4, 0/*addrspace*/);
}

/// EmitLabelDifference - Emit something like ".long Hi-Lo" where the size
/// in bytes of the directive is specified by Size and Hi/Lo specify the
/// labels.  This implicitly uses .set if it is available.
void AsmPrinter::EmitLabelDifference(const MCSymbol *Hi, const MCSymbol *Lo,
                                     unsigned Size) const {
  // Get the Hi-Lo expression.
  const MCExpr *Diff =
    MCBinaryExpr::CreateSub(MCSymbolRefExpr::Create(Hi, OutContext),
                            MCSymbolRefExpr::Create(Lo, OutContext),
                            OutContext);

  if (!MAI->hasSetDirective()) {
    OutStreamer.EmitValue(Diff, Size, 0/*AddrSpace*/);
    return;
  }

  // Otherwise, emit with .set (aka assignment).
  MCSymbol *SetLabel = GetTempSymbol("set", SetCounter++);
  OutStreamer.EmitAssignment(SetLabel, Diff);
  OutStreamer.EmitSymbolValue(SetLabel, Size, 0/*AddrSpace*/);
}

/// EmitLabelOffsetDifference - Emit something like ".long Hi+Offset-Lo"
/// where the size in bytes of the directive is specified by Size and Hi/Lo
/// specify the labels.  This implicitly uses .set if it is available.
void AsmPrinter::EmitLabelOffsetDifference(const MCSymbol *Hi, uint64_t Offset,
                                           const MCSymbol *Lo, unsigned Size)
  const {

  // Emit Hi+Offset - Lo
  // Get the Hi+Offset expression.
  const MCExpr *Plus =
    MCBinaryExpr::CreateAdd(MCSymbolRefExpr::Create(Hi, OutContext),
                            MCConstantExpr::Create(Offset, OutContext),
                            OutContext);

  // Get the Hi+Offset-Lo expression.
  const MCExpr *Diff =
    MCBinaryExpr::CreateSub(Plus,
                            MCSymbolRefExpr::Create(Lo, OutContext),
                            OutContext);

  if (!MAI->hasSetDirective())
    OutStreamer.EmitValue(Diff, 4, 0/*AddrSpace*/);
  else {
    // Otherwise, emit with .set (aka assignment).
    MCSymbol *SetLabel = GetTempSymbol("set", SetCounter++);
    OutStreamer.EmitAssignment(SetLabel, Diff);
    OutStreamer.EmitSymbolValue(SetLabel, 4, 0/*AddrSpace*/);
  }
}

/// EmitLabelPlusOffset - Emit something like ".long Label+Offset"
/// where the size in bytes of the directive is specified by Size and Label
/// specifies the label.  This implicitly uses .set if it is available.
void AsmPrinter::EmitLabelPlusOffset(const MCSymbol *Label, uint64_t Offset,
                                      unsigned Size)
  const {

  // Emit Label+Offset
  const MCExpr *Plus =
    MCBinaryExpr::CreateAdd(MCSymbolRefExpr::Create(Label, OutContext),
                            MCConstantExpr::Create(Offset, OutContext),
                            OutContext);

  OutStreamer.EmitValue(Plus, 4, 0/*AddrSpace*/);
}


//===----------------------------------------------------------------------===//

// EmitAlignment - Emit an alignment directive to the specified power of
// two boundary.  For example, if you pass in 3 here, you will get an 8
// byte alignment.  If a global value is specified, and if that global has
// an explicit alignment requested, it will override the alignment request
// if required for correctness.
//
void AsmPrinter::EmitAlignment(unsigned NumBits, const GlobalValue *GV) const {
  if (GV) NumBits = getGVAlignmentLog2(GV, *TM.getTargetData(), NumBits);

  if (NumBits == 0) return;   // 1-byte aligned: no need to emit alignment.

  if (getCurrentSection()->getKind().isText())
    OutStreamer.EmitCodeAlignment(1 << NumBits);
  else
    OutStreamer.EmitValueToAlignment(1 << NumBits, 0, 1, 0);
}

//===----------------------------------------------------------------------===//
// Constant emission.
//===----------------------------------------------------------------------===//

/// LowerConstant - Lower the specified LLVM Constant to an MCExpr.
///
static const MCExpr *LowerConstant(const Constant *CV, AsmPrinter &AP) {
  MCContext &Ctx = AP.OutContext;

  if (CV->isNullValue() || isa<UndefValue>(CV))
    return MCConstantExpr::Create(0, Ctx);

  if (const ConstantInt *CI = dyn_cast<ConstantInt>(CV))
    return MCConstantExpr::Create(CI->getZExtValue(), Ctx);

  if (const GlobalValue *GV = dyn_cast<GlobalValue>(CV))
    return MCSymbolRefExpr::Create(AP.Mang->getSymbol(GV), Ctx);

  if (const BlockAddress *BA = dyn_cast<BlockAddress>(CV))
    return MCSymbolRefExpr::Create(AP.GetBlockAddressSymbol(BA), Ctx);

  const ConstantExpr *CE = dyn_cast<ConstantExpr>(CV);
  if (CE == 0) {
    llvm_unreachable("Unknown constant value to lower!");
    return MCConstantExpr::Create(0, Ctx);
  }

  switch (CE->getOpcode()) {
  default:
    // If the code isn't optimized, there may be outstanding folding
    // opportunities. Attempt to fold the expression using TargetData as a
    // last resort before giving up.
    if (Constant *C =
          ConstantFoldConstantExpression(CE, AP.TM.getTargetData()))
      if (C != CE)
        return LowerConstant(C, AP);

    // Otherwise report the problem to the user.
    {
      std::string S;
      raw_string_ostream OS(S);
      OS << "Unsupported expression in static initializer: ";
      WriteAsOperand(OS, CE, /*PrintType=*/false,
                     !AP.MF ? 0 : AP.MF->getFunction()->getParent());
      report_fatal_error(OS.str());
    }
    return MCConstantExpr::Create(0, Ctx);
  case Instruction::GetElementPtr: {
    const TargetData &TD = *AP.TM.getTargetData();
    // Generate a symbolic expression for the byte address
    const Constant *PtrVal = CE->getOperand(0);
    SmallVector<Value*, 8> IdxVec(CE->op_begin()+1, CE->op_end());
    int64_t Offset = TD.getIndexedOffset(PtrVal->getType(), &IdxVec[0],
                                         IdxVec.size());

    const MCExpr *Base = LowerConstant(CE->getOperand(0), AP);
    if (Offset == 0)
      return Base;

    // Truncate/sext the offset to the pointer size.
    if (TD.getPointerSizeInBits() != 64) {
      int SExtAmount = 64-TD.getPointerSizeInBits();
      Offset = (Offset << SExtAmount) >> SExtAmount;
    }

    return MCBinaryExpr::CreateAdd(Base, MCConstantExpr::Create(Offset, Ctx),
                                   Ctx);
  }

  case Instruction::Trunc:
    // We emit the value and depend on the assembler to truncate the generated
    // expression properly.  This is important for differences between
    // blockaddress labels.  Since the two labels are in the same function, it
    // is reasonable to treat their delta as a 32-bit value.
    // FALL THROUGH.
  case Instruction::BitCast:
    return LowerConstant(CE->getOperand(0), AP);

  case Instruction::IntToPtr: {
    const TargetData &TD = *AP.TM.getTargetData();
    // Handle casts to pointers by changing them into casts to the appropriate
    // integer type.  This promotes constant folding and simplifies this code.
    Constant *Op = CE->getOperand(0);
    Op = ConstantExpr::getIntegerCast(Op, TD.getIntPtrType(CV->getContext()),
                                      false/*ZExt*/);
    return LowerConstant(Op, AP);
  }

  case Instruction::PtrToInt: {
    const TargetData &TD = *AP.TM.getTargetData();
    // Support only foldable casts to/from pointers that can be eliminated by
    // changing the pointer to the appropriately sized integer type.
    Constant *Op = CE->getOperand(0);
    const Type *Ty = CE->getType();

    const MCExpr *OpExpr = LowerConstant(Op, AP);

    // We can emit the pointer value into this slot if the slot is an
    // integer slot equal to the size of the pointer.
    if (TD.getTypeAllocSize(Ty) == TD.getTypeAllocSize(Op->getType()))
      return OpExpr;

    // Otherwise the pointer is smaller than the resultant integer, mask off
    // the high bits so we are sure to get a proper truncation if the input is
    // a constant expr.
    unsigned InBits = TD.getTypeAllocSizeInBits(Op->getType());
    const MCExpr *MaskExpr = MCConstantExpr::Create(~0ULL >> (64-InBits), Ctx);
    return MCBinaryExpr::CreateAnd(OpExpr, MaskExpr, Ctx);
  }

  // The MC library also has a right-shift operator, but it isn't consistently
  // signed or unsigned between different targets.
  case Instruction::Add:
  case Instruction::Sub:
  case Instruction::Mul:
  case Instruction::SDiv:
  case Instruction::SRem:
  case Instruction::Shl:
  case Instruction::And:
  case Instruction::Or:
  case Instruction::Xor: {
    const MCExpr *LHS = LowerConstant(CE->getOperand(0), AP);
    const MCExpr *RHS = LowerConstant(CE->getOperand(1), AP);
    switch (CE->getOpcode()) {
    default: llvm_unreachable("Unknown binary operator constant cast expr");
    case Instruction::Add: return MCBinaryExpr::CreateAdd(LHS, RHS, Ctx);
    case Instruction::Sub: return MCBinaryExpr::CreateSub(LHS, RHS, Ctx);
    case Instruction::Mul: return MCBinaryExpr::CreateMul(LHS, RHS, Ctx);
    case Instruction::SDiv: return MCBinaryExpr::CreateDiv(LHS, RHS, Ctx);
    case Instruction::SRem: return MCBinaryExpr::CreateMod(LHS, RHS, Ctx);
    case Instruction::Shl: return MCBinaryExpr::CreateShl(LHS, RHS, Ctx);
    case Instruction::And: return MCBinaryExpr::CreateAnd(LHS, RHS, Ctx);
    case Instruction::Or:  return MCBinaryExpr::CreateOr (LHS, RHS, Ctx);
    case Instruction::Xor: return MCBinaryExpr::CreateXor(LHS, RHS, Ctx);
    }
  }
  }
}

static void EmitGlobalConstantImpl(const Constant *C, unsigned AddrSpace,
                                   AsmPrinter &AP);

static void EmitGlobalConstantArray(const ConstantArray *CA, unsigned AddrSpace,
                                    AsmPrinter &AP) {
  if (AddrSpace != 0 || !CA->isString()) {
    // Not a string.  Print the values in successive locations
    for (unsigned i = 0, e = CA->getNumOperands(); i != e; ++i)
      EmitGlobalConstantImpl(CA->getOperand(i), AddrSpace, AP);
    return;
  }

  // Otherwise, it can be emitted as .ascii.
  SmallVector<char, 128> TmpVec;
  TmpVec.reserve(CA->getNumOperands());
  for (unsigned i = 0, e = CA->getNumOperands(); i != e; ++i)
    TmpVec.push_back(cast<ConstantInt>(CA->getOperand(i))->getZExtValue());

  AP.OutStreamer.EmitBytes(StringRef(TmpVec.data(), TmpVec.size()), AddrSpace);
}

static void EmitGlobalConstantVector(const ConstantVector *CV,
                                     unsigned AddrSpace, AsmPrinter &AP) {
  for (unsigned i = 0, e = CV->getType()->getNumElements(); i != e; ++i)
    EmitGlobalConstantImpl(CV->getOperand(i), AddrSpace, AP);
}

static void EmitGlobalConstantStruct(const ConstantStruct *CS,
                                     unsigned AddrSpace, AsmPrinter &AP) {
  // Print the fields in successive locations. Pad to align if needed!
  const TargetData *TD = AP.TM.getTargetData();
  unsigned Size = TD->getTypeAllocSize(CS->getType());
  const StructLayout *Layout = TD->getStructLayout(CS->getType());
  uint64_t SizeSoFar = 0;
  for (unsigned i = 0, e = CS->getNumOperands(); i != e; ++i) {
    const Constant *Field = CS->getOperand(i);

    // Check if padding is needed and insert one or more 0s.
    uint64_t FieldSize = TD->getTypeAllocSize(Field->getType());
    uint64_t PadSize = ((i == e-1 ? Size : Layout->getElementOffset(i+1))
                        - Layout->getElementOffset(i)) - FieldSize;
    SizeSoFar += FieldSize + PadSize;

    // Now print the actual field value.
    EmitGlobalConstantImpl(Field, AddrSpace, AP);

    // Insert padding - this may include padding to increase the size of the
    // current field up to the ABI size (if the struct is not packed) as well
    // as padding to ensure that the next field starts at the right offset.
    AP.OutStreamer.EmitZeros(PadSize, AddrSpace);
  }
  assert(SizeSoFar == Layout->getSizeInBytes() &&
         "Layout of constant struct may be incorrect!");
}

static void EmitGlobalConstantFP(const ConstantFP *CFP, unsigned AddrSpace,
                                 AsmPrinter &AP) {
  // FP Constants are printed as integer constants to avoid losing
  // precision.
  if (CFP->getType()->isDoubleTy()) {
    if (AP.isVerbose()) {
      double Val = CFP->getValueAPF().convertToDouble();
      AP.OutStreamer.GetCommentOS() << "double " << Val << '\n';
    }

    uint64_t Val = CFP->getValueAPF().bitcastToAPInt().getZExtValue();
    AP.OutStreamer.EmitIntValue(Val, 8, AddrSpace);
    return;
  }

  if (CFP->getType()->isFloatTy()) {
    if (AP.isVerbose()) {
      float Val = CFP->getValueAPF().convertToFloat();
      AP.OutStreamer.GetCommentOS() << "float " << Val << '\n';
    }
    uint64_t Val = CFP->getValueAPF().bitcastToAPInt().getZExtValue();
    AP.OutStreamer.EmitIntValue(Val, 4, AddrSpace);
    return;
  }

  if (CFP->getType()->isX86_FP80Ty()) {
    // all long double variants are printed as hex
    // API needed to prevent premature destruction
    APInt API = CFP->getValueAPF().bitcastToAPInt();
    const uint64_t *p = API.getRawData();
    if (AP.isVerbose()) {
      // Convert to double so we can print the approximate val as a comment.
      APFloat DoubleVal = CFP->getValueAPF();
      bool ignored;
      DoubleVal.convert(APFloat::IEEEdouble, APFloat::rmNearestTiesToEven,
                        &ignored);
      AP.OutStreamer.GetCommentOS() << "x86_fp80 ~= "
        << DoubleVal.convertToDouble() << '\n';
    }

    if (AP.TM.getTargetData()->isBigEndian()) {
      AP.OutStreamer.EmitIntValue(p[1], 2, AddrSpace);
      AP.OutStreamer.EmitIntValue(p[0], 8, AddrSpace);
    } else {
      AP.OutStreamer.EmitIntValue(p[0], 8, AddrSpace);
      AP.OutStreamer.EmitIntValue(p[1], 2, AddrSpace);
    }

    // Emit the tail padding for the long double.
    const TargetData &TD = *AP.TM.getTargetData();
    AP.OutStreamer.EmitZeros(TD.getTypeAllocSize(CFP->getType()) -
                             TD.getTypeStoreSize(CFP->getType()), AddrSpace);
    return;
  }

  assert(CFP->getType()->isPPC_FP128Ty() &&
         "Floating point constant type not handled");
  // All long double variants are printed as hex
  // API needed to prevent premature destruction.
  APInt API = CFP->getValueAPF().bitcastToAPInt();
  const uint64_t *p = API.getRawData();
  if (AP.TM.getTargetData()->isBigEndian()) {
    AP.OutStreamer.EmitIntValue(p[0], 8, AddrSpace);
    AP.OutStreamer.EmitIntValue(p[1], 8, AddrSpace);
  } else {
    AP.OutStreamer.EmitIntValue(p[1], 8, AddrSpace);
    AP.OutStreamer.EmitIntValue(p[0], 8, AddrSpace);
  }
}

static void EmitGlobalConstantLargeInt(const ConstantInt *CI,
                                       unsigned AddrSpace, AsmPrinter &AP) {
  const TargetData *TD = AP.TM.getTargetData();
  unsigned BitWidth = CI->getBitWidth();
  assert((BitWidth & 63) == 0 && "only support multiples of 64-bits");

  // We don't expect assemblers to support integer data directives
  // for more than 64 bits, so we emit the data in at most 64-bit
  // quantities at a time.
  const uint64_t *RawData = CI->getValue().getRawData();
  for (unsigned i = 0, e = BitWidth / 64; i != e; ++i) {
    uint64_t Val = TD->isBigEndian() ? RawData[e - i - 1] : RawData[i];
    AP.OutStreamer.EmitIntValue(Val, 8, AddrSpace);
  }
}

static void EmitGlobalConstantImpl(const Constant *CV, unsigned AddrSpace,
                                   AsmPrinter &AP) {
  if (isa<ConstantAggregateZero>(CV) || isa<UndefValue>(CV)) {
    uint64_t Size = AP.TM.getTargetData()->getTypeAllocSize(CV->getType());
    return AP.OutStreamer.EmitZeros(Size, AddrSpace);
  }

  if (const ConstantInt *CI = dyn_cast<ConstantInt>(CV)) {
    unsigned Size = AP.TM.getTargetData()->getTypeAllocSize(CV->getType());
    switch (Size) {
    case 1:
    case 2:
    case 4:
    case 8:
      if (AP.isVerbose())
        AP.OutStreamer.GetCommentOS() << format("0x%llx\n", CI->getZExtValue());
      AP.OutStreamer.EmitIntValue(CI->getZExtValue(), Size, AddrSpace);
      return;
    default:
      EmitGlobalConstantLargeInt(CI, AddrSpace, AP);
      return;
    }
  }

  if (const ConstantArray *CVA = dyn_cast<ConstantArray>(CV))
    return EmitGlobalConstantArray(CVA, AddrSpace, AP);

  if (const ConstantStruct *CVS = dyn_cast<ConstantStruct>(CV))
    return EmitGlobalConstantStruct(CVS, AddrSpace, AP);

  if (const ConstantFP *CFP = dyn_cast<ConstantFP>(CV))
    return EmitGlobalConstantFP(CFP, AddrSpace, AP);

  if (isa<ConstantPointerNull>(CV)) {
    unsigned Size = AP.TM.getTargetData()->getTypeAllocSize(CV->getType());
    AP.OutStreamer.EmitIntValue(0, Size, AddrSpace);
    return;
  }

  if (const ConstantVector *V = dyn_cast<ConstantVector>(CV))
    return EmitGlobalConstantVector(V, AddrSpace, AP);

  // Otherwise, it must be a ConstantExpr.  Lower it to an MCExpr, then emit it
  // thread the streamer with EmitValue.
  AP.OutStreamer.EmitValue(LowerConstant(CV, AP),
                         AP.TM.getTargetData()->getTypeAllocSize(CV->getType()),
                           AddrSpace);
}

/// EmitGlobalConstant - Print a general LLVM constant to the .s file.
void AsmPrinter::EmitGlobalConstant(const Constant *CV, unsigned AddrSpace) {
  uint64_t Size = TM.getTargetData()->getTypeAllocSize(CV->getType());
  if (Size)
    EmitGlobalConstantImpl(CV, AddrSpace, *this);
  else if (MAI->hasSubsectionsViaSymbols()) {
    // If the global has zero size, emit a single byte so that two labels don't
    // look like they are at the same location.
    OutStreamer.EmitIntValue(0, 1, AddrSpace);
  }
}

void AsmPrinter::EmitMachineConstantPoolValue(MachineConstantPoolValue *MCPV) {
  // Target doesn't support this yet!
  llvm_unreachable("Target does not support EmitMachineConstantPoolValue");
}

void AsmPrinter::printOffset(int64_t Offset, raw_ostream &OS) const {
  if (Offset > 0)
    OS << '+' << Offset;
  else if (Offset < 0)
    OS << Offset;
}

//===----------------------------------------------------------------------===//
// Symbol Lowering Routines.
//===----------------------------------------------------------------------===//

/// GetTempSymbol - Return the MCSymbol corresponding to the assembler
/// temporary label with the specified stem and unique ID.
MCSymbol *AsmPrinter::GetTempSymbol(StringRef Name, unsigned ID) const {
  return OutContext.GetOrCreateSymbol(Twine(MAI->getPrivateGlobalPrefix()) +
                                      Name + Twine(ID));
}

/// GetTempSymbol - Return an assembler temporary label with the specified
/// stem.
MCSymbol *AsmPrinter::GetTempSymbol(StringRef Name) const {
  return OutContext.GetOrCreateSymbol(Twine(MAI->getPrivateGlobalPrefix())+
                                      Name);
}


MCSymbol *AsmPrinter::GetBlockAddressSymbol(const BlockAddress *BA) const {
  return MMI->getAddrLabelSymbol(BA->getBasicBlock());
}

MCSymbol *AsmPrinter::GetBlockAddressSymbol(const BasicBlock *BB) const {
  return MMI->getAddrLabelSymbol(BB);
}

/// GetCPISymbol - Return the symbol for the specified constant pool entry.
MCSymbol *AsmPrinter::GetCPISymbol(unsigned CPID) const {
  return OutContext.GetOrCreateSymbol
    (Twine(MAI->getPrivateGlobalPrefix()) + "CPI" + Twine(getFunctionNumber())
     + "_" + Twine(CPID));
}

/// GetJTISymbol - Return the symbol for the specified jump table entry.
MCSymbol *AsmPrinter::GetJTISymbol(unsigned JTID, bool isLinkerPrivate) const {
  return MF->getJTISymbol(JTID, OutContext, isLinkerPrivate);
}

/// GetJTSetSymbol - Return the symbol for the specified jump table .set
/// FIXME: privatize to AsmPrinter.
MCSymbol *AsmPrinter::GetJTSetSymbol(unsigned UID, unsigned MBBID) const {
  return OutContext.GetOrCreateSymbol
  (Twine(MAI->getPrivateGlobalPrefix()) + Twine(getFunctionNumber()) + "_" +
   Twine(UID) + "_set_" + Twine(MBBID));
}

/// GetSymbolWithGlobalValueBase - Return the MCSymbol for a symbol with
/// global value name as its base, with the specified suffix, and where the
/// symbol is forced to have private linkage if ForcePrivate is true.
MCSymbol *AsmPrinter::GetSymbolWithGlobalValueBase(const GlobalValue *GV,
                                                   StringRef Suffix,
                                                   bool ForcePrivate) const {
  SmallString<60> NameStr;
  Mang->getNameWithPrefix(NameStr, GV, ForcePrivate);
  NameStr.append(Suffix.begin(), Suffix.end());
  return OutContext.GetOrCreateSymbol(NameStr.str());
}

/// GetExternalSymbolSymbol - Return the MCSymbol for the specified
/// ExternalSymbol.
MCSymbol *AsmPrinter::GetExternalSymbolSymbol(StringRef Sym) const {
  SmallString<60> NameStr;
  Mang->getNameWithPrefix(NameStr, Sym);
  return OutContext.GetOrCreateSymbol(NameStr.str());
}



/// PrintParentLoopComment - Print comments about parent loops of this one.
static void PrintParentLoopComment(raw_ostream &OS, const MachineLoop *Loop,
                                   unsigned FunctionNumber) {
  if (Loop == 0) return;
  PrintParentLoopComment(OS, Loop->getParentLoop(), FunctionNumber);
  OS.indent(Loop->getLoopDepth()*2)
    << "Parent Loop BB" << FunctionNumber << "_"
    << Loop->getHeader()->getNumber()
    << " Depth=" << Loop->getLoopDepth() << '\n';
}


/// PrintChildLoopComment - Print comments about child loops within
/// the loop for this basic block, with nesting.
static void PrintChildLoopComment(raw_ostream &OS, const MachineLoop *Loop,
                                  unsigned FunctionNumber) {
  // Add child loop information
  for (MachineLoop::iterator CL = Loop->begin(), E = Loop->end();CL != E; ++CL){
    OS.indent((*CL)->getLoopDepth()*2)
      << "Child Loop BB" << FunctionNumber << "_"
      << (*CL)->getHeader()->getNumber() << " Depth " << (*CL)->getLoopDepth()
      << '\n';
    PrintChildLoopComment(OS, *CL, FunctionNumber);
  }
}

/// EmitBasicBlockLoopComments - Pretty-print comments for basic blocks.
static void EmitBasicBlockLoopComments(const MachineBasicBlock &MBB,
                                       const MachineLoopInfo *LI,
                                       const AsmPrinter &AP) {
  // Add loop depth information
  const MachineLoop *Loop = LI->getLoopFor(&MBB);
  if (Loop == 0) return;

  MachineBasicBlock *Header = Loop->getHeader();
  assert(Header && "No header for loop");

  // If this block is not a loop header, just print out what is the loop header
  // and return.
  if (Header != &MBB) {
    AP.OutStreamer.AddComment("  in Loop: Header=BB" +
                              Twine(AP.getFunctionNumber())+"_" +
                              Twine(Loop->getHeader()->getNumber())+
                              " Depth="+Twine(Loop->getLoopDepth()));
    return;
  }

  // Otherwise, it is a loop header.  Print out information about child and
  // parent loops.
  raw_ostream &OS = AP.OutStreamer.GetCommentOS();

  PrintParentLoopComment(OS, Loop->getParentLoop(), AP.getFunctionNumber());

  OS << "=>";
  OS.indent(Loop->getLoopDepth()*2-2);

  OS << "This ";
  if (Loop->empty())
    OS << "Inner ";
  OS << "Loop Header: Depth=" + Twine(Loop->getLoopDepth()) << '\n';

  PrintChildLoopComment(OS, Loop, AP.getFunctionNumber());
}


/// EmitBasicBlockStart - This method prints the label for the specified
/// MachineBasicBlock, an alignment (if present) and a comment describing
/// it if appropriate.
void AsmPrinter::EmitBasicBlockStart(const MachineBasicBlock *MBB) const {
  // Emit an alignment directive for this block, if needed.
  if (unsigned Align = MBB->getAlignment())
    EmitAlignment(Log2_32(Align));

  // If the block has its address taken, emit any labels that were used to
  // reference the block.  It is possible that there is more than one label
  // here, because multiple LLVM BB's may have been RAUW'd to this block after
  // the references were generated.
  if (MBB->hasAddressTaken()) {
    const BasicBlock *BB = MBB->getBasicBlock();
    if (isVerbose())
      OutStreamer.AddComment("Block address taken");

    std::vector<MCSymbol*> Syms = MMI->getAddrLabelSymbolToEmit(BB);

    for (unsigned i = 0, e = Syms.size(); i != e; ++i)
      OutStreamer.EmitLabel(Syms[i]);
  }

  // Print the main label for the block.
  if (MBB->pred_empty() || isBlockOnlyReachableByFallthrough(MBB)) {
    if (isVerbose() && OutStreamer.hasRawTextSupport()) {
      if (const BasicBlock *BB = MBB->getBasicBlock())
        if (BB->hasName())
          OutStreamer.AddComment("%" + BB->getName());

      EmitBasicBlockLoopComments(*MBB, LI, *this);

      // NOTE: Want this comment at start of line, don't emit with AddComment.
      OutStreamer.EmitRawText(Twine(MAI->getCommentString()) + " BB#" +
                              Twine(MBB->getNumber()) + ":");
    }
  } else {
    if (isVerbose()) {
      if (const BasicBlock *BB = MBB->getBasicBlock())
        if (BB->hasName())
          OutStreamer.AddComment("%" + BB->getName());
      EmitBasicBlockLoopComments(*MBB, LI, *this);
    }

    OutStreamer.EmitLabel(MBB->getSymbol());
  }
}

void AsmPrinter::EmitVisibility(MCSymbol *Sym, unsigned Visibility,
                                bool IsDefinition) const {
  MCSymbolAttr Attr = MCSA_Invalid;

  switch (Visibility) {
  default: break;
  case GlobalValue::HiddenVisibility:
    if (IsDefinition)
      Attr = MAI->getHiddenVisibilityAttr();
    else
      Attr = MAI->getHiddenDeclarationVisibilityAttr();
    break;
  case GlobalValue::ProtectedVisibility:
    Attr = MAI->getProtectedVisibilityAttr();
    break;
  }

  if (Attr != MCSA_Invalid)
    OutStreamer.EmitSymbolAttribute(Sym, Attr);
}

/// isBlockOnlyReachableByFallthough - Return true if the basic block has
/// exactly one predecessor and the control transfer mechanism between
/// the predecessor and this block is a fall-through.
bool AsmPrinter::
isBlockOnlyReachableByFallthrough(const MachineBasicBlock *MBB) const {
  // If this is a landing pad, it isn't a fall through.  If it has no preds,
  // then nothing falls through to it.
  if (MBB->isLandingPad() || MBB->pred_empty())
    return false;

  // If there isn't exactly one predecessor, it can't be a fall through.
  MachineBasicBlock::const_pred_iterator PI = MBB->pred_begin(), PI2 = PI;
  ++PI2;
  if (PI2 != MBB->pred_end())
    return false;

  // The predecessor has to be immediately before this block.
  MachineBasicBlock *Pred = *PI;

  if (!Pred->isLayoutSuccessor(MBB))
    return false;

  // If the block is completely empty, then it definitely does fall through.
  if (Pred->empty())
    return true;

  // Check the terminators in the previous blocks
  for (MachineBasicBlock::iterator II = Pred->getFirstTerminator(),
         IE = Pred->end(); II != IE; ++II) {
    MachineInstr &MI = *II;

    // If it is not a simple branch, we are in a table somewhere.
    if (!MI.getDesc().isBranch() || MI.getDesc().isIndirectBranch())
      return false;

    // If we are the operands of one of the branches, this is not
    // a fall through.
    for (MachineInstr::mop_iterator OI = MI.operands_begin(),
           OE = MI.operands_end(); OI != OE; ++OI) {
      const MachineOperand& OP = *OI;
      if (OP.isJTI())
        return false;
      if (OP.isMBB() && OP.getMBB() == MBB)
        return false;
    }
  }

  return true;
}



GCMetadataPrinter *AsmPrinter::GetOrCreateGCPrinter(GCStrategy *S) {
  if (!S->usesMetadata())
    return 0;

  gcp_map_type &GCMap = getGCMap(GCMetadataPrinters);
  gcp_map_type::iterator GCPI = GCMap.find(S);
  if (GCPI != GCMap.end())
    return GCPI->second;

  const char *Name = S->getName().c_str();

  for (GCMetadataPrinterRegistry::iterator
         I = GCMetadataPrinterRegistry::begin(),
         E = GCMetadataPrinterRegistry::end(); I != E; ++I)
    if (strcmp(Name, I->getName()) == 0) {
      GCMetadataPrinter *GMP = I->instantiate();
      GMP->S = S;
      GCMap.insert(std::make_pair(S, GMP));
      return GMP;
    }

  report_fatal_error("no GCMetadataPrinter registered for GC: " + Twine(Name));
  return 0;
}
<|MERGE_RESOLUTION|>--- conflicted
+++ resolved
@@ -193,22 +193,6 @@
   if (MAI->doesSupportDebugInformation())
     DD = new DwarfDebug(this, &M);
 
-<<<<<<< HEAD
-  if (MAI->doesSupportExceptionHandling())
-    switch (MAI->getExceptionHandlingType()) {
-    default:
-    case ExceptionHandling::DwarfTable:
-      DE = new DwarfTableException(this);
-      break;
-    case ExceptionHandling::DwarfCFI:
-      DE = new DwarfCFIException(this);
-      break;
-    case ExceptionHandling::ARM:
-      DE = new ARMException(this);
-      break;
-    }
-#endif // ANDROID_TARGET_BUILD
-=======
   switch (MAI->getExceptionHandlingType()) {
   case ExceptionHandling::None:
     return false;
@@ -223,7 +207,9 @@
     DE = new Win64Exception(this);
     return false;
   }
->>>>>>> ec324e5a
+#else
+  return false;
+#endif // ANDROID_TARGET_BUILD
 
   llvm_unreachable("Unknown exception type.");
 }
