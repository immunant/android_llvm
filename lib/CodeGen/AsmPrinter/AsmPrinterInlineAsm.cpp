--- conflicted
+++ resolved
@@ -68,13 +68,9 @@
 }
 
 /// EmitInlineAsm - Emit a blob of inline asm to the output streamer.
-<<<<<<< HEAD
-void AsmPrinter::EmitInlineAsm(StringRef Str, const MDNode *LocMDNode) const {
-#ifndef ANDROID_TARGET_BUILD
-=======
 void AsmPrinter::EmitInlineAsm(StringRef Str, const MDNode *LocMDNode,
                                InlineAsm::AsmDialect Dialect) const {
->>>>>>> 1dc2591e
+#ifndef ANDROID_TARGET_BUILD
   assert(!Str.empty() && "Can't emit empty inline asm block");
 
   // Remember if the buffer is nul terminated or not so we can avoid a copy.
