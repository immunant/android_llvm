--- conflicted
+++ resolved
@@ -73,12 +73,8 @@
 
 #define DEBUG_TYPE "global-merge"
 
-<<<<<<< HEAD
+// FIXME: This is only useful as a last-resort way to disable the pass.
 cl::opt<bool>
-=======
-// FIXME: This is only useful as a last-resort way to disable the pass.
-static cl::opt<bool>
->>>>>>> 02916381
 EnableGlobalMerge("enable-global-merge", cl::Hidden,
                   cl::desc("Enable the global merge pass"),
                   cl::init(true));
