--- conflicted
+++ resolved
@@ -62,11 +62,6 @@
   // references can be updated by folowing the chain.
   DomainValue *Next;
 
-  // Pointer to the next DomainValue in a chain.  When two DomainValues are
-  // merged, Victim.Next is set to point to Victor, so old DomainValue
-  // references can be updated by folowing the chain.
-  DomainValue *Next;
-
   // Twiddleable instructions using or defining these registers.
   SmallVector<MachineInstr*, 8> Instrs;
 
@@ -103,11 +98,7 @@
 
   // Clear this DomainValue and point to next which has all its data.
   void clear() {
-<<<<<<< HEAD
-    AvailableDomains = Dist = 0;
-=======
     AvailableDomains = 0;
->>>>>>> bfc9429c
     Next = 0;
     Instrs.clear();
   }
@@ -188,17 +179,10 @@
   void collapse(DomainValue *dv, unsigned domain);
   bool merge(DomainValue *A, DomainValue *B);
 
-<<<<<<< HEAD
-  bool enterBasicBlock(MachineBasicBlock*);
-  void leaveBasicBlock(MachineBasicBlock*);
-  void visitInstr(MachineInstr*);
-  void visitGenericInstr(MachineInstr*);
-=======
   void enterBasicBlock(MachineBasicBlock*);
   void leaveBasicBlock(MachineBasicBlock*);
   void visitInstr(MachineInstr*);
   void processDefs(MachineInstr*, bool Kill);
->>>>>>> bfc9429c
   void visitSoftInstr(MachineInstr*, unsigned mask);
   void visitHardInstr(MachineInstr*, unsigned domain);
 };
@@ -269,33 +253,20 @@
 
   if (LiveRegs[rx].Value == dv)
     return;
-<<<<<<< HEAD
-  if (LiveRegs[rx])
-    release(LiveRegs[rx]);
-  LiveRegs[rx] = retain(dv);
-=======
   if (LiveRegs[rx].Value)
     release(LiveRegs[rx].Value);
   LiveRegs[rx].Value = retain(dv);
->>>>>>> bfc9429c
 }
 
 // Kill register rx, recycle or collapse any DomainValue.
 void ExeDepsFix::kill(int rx) {
   assert(unsigned(rx) < NumRegs && "Invalid index");
-<<<<<<< HEAD
-  if (!LiveRegs || !LiveRegs[rx]) return;
-
-  release(LiveRegs[rx]);
-  LiveRegs[rx] = 0;
-=======
   assert(LiveRegs && "Must enter basic block first.");
   if (!LiveRegs[rx].Value)
     return;
 
   release(LiveRegs[rx].Value);
   LiveRegs[rx].Value = 0;
->>>>>>> bfc9429c
 }
 
 /// Force register rx into domain.
@@ -311,13 +282,8 @@
       // This is an incompatible open DomainValue. Collapse it to whatever and
       // force the new value into domain. This costs a domain crossing.
       collapse(dv, dv->getFirstDomain());
-<<<<<<< HEAD
-      assert(LiveRegs[rx] && "Not live after collapse?");
-      LiveRegs[rx]->addDomain(domain);
-=======
       assert(LiveRegs[rx].Value && "Not live after collapse?");
       LiveRegs[rx].Value->addDomain(domain);
->>>>>>> bfc9429c
     }
   } else {
     // Set up basic collapsed DomainValue.
@@ -338,11 +304,7 @@
   // If there are multiple users, give them new, unique DomainValues.
   if (LiveRegs && dv->Refs > 1)
     for (unsigned rx = 0; rx != NumRegs; ++rx)
-<<<<<<< HEAD
-      if (LiveRegs[rx] == dv)
-=======
       if (LiveRegs[rx].Value == dv)
->>>>>>> bfc9429c
         setLiveReg(rx, alloc(domain));
 }
 
@@ -366,41 +328,12 @@
   B->Next = retain(A);
 
   for (unsigned rx = 0; rx != NumRegs; ++rx)
-<<<<<<< HEAD
-    if (LiveRegs[rx] == B)
-=======
     if (LiveRegs[rx].Value == B)
->>>>>>> bfc9429c
       setLiveReg(rx, A);
   return true;
 }
 
 // enterBasicBlock - Set up LiveRegs by merging predecessor live-out values.
-<<<<<<< HEAD
-// Return true if some predecessor hasn't been processed yet (like on a loop
-// back-edge).
-bool ExeDepsFix::enterBasicBlock(MachineBasicBlock *MBB) {
-  // Detect back-edges from predecessors we haven't processed yet.
-  bool seenBackEdge = false;
-
-  // Try to coalesce live-out registers from predecessors.
-  for (MachineBasicBlock::livein_iterator i = MBB->livein_begin(),
-         e = MBB->livein_end(); i != e; ++i) {
-    int rx = regIndex(*i);
-    if (rx < 0) continue;
-    for (MachineBasicBlock::const_pred_iterator pi = MBB->pred_begin(),
-           pe = MBB->pred_end(); pi != pe; ++pi) {
-      LiveOutMap::const_iterator fi = LiveOuts.find(*pi);
-      if (fi == LiveOuts.end()) {
-        seenBackEdge = true;
-        continue;
-      }
-      if (!fi->second)
-        continue;
-      DomainValue *pdv = resolve(fi->second[rx]);
-      if (!pdv) continue;
-      if (!LiveRegs || !LiveRegs[rx]) {
-=======
 void ExeDepsFix::enterBasicBlock(MachineBasicBlock *MBB) {
   // Detect back-edges from predecessors we haven't processed yet.
   SeenUnknownBackEdge = false;
@@ -452,7 +385,6 @@
       if (!pdv)
         continue;
       if (!LiveRegs[rx].Value) {
->>>>>>> bfc9429c
         setLiveReg(rx, pdv);
         continue;
       }
@@ -460,42 +392,19 @@
       // We have a live DomainValue from more than one predecessor.
       if (LiveRegs[rx].Value->isCollapsed()) {
         // We are already collapsed, but predecessor is not. Force him.
-<<<<<<< HEAD
-        unsigned domain = LiveRegs[rx]->getFirstDomain();
-        if (!pdv->isCollapsed() && pdv->hasDomain(domain))
-          collapse(pdv, domain);
-=======
         unsigned Domain = LiveRegs[rx].Value->getFirstDomain();
         if (!pdv->isCollapsed() && pdv->hasDomain(Domain))
           collapse(pdv, Domain);
->>>>>>> bfc9429c
         continue;
       }
 
       // Currently open, merge in predecessor.
       if (!pdv->isCollapsed())
-<<<<<<< HEAD
-        merge(LiveRegs[rx], pdv);
-=======
         merge(LiveRegs[rx].Value, pdv);
->>>>>>> bfc9429c
       else
         force(rx, pdv->getFirstDomain());
     }
   }
-<<<<<<< HEAD
-  return seenBackEdge;
-}
-
-void ExeDepsFix::leaveBasicBlock(MachineBasicBlock *MBB) {
-  // Save live registers at end of MBB - used by enterBasicBlock().
-  // Also use LiveOuts as a visited set to detect back-edges.
-  if (!LiveOuts.insert(std::make_pair(MBB, LiveRegs)).second && LiveRegs) {
-    // Insertion failed, this must be the second pass.
-    // Release all the DomainValues instead of keeping them.
-    for (unsigned i = 0, e = NumRegs; i != e; ++i)
-      release(LiveRegs[i]);
-=======
   DEBUG(dbgs() << "BB#" << MBB->getNumber()
         << (SeenUnknownBackEdge ? ": incomplete\n" : ": all preds known\n"));
 }
@@ -516,7 +425,6 @@
     // Release all the DomainValues instead of keeping them.
     for (unsigned i = 0, e = NumRegs; i != e; ++i)
       release(LiveRegs[i].Value);
->>>>>>> bfc9429c
     delete[] LiveRegs;
   }
   LiveRegs = 0;
@@ -525,17 +433,6 @@
 void ExeDepsFix::visitInstr(MachineInstr *MI) {
   if (MI->isDebugValue())
     return;
-<<<<<<< HEAD
-  ++Distance;
-  std::pair<uint16_t, uint16_t> domp = TII->getExecutionDomain(MI);
-  if (domp.first)
-    if (domp.second)
-      visitSoftInstr(MI, domp.second);
-    else
-      visitHardInstr(MI, domp.first);
-  else if (LiveRegs)
-    visitGenericInstr(MI);
-=======
 
   // Update instructions with explicit execution domains.
   std::pair<uint16_t, uint16_t> DomP = TII->getExecutionDomain(MI);
@@ -605,7 +502,6 @@
   }
 
   ++CurInstr;
->>>>>>> bfc9429c
 }
 
 // A hard instruction only works in one domain. All input registers will be
@@ -681,13 +577,8 @@
     int rx = *i;
     const LiveReg &LR = LiveRegs[rx];
     // This useless DomainValue could have been missed above.
-<<<<<<< HEAD
-    if (!dv->getCommonDomains(available)) {
-      kill(*i);
-=======
     if (!LR.Value->getCommonDomains(available)) {
       kill(rx);
->>>>>>> bfc9429c
       continue;
     }
     // Sorted insertion.
@@ -712,14 +603,6 @@
       continue;
     }
 
-<<<<<<< HEAD
-    DomainValue *latest = doms.pop_back_val();
-    if (merge(dv, latest)) continue;
-
-    // If latest didn't merge, it is useless now. Kill all registers using it.
-    for (SmallVector<int,4>::iterator i=used.begin(), e=used.end(); i != e; ++i)
-      if (LiveRegs[*i] == latest)
-=======
     DomainValue *Latest = Regs.pop_back_val().Value;
     // Skip already merged values.
     if (Latest == dv || Latest->Next)
@@ -730,17 +613,12 @@
     // If latest didn't merge, it is useless now. Kill all registers using it.
     for (SmallVector<int,4>::iterator i=used.begin(), e=used.end(); i != e; ++i)
       if (LiveRegs[*i].Value == Latest)
->>>>>>> bfc9429c
         kill(*i);
   }
 
   // dv is the DomainValue we are going to use for this instruction.
   if (!dv)
     dv = alloc();
-<<<<<<< HEAD
-  dv->Dist = Distance;
-=======
->>>>>>> bfc9429c
   dv->AvailableDomains = available;
   dv->Instrs.push_back(mi);
 
@@ -750,31 +628,13 @@
     if (!mo.isReg()) continue;
     int rx = regIndex(mo.getReg());
     if (rx < 0) continue;
-<<<<<<< HEAD
-    if (!LiveRegs || !LiveRegs[rx] || (mo.isDef() && LiveRegs[rx]!=dv)) {
-=======
     if (!LiveRegs[rx].Value || (mo.isDef() && LiveRegs[rx].Value != dv)) {
->>>>>>> bfc9429c
       kill(rx);
       setLiveReg(rx, dv);
     }
   }
 }
 
-<<<<<<< HEAD
-void ExeDepsFix::visitGenericInstr(MachineInstr *mi) {
-  // Process explicit defs, kill any relevant registers redefined.
-  for (unsigned i = 0, e = mi->getDesc().getNumDefs(); i != e; ++i) {
-    MachineOperand &mo = mi->getOperand(i);
-    if (!mo.isReg()) continue;
-    int rx = regIndex(mo.getReg());
-    if (rx < 0) continue;
-    kill(rx);
-  }
-}
-
-=======
->>>>>>> bfc9429c
 bool ExeDepsFix::runOnMachineFunction(MachineFunction &mf) {
   MF = &mf;
   TII = MF->getTarget().getInstrInfo();
@@ -812,12 +672,8 @@
   for (ReversePostOrderTraversal<MachineBasicBlock*>::rpo_iterator
          MBBI = RPOT.begin(), MBBE = RPOT.end(); MBBI != MBBE; ++MBBI) {
     MachineBasicBlock *MBB = *MBBI;
-<<<<<<< HEAD
-    if (enterBasicBlock(MBB))
-=======
     enterBasicBlock(MBB);
     if (SeenUnknownBackEdge)
->>>>>>> bfc9429c
       Loops.push_back(MBB);
     for (MachineBasicBlock::iterator I = MBB->begin(), E = MBB->end(); I != E;
         ++I)
@@ -830,13 +686,10 @@
   for (unsigned i = 0, e = Loops.size(); i != e; ++i) {
     MachineBasicBlock *MBB = Loops[i];
     enterBasicBlock(MBB);
-<<<<<<< HEAD
-=======
     for (MachineBasicBlock::iterator I = MBB->begin(), E = MBB->end(); I != E;
         ++I)
       if (!I->isDebugValue())
         processDefs(I, false);
->>>>>>> bfc9429c
     leaveBasicBlock(MBB);
   }
 
@@ -847,13 +700,8 @@
     if (FI == LiveOuts.end() || !FI->second)
       continue;
     for (unsigned i = 0, e = NumRegs; i != e; ++i)
-<<<<<<< HEAD
-      if (FI->second[i])
-        release(FI->second[i]);
-=======
       if (FI->second[i].Value)
         release(FI->second[i].Value);
->>>>>>> bfc9429c
     delete[] FI->second;
   }
   LiveOuts.clear();
