--- conflicted
+++ resolved
@@ -290,12 +290,7 @@
   if (MI->getDesc().isAsCheapAsAMove()) {
     MachineBasicBlock *CSBB = CSMI->getParent();
     MachineBasicBlock *BB = MI->getParent();
-<<<<<<< HEAD
-    if (CSBB != BB && 
-        std::find(CSBB->succ_begin(), CSBB->succ_end(), BB) == CSBB->succ_end())
-=======
     if (CSBB != BB && !CSBB->isSuccessor(BB))
->>>>>>> d01f50f4
       return false;
   }
 
